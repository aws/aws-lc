#!/usr/bin/env bash
# Copyright Amazon.com, Inc. or its affiliates. All Rights Reserved.
# SPDX-License-Identifier: Apache-2.0 OR ISC

set -e

IGNORE_DIRTY=0
IGNORE_BRANCH=0
IGNORE_UPSTREAM=0
IGNORE_MACOS=0
SKIP_TEST=0
GENERATE_FIPS=1
DEFAULT_GIT_CLONE_URL="https://github.com/awslabs/aws-lc.git"
DEFAULT_GIT_BRANCH="fips-2022-11-02"
AWS_LC_FIPS_GIT_CLONE_URL=${AWS_LC_FIPS_GIT_CLONE_URL:-${DEFAULT_GIT_CLONE_URL}}
AWS_LC_FIPS_GIT_BRANCH=${AWS_LC_FIPS_GIT_BRANCH:-${DEFAULT_GIT_BRANCH}}
CRATE_NAME="aws-lc-fips-sys"
CRATE_VERSION="" # User prompted for value if empty

SCRIPT_DIR=$( cd -- "$( dirname -- "${BASH_SOURCE[0]}" )" &> /dev/null && pwd )
AWS_LC_DIR=$( cd -- "${SCRIPT_DIR}/../../../" &> /dev/null && pwd)
CRATE_TEMPLATE_DIR="${AWS_LC_DIR}"/bindings/rust/aws-lc-fips-sys-template
TMP_DIR="${AWS_LC_DIR}"/bindings/rust/tmp
AWS_LC_FIPS_DIR="${TMP_DIR}"/aws-lc
SYMBOLS_FILE="${TMP_DIR}"/symbols.txt
CRATE_DIR="${TMP_DIR}"/aws-lc-fips-sys
COMPLETION_MARKER="${CRATE_DIR}"/.generation_complete
CRATE_AWS_LC_DIR="${CRATE_DIR}"/deps/aws-lc
PREFIX_HEADERS_FILE="${CRATE_AWS_LC_DIR}"/include/boringssl_prefix_symbols.h

source "${SCRIPT_DIR}"/_generation_tools.sh

# Clone the FIPS branch in local.
function clone_fips_branch {
<<<<<<< HEAD
  echo "Cloning from: ${AWS_LC_FIPS_GIT_CLONE_URL}:${AWS_LC_FIPS_GIT_BRANCH}"
  if [[ "${AWS_LC_FIPS_GIT_CLONE_URL}" != "${DEFAULT_GIT_CLONE_URL}" || "${AWS_LC_FIPS_GIT_BRANCH}" != "${DEFAULT_GIT_BRANCH}" ]]; then
    prompt_yes_no "Non-default repository URL or branch, Continue?"
  fi
  git clone -b "${AWS_LC_FIPS_GIT_BRANCH}" --depth 1 --single-branch "${AWS_LC_FIPS_GIT_CLONE_URL}" "${AWS_LC_FIPS_DIR}"
=======
  pushd "${TMP_DIR}"
  git clone -b ${AWS_LC_FIPS_BRANCH} --depth 1 --single-branch https://github.com/aws/aws-lc.git
  popd
>>>>>>> c2d18867
}

function prepare_crate_dir {
  echo Preparing crate directory: "${CRATE_DIR}"
  # Removes completion marker and any other file remaining from a previous crate generation
  rm -rf "${CRATE_DIR}"

  mkdir -p "${CRATE_DIR}"
  mkdir -p "${CRATE_AWS_LC_DIR}"/

  cp -r "${CRATE_TEMPLATE_DIR}"/* "${CRATE_DIR}"/
  perl -pi -e "s/__AWS_LC_FIPS_SYS_VERSION__/${CRATE_VERSION}/g" "${CRATE_DIR}"/Cargo.toml
  perl -pi -e "s/__AWS_LC_COMMIT_HASH__/${AWS_LC_COMMIT_HASH}/g" "${CRATE_DIR}"/Cargo.toml

  cp -r "${AWS_LC_FIPS_DIR}"/crypto  \
        "${AWS_LC_FIPS_DIR}"/ssl  \
        "${AWS_LC_FIPS_DIR}"/include \
        "${AWS_LC_FIPS_DIR}"/tool \
        "${AWS_LC_FIPS_DIR}"/CMakeLists.txt \
        "${AWS_LC_FIPS_DIR}"/LICENSE \
        "${AWS_LC_FIPS_DIR}"/sources.cmake \
        "${AWS_LC_FIPS_DIR}"/go.mod \
        "${AWS_LC_FIPS_DIR}"/go.sum \
        "${CRATE_AWS_LC_DIR}"/

  cp "${AWS_LC_FIPS_DIR}"/LICENSE  "${CRATE_AWS_LC_DIR}"/
  cp "${AWS_LC_FIPS_DIR}"/LICENSE  "${CRATE_DIR}"/

  mkdir -p "${CRATE_AWS_LC_DIR}"/util
  cp -r "${AWS_LC_FIPS_DIR}"/util/fipstools \
        "${AWS_LC_FIPS_DIR}"/util/godeps.go \
        "${AWS_LC_FIPS_DIR}"/util/ar \
        "${CRATE_AWS_LC_DIR}"/util

  mkdir -p "${CRATE_AWS_LC_DIR}"/third_party/
  cp -r  "${AWS_LC_FIPS_DIR}"/third_party/googletest \
          "${AWS_LC_FIPS_DIR}"/third_party/s2n-bignum \
          "${AWS_LC_FIPS_DIR}"/third_party/fiat \
          "${AWS_LC_FIPS_DIR}"/third_party/jitterentropy \
          "${CRATE_AWS_LC_DIR}"/third_party/

  mkdir -p  "${CRATE_AWS_LC_DIR}"/tests/compiler_features_tests
  cp "${AWS_LC_FIPS_DIR}"/tests/compiler_features_tests/*.c "${CRATE_AWS_LC_DIR}"/tests/compiler_features_tests
}

generation_options "$@"
shift $((OPTIND - 1))

if [[ ! -d ${AWS_LC_DIR} ]]; then
  echo "$(basename "${0}")" Sanity Check Failed
  exit 1
fi

pushd "${AWS_LC_DIR}"
# The logic for generating/publishing the FIPS crate resides on the main branch.
check_branch
check_workspace
mkdir -p "${TMP_DIR}"

determine_generate_version

# Crate preparation.
if [[ ! -r "${SYMBOLS_FILE}" || ! -d "${AWS_LC_FIPS_DIR}" ]]; then
  # Symbols file must be consistent with AWS-LC source directory
  rm -f "${SYMBOLS_FILE}"
  rm -rf "${AWS_LC_FIPS_DIR}"
  clone_fips_branch
fi
AWS_LC_COMMIT_HASH=$(git -C ${AWS_LC_FIPS_DIR} log -n 1 --pretty=format:"%H" HEAD)

prepare_crate_dir
create_prefix_headers

public_api_diff

source "${SCRIPT_DIR}"/_generate_all_bindings_flavors.sh

# Crate testing.
if [[ ${SKIP_TEST} -eq 1 ]]; then
  echo Aborting. Crate generated but not tested.
  exit 1
fi
source "${SCRIPT_DIR}"/_test_supported_builds.sh

touch "${COMPLETION_MARKER}"<|MERGE_RESOLUTION|>--- conflicted
+++ resolved
@@ -32,17 +32,11 @@
 
 # Clone the FIPS branch in local.
 function clone_fips_branch {
-<<<<<<< HEAD
   echo "Cloning from: ${AWS_LC_FIPS_GIT_CLONE_URL}:${AWS_LC_FIPS_GIT_BRANCH}"
   if [[ "${AWS_LC_FIPS_GIT_CLONE_URL}" != "${DEFAULT_GIT_CLONE_URL}" || "${AWS_LC_FIPS_GIT_BRANCH}" != "${DEFAULT_GIT_BRANCH}" ]]; then
     prompt_yes_no "Non-default repository URL or branch, Continue?"
   fi
   git clone -b "${AWS_LC_FIPS_GIT_BRANCH}" --depth 1 --single-branch "${AWS_LC_FIPS_GIT_CLONE_URL}" "${AWS_LC_FIPS_DIR}"
-=======
-  pushd "${TMP_DIR}"
-  git clone -b ${AWS_LC_FIPS_BRANCH} --depth 1 --single-branch https://github.com/aws/aws-lc.git
-  popd
->>>>>>> c2d18867
 }
 
 function prepare_crate_dir {
