#!/usr/bin/env bash
# Copyright Amazon.com, Inc. or its affiliates. All Rights Reserved.
# SPDX-License-Identifier: Apache-2.0 OR ISC

set -e

IGNORE_DIRTY=0
IGNORE_BRANCH=0
IGNORE_UPSTREAM=0
IGNORE_MACOS=0
SKIP_TEST=0
GENERATE_FIPS=0
CRATE_NAME="aws-lc-sys"
CRATE_VERSION="" # User prompted for version when empty
DEFAULT_GIT_CLONE_URL="https://github.com/awslabs/aws-lc.git"
DEFAULT_GIT_BRANCH="main"
AWS_LC_GIT_CLONE_URL=${AWS_LC_GIT_CLONE_URL:-${DEFAULT_GIT_CLONE_URL}}
AWS_LC_GIT_BRANCH=${AWS_LC_GIT_BRANCH:-${DEFAULT_GIT_BRANCH}}

SCRIPT_DIR=$( cd -- "$( dirname -- "${BASH_SOURCE[0]}" )" &> /dev/null && pwd )
AWS_LC_DIR=$( cd -- "${SCRIPT_DIR}/../../../" &> /dev/null && pwd)
CRATE_TEMPLATE_DIR="${AWS_LC_DIR}"/bindings/rust/aws-lc-sys-template
TMP_DIR="${AWS_LC_DIR}"/bindings/rust/tmp
AWS_LC_SRC_DIR="${TMP_DIR}"/aws-lc
SYMBOLS_FILE="${TMP_DIR}"/symbols.txt
CRATE_DIR="${TMP_DIR}"/aws-lc-sys
COMPLETION_MARKER="${CRATE_DIR}"/.generation_complete
CRATE_AWS_LC_DIR="${CRATE_DIR}"/deps/aws-lc
PREFIX_HEADERS_FILE="${CRATE_AWS_LC_DIR}"/include/boringssl_prefix_symbols.h

source "${SCRIPT_DIR}"/_generation_tools.sh

# Clone the main branch in local.
function clone_main_branch {
<<<<<<< HEAD
  pushd "${TMP_DIR}"
  git clone -b main --depth 1 --single-branch https://github.com/aws/aws-lc.git
  popd
=======
  echo "Cloning from: ${AWS_LC_GIT_CLONE_URL}:${AWS_LC_GIT_BRANCH}"
  if [[ "${AWS_LC_GIT_CLONE_URL}" != "${DEFAULT_GIT_CLONE_URL}" || "${AWS_LC_GIT_BRANCH}" != "${DEFAULT_GIT_BRANCH}" ]]; then
    prompt_yes_no "Non-default repository URL or branch, Continue?"
  fi
  git clone -b "${AWS_LC_GIT_BRANCH}" --depth 1 --single-branch "${AWS_LC_GIT_CLONE_URL}" "${AWS_LC_SRC_DIR}"
>>>>>>> a5249880
}

function prepare_crate_dir {
  echo Preparing crate directory: "${CRATE_DIR}"
  # Removes completion marker and any other file remaining from a previous crate generation
  rm -rf "${CRATE_DIR}"

  mkdir -p "${CRATE_DIR}"
  mkdir -p "${CRATE_AWS_LC_DIR}"/

  cp -r "${CRATE_TEMPLATE_DIR}"/* "${CRATE_DIR}"/
  perl -pi -e "s/__AWS_LC_SYS_VERSION__/${CRATE_VERSION}/g" "${CRATE_DIR}"/Cargo.toml
  perl -pi -e "s/__AWS_LC_COMMIT_HASH__/${AWS_LC_COMMIT_HASH}/g" "${CRATE_DIR}"/Cargo.toml

  cp -r "${AWS_LC_SRC_DIR}"/crypto  \
        "${AWS_LC_SRC_DIR}"/ssl \
        "${AWS_LC_SRC_DIR}"/generated-src \
        "${AWS_LC_SRC_DIR}"/include \
        "${AWS_LC_SRC_DIR}"/tool \
        "${AWS_LC_SRC_DIR}"/CMakeLists.txt \
        "${AWS_LC_SRC_DIR}"/LICENSE \
        "${AWS_LC_SRC_DIR}"/sources.cmake \
        "${CRATE_AWS_LC_DIR}"/

  rm "${CRATE_AWS_LC_DIR}"/generated-src/crypto_test_data.cc

  cp "${AWS_LC_SRC_DIR}"/LICENSE  "${CRATE_AWS_LC_DIR}"/
  cp "${AWS_LC_SRC_DIR}"/LICENSE  "${CRATE_DIR}"/

  mkdir -p "${CRATE_AWS_LC_DIR}"/util
  cp -r  "${AWS_LC_SRC_DIR}"/util/fipstools "${CRATE_AWS_LC_DIR}"/util

  mkdir -p "${CRATE_AWS_LC_DIR}"/third_party/
  cp -r  "${AWS_LC_SRC_DIR}"/third_party/googletest "${AWS_LC_SRC_DIR}"/third_party/s2n-bignum "${AWS_LC_SRC_DIR}"/third_party/fiat "${CRATE_AWS_LC_DIR}"/third_party/

  mkdir -p  "${CRATE_AWS_LC_DIR}"/tests/compiler_features_tests
  cp "${AWS_LC_SRC_DIR}"/tests/compiler_features_tests/*.c "${CRATE_AWS_LC_DIR}"/tests/compiler_features_tests
}

generation_options "$@"
shift $((OPTIND - 1))

if [[ ! -d ${AWS_LC_DIR} ]]; then
  echo "$(basename "${0}")" Sanity Check Failed
  exit 1
fi

pushd "${AWS_LC_DIR}"
check_workspace
check_branch
check_running_on_macos
mkdir -p "${TMP_DIR}"

determine_generate_version

# Crate preparation.
if [[ ! -r "${SYMBOLS_FILE}" || ! -d "${AWS_LC_SRC_DIR}" ]]; then
  # Symbols file must be consistent with AWS-LC source directory
  rm -f "${SYMBOLS_FILE}"
  rm -rf "${AWS_LC_SRC_DIR}"
  clone_main_branch
fi
AWS_LC_COMMIT_HASH=$(git -C ${AWS_LC_SRC_DIR} log -n 1 --pretty=format:"%H" HEAD)

prepare_crate_dir
create_prefix_headers

public_api_diff

source "${SCRIPT_DIR}"/_generate_all_bindings_flavors.sh

# Crate testing.
if [[ ${SKIP_TEST} -eq 1 ]]; then
  echo Aborting. Crate generated but not tested.
  exit 1
fi
source "${SCRIPT_DIR}"/_test_supported_builds.sh

touch "${COMPLETION_MARKER}"<|MERGE_RESOLUTION|>--- conflicted
+++ resolved
@@ -32,17 +32,11 @@
 
 # Clone the main branch in local.
 function clone_main_branch {
-<<<<<<< HEAD
-  pushd "${TMP_DIR}"
-  git clone -b main --depth 1 --single-branch https://github.com/aws/aws-lc.git
-  popd
-=======
   echo "Cloning from: ${AWS_LC_GIT_CLONE_URL}:${AWS_LC_GIT_BRANCH}"
   if [[ "${AWS_LC_GIT_CLONE_URL}" != "${DEFAULT_GIT_CLONE_URL}" || "${AWS_LC_GIT_BRANCH}" != "${DEFAULT_GIT_BRANCH}" ]]; then
     prompt_yes_no "Non-default repository URL or branch, Continue?"
   fi
   git clone -b "${AWS_LC_GIT_BRANCH}" --depth 1 --single-branch "${AWS_LC_GIT_CLONE_URL}" "${AWS_LC_SRC_DIR}"
->>>>>>> a5249880
 }
 
 function prepare_crate_dir {
