/* Copyright (c) 2022, Google Inc.
 *
 * Permission to use, copy, modify, and/or distribute this software for any
 * purpose with or without fee is hereby granted, provided that the above
 * copyright notice and this permission notice appear in all copies.
 *
 * THE SOFTWARE IS PROVIDED "AS IS" AND THE AUTHOR DISCLAIMS ALL WARRANTIES
 * WITH REGARD TO THIS SOFTWARE INCLUDING ALL IMPLIED WARRANTIES OF
 * MERCHANTABILITY AND FITNESS. IN NO EVENT SHALL THE AUTHOR BE LIABLE FOR ANY
 * SPECIAL, DIRECT, INDIRECT, OR CONSEQUENTIAL DAMAGES OR ANY DAMAGES
 * WHATSOEVER RESULTING FROM LOSS OF USE, DATA OR PROFITS, WHETHER IN AN ACTION
 * OF CONTRACT, NEGLIGENCE OR OTHER TORTIOUS ACTION, ARISING OUT OF OR IN
 * CONNECTION WITH THE USE OR PERFORMANCE OF THIS SOFTWARE. */

// SPDX-License-Identifier: Apache-2.0 OR ISC
// Modifications Copyright Amazon.com, Inc. or its affiliates. See GitHub history for details.

<<<<<<< HEAD
use bindgen::callbacks::ParseCallbacks;
use std::env;
use std::fmt::Debug;
=======
use regex::Regex;
use std::fs::File;
use std::io::{BufRead, BufReader, BufWriter, Write};
>>>>>>> c694356e
use std::path::{Path, PathBuf};
use std::process::Command;
use std::{env, fs, io};

#[derive(Debug)]
struct StripPrefixCallback {
    remove_prefix: Option<String>,
}

impl StripPrefixCallback {
    fn new(prefix: &str) -> StripPrefixCallback {
        StripPrefixCallback {
            remove_prefix: Some(prefix.to_string()),
        }
    }
}

impl ParseCallbacks for StripPrefixCallback {
    fn generated_name_override(&self, name: &str) -> Option<String> {
        self.remove_prefix.as_ref().map_or(None, |s| {
            let prefix = format!("{}_", s);
            name.strip_prefix(prefix.as_str())
                .map_or(None, |s| Some(String::from(s)))
        })
    }
}

fn get_include_path(manifest_dir: &Path) -> PathBuf {
    manifest_dir.join("deps").join("aws-lc").join("include")
}

fn prepare_clang_args(manifest_dir: &Path, build_prefix: Option<&str>) -> Vec<String> {
    let mut clang_args: Vec<String> = vec![
        "-I".to_string(),
        get_include_path(manifest_dir).display().to_string(),
    ];

    if let Some(prefix) = build_prefix {
        clang_args.push(format!("-DBORINGSSL_PREFIX={}", prefix));
    }

    clang_args
}

const COPYRIGHT: &str = r#"
// Copyright Amazon.com, Inc. or its affiliates. All Rights Reserved.
// SPDX-License-Identifier: Apache-2.0 OR ISC
"#;

const PRELUDE: &str = r#"
#![allow(unused_imports, non_camel_case_types, non_snake_case, non_upper_case_globals, improper_ctypes)]
"#;

fn prepare_bindings_builder(manifest_dir: &Path, build_prefix: Option<&str>) -> bindgen::Builder {
    let clang_args = prepare_clang_args(manifest_dir, build_prefix);

    let mut builder = bindgen::Builder::default()
        .derive_copy(true)
        .derive_debug(true)
        .derive_default(true)
        .derive_eq(true)
        .allowlist_file(".*/openssl/[^/]+\\.h")
        .allowlist_file(".*/rust_wrapper\\.h")
        .default_enum_style(bindgen::EnumVariation::NewType {
            is_bitfield: false,
            is_global: false,
        })
        .default_macro_constant_type(bindgen::MacroTypeVariation::Signed)
        .generate_comments(true)
        .fit_macro_constants(false)
        .size_t_is_usize(true)
        .layout_tests(true)
        .prepend_enum_name(true)
        .rustfmt_bindings(true)
        .clang_args(clang_args)
        .raw_line(COPYRIGHT)
        .raw_line(PRELUDE)
        .header(
            get_include_path(manifest_dir)
                .join("rust_wrapper.h")
                .display()
                .to_string(),
        );

    if let Some(ps) = build_prefix {
        builder = builder.parse_callbacks(Box::new(StripPrefixCallback::new(ps)));
    }

    builder
}

const AWS_LC_PATH: &str = "deps/aws-lc";

#[allow(dead_code)]
#[derive(Clone, Copy, PartialEq, Eq)]
enum OutputLib {
    Crypto,
    Ssl,
}

#[allow(dead_code)]
#[derive(Clone, Copy, PartialEq, Eq)]
enum OutputLibType {
    Static,
    Dynamic,
}

impl OutputLibType {
    fn rust_lib_type(&self) -> &str {
        match self {
            OutputLibType::Static => "static",
            OutputLibType::Dynamic => "dylib",
        }
    }
}

impl OutputLib {
    fn libname(&self, prefix: Option<&str>) -> String {
        format!(
            "{}{}",
            if let Some(pfix) = prefix.to_owned() {
                pfix
            } else {
                ""
            },
            match self {
                OutputLib::Crypto => "crypto",
                OutputLib::Ssl => "ssl",
            }
        )
    }

    fn locate_dir(&self, path: &Path) -> PathBuf {
        path.join(Path::new(&format!("build/{}", self.libname(None))))
            .join(get_platform_output_path())
    }
}

fn get_platform_output_path() -> PathBuf {
    PathBuf::new()
}

fn get_cmake_config() -> cmake::Config {
    let pwd = env::current_dir().unwrap();

    cmake::Config::new(pwd.join(AWS_LC_PATH))
}

const VERSION: &str = env!("CARGO_PKG_VERSION");

fn prefix_string() -> String {
    format!("aws_lc_{}", VERSION.to_string().replace('.', "_"))
}

fn test_cmake_command(executable: &str) -> bool {
    if let Ok(output) = Command::new(executable).arg("--version").output() {
        return output.status.success();
    }
    false
}

fn prepare_cmake_build(build_prefix: Option<&str>) -> cmake::Config {
    if test_cmake_command("cmake3") {
        env::set_var("CMAKE", "cmake3");
    } else {
        env::set_var("CMAKE", "cmake");
    }

    let mut cmake_cfg = get_cmake_config();

    let opt_level = env::var("OPT_LEVEL").unwrap_or_else(|_| "0".to_string());
    if opt_level.ne("0") {
        if opt_level.eq("1") || opt_level.eq("2") {
            cmake_cfg.define("CMAKE_BUILD_TYPE", "relwithdebinfo");
        } else {
            cmake_cfg.define("CMAKE_BUILD_TYPE", "release");
        }
    }

    if let Some(symbol_prefix) = build_prefix {
        cmake_cfg.define("BORINGSSL_PREFIX", symbol_prefix);
        let pwd = env::current_dir().unwrap();
        let include_path = pwd.join(AWS_LC_PATH).join("include");
        cmake_cfg.define(
            "BORINGSSL_PREFIX_HEADERS",
            include_path.display().to_string(),
        );
    }

    if cfg!(feature = "asan") {
        env::set_var("CC", "/usr/bin/clang");
        env::set_var("CXX", "/usr/bin/clang++");
        env::set_var("ASM", "/usr/bin/clang");

        cmake_cfg.define("ASAN", "1");
    }

    cmake_cfg
}

fn build_aws_lc() -> PathBuf {
    let mut cmake_cfg = prepare_cmake_build(Some(&prefix_string()));

    cmake_cfg.build_target("crypto").build()
}

fn main() -> Result<(), String> {
    use crate::OutputLib::Crypto;
    use crate::OutputLibType::Static;

    let manifest_dir = env::current_dir().unwrap();
    let manifest_dir = dunce::canonicalize(&Path::new(&manifest_dir)).unwrap();
    let prefix = prefix_string();

    let bindings_file = manifest_dir.join("src").join("bindings.rs");

    let builder = prepare_bindings_builder(&manifest_dir, Some(&prefix));
    let bindings = builder.generate().expect("Unable to generate bindings.");
    bindings
        .write_to_file(&bindings_file)
        .expect("Unable to write bindings to file.");

    let aws_lc_dir = build_aws_lc();

    let libcrypto_dir = Crypto.locate_dir(&aws_lc_dir);
    println!("cargo:rustc-link-search=native={}", libcrypto_dir.display());
    println!(
        "cargo:rustc-link-lib={}={}",
        Static.rust_lib_type(),
        Crypto.libname(None)
    );

    println!(
        "cargo:include={}",
        get_include_path(&manifest_dir).display()
    );
    println!("cargo:rerun-if-changed=build.rs");

    Ok(())
}<|MERGE_RESOLUTION|>--- conflicted
+++ resolved
@@ -15,15 +15,9 @@
 // SPDX-License-Identifier: Apache-2.0 OR ISC
 // Modifications Copyright Amazon.com, Inc. or its affiliates. See GitHub history for details.
 
-<<<<<<< HEAD
 use bindgen::callbacks::ParseCallbacks;
 use std::env;
 use std::fmt::Debug;
-=======
-use regex::Regex;
-use std::fs::File;
-use std::io::{BufRead, BufReader, BufWriter, Write};
->>>>>>> c694356e
 use std::path::{Path, PathBuf};
 use std::process::Command;
 use std::{env, fs, io};
