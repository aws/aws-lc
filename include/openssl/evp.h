--- conflicted
+++ resolved
@@ -124,25 +124,13 @@
 // EVP_PKEY_size returns the maximum size, in bytes, of a signature signed by
 // |pkey|. For an RSA key, this returns the number of bytes needed to represent
 // the modulus. For an EC key, this returns the maximum size of a DER-encoded
-<<<<<<< HEAD
-// ECDSA signature.
-=======
 // ECDSA signature. For a Dilithium key, this returns the signature byte size.
-// For a KEM key, this returns the sum of the size of the public key and the
-// secret key.
->>>>>>> 987bd7c6
 OPENSSL_EXPORT int EVP_PKEY_size(const EVP_PKEY *pkey);
 
 // EVP_PKEY_bits returns the "size", in bits, of |pkey|. For an RSA key, this
 // returns the bit length of the modulus. For an EC key, this returns the bit
-<<<<<<< HEAD
-// length of the group order.
-=======
 // length of the group order. For a Dilithium key, this returns the bit length
-// of the public key. For a KEM, this returns the sum of the size
-// of the public key and the secret key.
-
->>>>>>> 987bd7c6
+// of the public key.
 OPENSSL_EXPORT int EVP_PKEY_bits(const EVP_PKEY *pkey);
 
 // EVP_PKEY_id returns the type of |pkey|, which is one of the |EVP_PKEY_*|
