--- conflicted
+++ resolved
@@ -208,11 +208,7 @@
 // against multiple revisions of BoringSSL at the same time. It is not
 // recommended to do so for longer than is necessary.
 
-<<<<<<< HEAD
-#define AWSLC_API_VERSION 21
-=======
 #define AWSLC_API_VERSION 22
->>>>>>> c7d7c74c
 
 // This string tracks the most current production release version on Github
 // https://github.com/aws/aws-lc/releases.
@@ -220,11 +216,7 @@
 // ServiceIndicatorTest.AWSLCVersionString
 // Note: there are two versions of this test. Only one test is compiled
 // depending on FIPS mode.
-<<<<<<< HEAD
-#define AWSLC_VERSION_NUMBER_STRING "1.9.0"
-=======
 #define AWSLC_VERSION_NUMBER_STRING "1.10.0"
->>>>>>> c7d7c74c
 
 #if defined(BORINGSSL_SHARED_LIBRARY)
 
