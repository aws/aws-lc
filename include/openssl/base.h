--- conflicted
+++ resolved
@@ -216,11 +216,7 @@
 // ServiceIndicatorTest.AWSLCVersionString
 // Note: there are two versions of this test. Only one test is compiled
 // depending on FIPS mode.
-<<<<<<< HEAD
-#define AWSLC_VERSION_NUMBER_STRING "1.5.1"
-=======
 #define AWSLC_VERSION_NUMBER_STRING "1.9.0"
->>>>>>> 32e1f960
 
 #if defined(BORINGSSL_SHARED_LIBRARY)
 
