--- conflicted
+++ resolved
@@ -202,12 +202,9 @@
 // against multiple revisions of BoringSSL at the same time. It is not
 // recommended to do so for longer than is necessary.
 
-<<<<<<< HEAD
-// Bump version from 16 to 17.
+// Bump version from 17 to 18.
 //   - Import new APIs |EVP_aes_128/256_cbc_hmac_sha1/256| from OpenSSL.
-=======
->>>>>>> b6e6a209
-#define AWSLC_API_VERSION 17
+#define AWSLC_API_VERSION 18
 
 // This string tracks the most current production release version on Github
 // https://github.com/awslabs/aws-lc/releases.
