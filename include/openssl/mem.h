--- conflicted
+++ resolved
@@ -111,21 +111,6 @@
 // OPENSSL_strnlen has the same behaviour as strnlen(3).
 OPENSSL_EXPORT size_t OPENSSL_strnlen(const char *s, size_t len);
 
-<<<<<<< HEAD
-// OPENSSL_isdigit is a locale-independent version of isdigit(3), It
-// only recognizes '0' through '9' as digits.
-OPENSSL_EXPORT int OPENSSL_isdigit(int c);
-
-// OPENSSL_tolower is a locale-independent version of tolower(3). It only
-// lowercases ASCII values. Other values are returned as-is.
-OPENSSL_EXPORT int OPENSSL_tolower(int c);
-
-// OPENSSL_isspace is a locale-independent version of isspace(3). It only
-// recognizes '\t', '\n', '\v', '\f', '\r', and ' '.
-OPENSSL_EXPORT int OPENSSL_isspace(int c);
-
-// OPENSSL_strcasecmp is a locale-independent version of strcasecmp(3).
-=======
 // OPENSSL_isalpha is a locale-independent, ASCII-only version of isalpha(3), It
 // only recognizes 'a' through 'z' and 'A' through 'Z' as alphabetic.
 OPENSSL_EXPORT int OPENSSL_isalpha(int c);
@@ -158,7 +143,6 @@
 
 // OPENSSL_strcasecmp is a locale-independent, ASCII-only version of
 // strcasecmp(3).
->>>>>>> da92fdba
 OPENSSL_EXPORT int OPENSSL_strcasecmp(const char *a, const char *b);
 
 // OPENSSL_strncasecmp is a locale-independent, ASCII-only version of
