--- conflicted
+++ resolved
@@ -548,14 +548,6 @@
 OPENSSL_EXPORT int RSA_set_ex_data(RSA *rsa, int idx, void *arg);
 OPENSSL_EXPORT void *RSA_get_ex_data(const RSA *rsa, int idx);
 
-<<<<<<< HEAD
-// RSA_pkey_ctx_ctrl is a wrapper of EVP_PKEY_CTX_ctrl.
-// Before calling EVP_PKEY_CTX_ctrl, a check is added to make sure
-// the ctx->pmeth->pkey_id is either EVP_PKEY_RSA or EVP_PKEY_RSA_PSS.
-int RSA_pkey_ctx_ctrl(EVP_PKEY_CTX *ctx, int optype, int cmd, int p1, void *p2);
-
-=======
->>>>>>> 37d8405e
 // Flags.
 
 // RSA_FLAG_OPAQUE specifies that this RSA_METHOD does not expose its key
