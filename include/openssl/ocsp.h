--- conflicted
+++ resolved
@@ -115,7 +115,6 @@
 OPENSSL_EXPORT OCSP_REQ_CTX *OCSP_sendreq_new(BIO *io, const char *path,
                                               OCSP_REQUEST *req, int maxline);
 
-<<<<<<< HEAD
 // OCSP_sendreq_nbio attempts to send the request prepared in |rctx| and to
 // gather the response via HTTP, using the |BIO| io and path that were given
 // when calling |OCSP_sendreq_new|.
@@ -204,15 +203,12 @@
                                      STACK_OF(X509) *certs,
                                      unsigned long flags);
 
-=======
->>>>>>> 32e1f960
 // OCSP_response_status returns response status from |OCSP_RESPONSE|.
 OPENSSL_EXPORT int OCSP_response_status(OCSP_RESPONSE *resp);
 
 // OCSP_response_get1_basic returns |OCSP_BASICRESP| from |OCSP_RESPONSE|.
 OPENSSL_EXPORT OCSP_BASICRESP *OCSP_response_get1_basic(OCSP_RESPONSE *resp);
 
-<<<<<<< HEAD
 // OCSP_resp_count returns the number of |OCSP_SINGLERESP| responses present
 // in |bs|.
 OPENSSL_EXPORT int OCSP_resp_count(OCSP_BASICRESP *bs);
@@ -280,22 +276,6 @@
 // correctly signed and that the signer certificate can be validated.
 // Returns 1 if the response is valid, 0 if the signature cannot be verified,
 // or -1 on fatal errors such as malloc failure.
-=======
-// OCSP_resp_find_status looks up a cert id and extracts the update time and
-// revocation status of certificate sent back from OCSP responder if found.
-// Returns 1 on success.
-//
-// Note: 1. Revocation status code is passed into |*status| parameter. Status code will
-//          not be passed if |*status| is NULL.
-OPENSSL_EXPORT int OCSP_resp_find_status(OCSP_BASICRESP *bs, OCSP_CERTID *id, int *status,
-                          int *reason,
-                          ASN1_GENERALIZEDTIME **revtime,
-                          ASN1_GENERALIZEDTIME **thisupd,
-                          ASN1_GENERALIZEDTIME **nextupd);
-
-// OCSP_basic_verify verifies a basic response message. Returns 1 on success, 0
-// on error, or -1 on fatal errors such as malloc failure.
->>>>>>> 32e1f960
 //
 // Note: 1. Checks that OCSP response CAN be verified, not that it has been
 //          verified.
@@ -306,13 +286,8 @@
 OPENSSL_EXPORT int OCSP_basic_verify(OCSP_BASICRESP *bs, STACK_OF(X509) *certs,
                                      X509_STORE *st, unsigned long flags);
 
-<<<<<<< HEAD
-// OCSP_cert_to_id returns a |OCSP_CERTID| converted from a certificate and
-// its issuer.
-=======
 // OCSP_cert_to_id returns a |OCSP_CERTID| converted from a certificate and its
 // issuer.
->>>>>>> 32e1f960
 //
 // Note: 1. If subject is NULL, we get the subject name from the issuer and set
 //          the serial number is NULL.
@@ -324,7 +299,6 @@
                                             const X509 *subject,
                                             const X509 *issuer);
 
-<<<<<<< HEAD
 // OCSP_parse_url parses an OCSP responder URL and returns its component parts.
 // |url| argument must be a null-terminated string containing the URL to be
 // parsed. The other arguments are pointers to variables that will be set to the
@@ -382,12 +356,7 @@
 OPENSSL_EXPORT const char *OCSP_crl_reason_str(long status_code);
 
 #ifdef __cplusplus
-}
-=======
-
-#if defined(__cplusplus)
 }  // extern C
->>>>>>> 32e1f960
 #endif
 
 #if !defined(BORINGSSL_NO_CXX)
