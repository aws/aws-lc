--- conflicted
+++ resolved
@@ -2044,117 +2044,6 @@
 // PrivateKeyInfo, as described in |d2i_SAMPLE|.
 OPENSSL_EXPORT PKCS8_PRIV_KEY_INFO *d2i_PKCS8_PRIV_KEY_INFO(
     PKCS8_PRIV_KEY_INFO **out, const uint8_t **inp, long len);
-<<<<<<< HEAD
-=======
-
-// i2d_PKCS8_PRIV_KEY_INFO marshals |key| as a DER-encoded PrivateKeyInfo, as
-// described in |i2d_SAMPLE|.
-OPENSSL_EXPORT int i2d_PKCS8_PRIV_KEY_INFO(const PKCS8_PRIV_KEY_INFO *key,
-                                           uint8_t **outp);
-
-// EVP_PKCS82PKEY returns |p8| as a newly-allocated |EVP_PKEY|, or NULL if the
-// key was unsupported or could not be decoded. The caller must release the
-// result with |EVP_PKEY_free| when done.
-//
-// Use |EVP_parse_private_key| instead.
-OPENSSL_EXPORT EVP_PKEY *EVP_PKCS82PKEY(const PKCS8_PRIV_KEY_INFO *p8);
-
-// EVP_PKEY2PKCS8 encodes |pkey| as a PKCS#8 PrivateKeyInfo (RFC 5208),
-// represented as a newly-allocated |PKCS8_PRIV_KEY_INFO|, or NULL on error. The
-// caller must release the result with |PKCS8_PRIV_KEY_INFO_free| when done.
-//
-// Use |EVP_marshal_private_key| instead.
-OPENSSL_EXPORT PKCS8_PRIV_KEY_INFO *EVP_PKEY2PKCS8(const EVP_PKEY *pkey);
-
-
-// Algorithm and octet string pairs.
-//
-// The |X509_SIG| type represents an ASN.1 SEQUENCE type of an
-// AlgorithmIdentifier and an OCTET STRING. Although named |X509_SIG|, there is
-// no type in X.509 which matches this format. The two common types which do are
-// DigestInfo (RFC 2315 and RFC 8017), and EncryptedPrivateKeyInfo (RFC 5208).
-
-// X509_SIG is an |ASN1_ITEM| whose ASN.1 type is the SEQUENCE described above
-// and C type is |X509_SIG*|.
-DECLARE_ASN1_ITEM(X509_SIG)
-
-// X509_SIG_new returns a newly-allocated, empty |X509_SIG| object, or NULL on
-// error.
-OPENSSL_EXPORT X509_SIG *X509_SIG_new(void);
-
-// X509_SIG_free releases memory associated with |key|.
-OPENSSL_EXPORT void X509_SIG_free(X509_SIG *key);
-
-// d2i_X509_SIG parses up to |len| bytes from |*inp| as a DER-encoded algorithm
-// and octet string pair, as described in |d2i_SAMPLE|.
-OPENSSL_EXPORT X509_SIG *d2i_X509_SIG(X509_SIG **out, const uint8_t **inp,
-                                      long len);
-
-// i2d_X509_SIG marshals |sig| as a DER-encoded algorithm
-// and octet string pair, as described in |i2d_SAMPLE|.
-OPENSSL_EXPORT int i2d_X509_SIG(const X509_SIG *sig, uint8_t **outp);
-
-// X509_SIG_get0 sets |*out_alg| and |*out_digest| to non-owning pointers to
-// |sig|'s algorithm and digest fields, respectively. Either |out_alg| and
-// |out_digest| may be NULL to skip those fields.
-OPENSSL_EXPORT void X509_SIG_get0(const X509_SIG *sig,
-                                  const X509_ALGOR **out_alg,
-                                  const ASN1_OCTET_STRING **out_digest);
-
-// X509_SIG_getm behaves like |X509_SIG_get0| but returns mutable pointers.
-OPENSSL_EXPORT void X509_SIG_getm(X509_SIG *sig, X509_ALGOR **out_alg,
-                                  ASN1_OCTET_STRING **out_digest);
-
-
-// Printing functions.
-//
-// The following functions output human-readable representations of
-// X.509-related structures. They should only be used for debugging or logging
-// and not parsed programmatically. In many cases, the outputs are ambiguous, so
-// attempting to parse them can lead to string injection vulnerabilities.
-
-// The following flags control |X509_print_ex| and |X509_REQ_print_ex|.
-
-// X509_FLAG_COMPAT disables all flags. It additionally causes names to be
-// printed with a 16-byte indent.
-#define X509_FLAG_COMPAT 0
-
-// X509_FLAG_NO_HEADER skips a header identifying the type of object printed.
-#define X509_FLAG_NO_HEADER 1L
-
-// X509_FLAG_NO_VERSION skips printing the X.509 version number.
-#define X509_FLAG_NO_VERSION (1L << 1)
-
-// X509_FLAG_NO_SERIAL skips printing the serial number. It is ignored in
-// |X509_REQ_print_fp|.
-#define X509_FLAG_NO_SERIAL (1L << 2)
-
-// X509_FLAG_NO_SIGNAME skips printing the signature algorithm in the
-// TBSCertificate. It is ignored in |X509_REQ_print_fp|.
-#define X509_FLAG_NO_SIGNAME (1L << 3)
-
-// X509_FLAG_NO_ISSUER skips printing the issuer.
-#define X509_FLAG_NO_ISSUER (1L << 4)
-
-// X509_FLAG_NO_VALIDITY skips printing the notBefore and notAfter times. It is
-// ignored in |X509_REQ_print_fp|.
-#define X509_FLAG_NO_VALIDITY (1L << 5)
-
-// X509_FLAG_NO_SUBJECT skips printing the subject.
-#define X509_FLAG_NO_SUBJECT (1L << 6)
-
-// X509_FLAG_NO_PUBKEY skips printing the public key.
-#define X509_FLAG_NO_PUBKEY (1L << 7)
-
-// X509_FLAG_NO_EXTENSIONS skips printing the extension list. It is ignored in
-// |X509_REQ_print_fp|. CSRs instead have attributes, which is controlled by
-// |X509_FLAG_NO_ATTRIBUTES|.
-#define X509_FLAG_NO_EXTENSIONS (1L << 8)
-
-// X509_FLAG_NO_SIGDUMP skips printing the signature and outer signature
-// algorithm.
-#define X509_FLAG_NO_SIGDUMP (1L << 9)
->>>>>>> dd247e28
 
 // i2d_PKCS8_PRIV_KEY_INFO marshals |key| as a DER-encoded PrivateKeyInfo, as
 // described in |i2d_SAMPLE|.
