/* Copyright (C) 1995-1998 Eric Young (eay@cryptsoft.com)
 * All rights reserved.
 *
 * This package is an SSL implementation written
 * by Eric Young (eay@cryptsoft.com).
 * The implementation was written so as to conform with Netscapes SSL.
 *
 * This library is free for commercial and non-commercial use as long as
 * the following conditions are aheared to.  The following conditions
 * apply to all code found in this distribution, be it the RC4, RSA,
 * lhash, DES, etc., code; not just the SSL code.  The SSL documentation
 * included with this distribution is covered by the same copyright terms
 * except that the holder is Tim Hudson (tjh@cryptsoft.com).
 *
 * Copyright remains Eric Young's, and as such any Copyright notices in
 * the code are not to be removed.
 * If this package is used in a product, Eric Young should be given attribution
 * as the author of the parts of the library used.
 * This can be in the form of a textual message at program startup or
 * in documentation (online or textual) provided with the package.
 *
 * Redistribution and use in source and binary forms, with or without
 * modification, are permitted provided that the following conditions
 * are met:
 * 1. Redistributions of source code must retain the copyright
 *    notice, this list of conditions and the following disclaimer.
 * 2. Redistributions in binary form must reproduce the above copyright
 *    notice, this list of conditions and the following disclaimer in the
 *    documentation and/or other materials provided with the distribution.
 * 3. All advertising materials mentioning features or use of this software
 *    must display the following acknowledgement:
 *    "This product includes cryptographic software written by
 *     Eric Young (eay@cryptsoft.com)"
 *    The word 'cryptographic' can be left out if the rouines from the library
 *    being used are not cryptographic related :-).
 * 4. If you include any Windows specific code (or a derivative thereof) from
 *    the apps directory (application code) you must include an acknowledgement:
 *    "This product includes software written by Tim Hudson (tjh@cryptsoft.com)"
 *
 * THIS SOFTWARE IS PROVIDED BY ERIC YOUNG ``AS IS'' AND
 * ANY EXPRESS OR IMPLIED WARRANTIES, INCLUDING, BUT NOT LIMITED TO, THE
 * IMPLIED WARRANTIES OF MERCHANTABILITY AND FITNESS FOR A PARTICULAR PURPOSE
 * ARE DISCLAIMED.  IN NO EVENT SHALL THE AUTHOR OR CONTRIBUTORS BE LIABLE
 * FOR ANY DIRECT, INDIRECT, INCIDENTAL, SPECIAL, EXEMPLARY, OR CONSEQUENTIAL
 * DAMAGES (INCLUDING, BUT NOT LIMITED TO, PROCUREMENT OF SUBSTITUTE GOODS
 * OR SERVICES; LOSS OF USE, DATA, OR PROFITS; OR BUSINESS INTERRUPTION)
 * HOWEVER CAUSED AND ON ANY THEORY OF LIABILITY, WHETHER IN CONTRACT, STRICT
 * LIABILITY, OR TORT (INCLUDING NEGLIGENCE OR OTHERWISE) ARISING IN ANY WAY
 * OUT OF THE USE OF THIS SOFTWARE, EVEN IF ADVISED OF THE POSSIBILITY OF
 * SUCH DAMAGE.
 *
 * The licence and distribution terms for any publically available version or
 * derivative of this code cannot be changed.  i.e. this code cannot simply be
 * copied and put under another distribution licence
 * [including the GNU Public Licence.] */

#ifndef OPENSSL_HEADER_CIPHER_H
#define OPENSSL_HEADER_CIPHER_H

#include <openssl/base.h>

#if defined(__cplusplus)
extern "C" {
#endif


// Ciphers.


// Cipher primitives.
//
// The following functions return |EVP_CIPHER| objects that implement the named
// cipher algorithm.

OPENSSL_EXPORT const EVP_CIPHER *EVP_rc4(void);

OPENSSL_EXPORT const EVP_CIPHER *EVP_des_cbc(void);
OPENSSL_EXPORT const EVP_CIPHER *EVP_des_ecb(void);
OPENSSL_EXPORT const EVP_CIPHER *EVP_des_ede(void);
OPENSSL_EXPORT const EVP_CIPHER *EVP_des_ede3(void);
OPENSSL_EXPORT const EVP_CIPHER *EVP_des_ede_cbc(void);
OPENSSL_EXPORT const EVP_CIPHER *EVP_des_ede3_cbc(void);

OPENSSL_EXPORT const EVP_CIPHER *EVP_aes_128_ecb(void);
OPENSSL_EXPORT const EVP_CIPHER *EVP_aes_128_cbc(void);
OPENSSL_EXPORT const EVP_CIPHER *EVP_aes_128_ctr(void);
OPENSSL_EXPORT const EVP_CIPHER *EVP_aes_128_ofb(void);

OPENSSL_EXPORT const EVP_CIPHER *EVP_aes_256_ecb(void);
OPENSSL_EXPORT const EVP_CIPHER *EVP_aes_256_cbc(void);
OPENSSL_EXPORT const EVP_CIPHER *EVP_aes_256_ctr(void);
OPENSSL_EXPORT const EVP_CIPHER *EVP_aes_256_ofb(void);
OPENSSL_EXPORT const EVP_CIPHER *EVP_aes_256_xts(void);

// EVP_enc_null returns a 'cipher' that passes plaintext through as
// ciphertext.
OPENSSL_EXPORT const EVP_CIPHER *EVP_enc_null(void);

// EVP_rc2_cbc returns a cipher that implements 128-bit RC2 in CBC mode.
OPENSSL_EXPORT const EVP_CIPHER *EVP_rc2_cbc(void);

// EVP_rc2_40_cbc returns a cipher that implements 40-bit RC2 in CBC mode. This
// is obviously very, very weak and is included only in order to read PKCS#12
// files, which often encrypt the certificate chain using this cipher. It is
// deliberately not exported.
const EVP_CIPHER *EVP_rc2_40_cbc(void);

// EVP_get_cipherbynid returns the cipher corresponding to the given NID, or
// NULL if no such cipher is known. Note using this function links almost every
// cipher implemented by BoringSSL into the binary, whether the caller uses them
// or not. Size-conscious callers, such as client software, should not use this
// function.
OPENSSL_EXPORT const EVP_CIPHER *EVP_get_cipherbynid(int nid);


// Cipher context allocation.
//
// An |EVP_CIPHER_CTX| represents the state of an encryption or decryption in
// progress.

// EVP_CIPHER_CTX_init initialises an, already allocated, |EVP_CIPHER_CTX|.
OPENSSL_EXPORT void EVP_CIPHER_CTX_init(EVP_CIPHER_CTX *ctx);

// EVP_CIPHER_CTX_new allocates a fresh |EVP_CIPHER_CTX|, calls
// |EVP_CIPHER_CTX_init| and returns it, or NULL on allocation failure.
OPENSSL_EXPORT EVP_CIPHER_CTX *EVP_CIPHER_CTX_new(void);

// EVP_CIPHER_CTX_cleanup frees any memory referenced by |ctx|. It returns
// one.
OPENSSL_EXPORT int EVP_CIPHER_CTX_cleanup(EVP_CIPHER_CTX *ctx);

// EVP_CIPHER_CTX_free calls |EVP_CIPHER_CTX_cleanup| on |ctx| and then frees
// |ctx| itself.
OPENSSL_EXPORT void EVP_CIPHER_CTX_free(EVP_CIPHER_CTX *ctx);

// EVP_CIPHER_CTX_copy sets |out| to be a duplicate of the current state of
// |in|. The |out| argument must have been previously initialised.
OPENSSL_EXPORT int EVP_CIPHER_CTX_copy(EVP_CIPHER_CTX *out,
                                       const EVP_CIPHER_CTX *in);

// EVP_CIPHER_CTX_reset calls |EVP_CIPHER_CTX_cleanup| followed by
// |EVP_CIPHER_CTX_init| and returns one.
OPENSSL_EXPORT int EVP_CIPHER_CTX_reset(EVP_CIPHER_CTX *ctx);


// Cipher context configuration.

// EVP_CipherInit_ex configures |ctx| for a fresh encryption (or decryption, if
// |enc| is zero) operation using |cipher|. If |ctx| has been previously
// configured with a cipher then |cipher|, |key| and |iv| may be |NULL| and
// |enc| may be -1 to reuse the previous values. The operation will use |key|
// as the key and |iv| as the IV (if any). These should have the correct
// lengths given by |EVP_CIPHER_key_length| and |EVP_CIPHER_iv_length|. It
// returns one on success and zero on error.
OPENSSL_EXPORT int EVP_CipherInit_ex(EVP_CIPHER_CTX *ctx,
                                     const EVP_CIPHER *cipher, ENGINE *engine,
                                     const uint8_t *key, const uint8_t *iv,
                                     int enc);

// EVP_EncryptInit_ex calls |EVP_CipherInit_ex| with |enc| equal to one.
OPENSSL_EXPORT int EVP_EncryptInit_ex(EVP_CIPHER_CTX *ctx,
                                      const EVP_CIPHER *cipher, ENGINE *impl,
                                      const uint8_t *key, const uint8_t *iv);

// EVP_DecryptInit_ex calls |EVP_CipherInit_ex| with |enc| equal to zero.
OPENSSL_EXPORT int EVP_DecryptInit_ex(EVP_CIPHER_CTX *ctx,
                                      const EVP_CIPHER *cipher, ENGINE *impl,
                                      const uint8_t *key, const uint8_t *iv);


// Cipher operations.

// EVP_EncryptUpdate encrypts |in_len| bytes from |in| to |out|. The number
// of output bytes may be up to |in_len| plus the block length minus one and
// |out| must have sufficient space. The number of bytes actually output is
// written to |*out_len|. It returns one on success and zero otherwise.
//
// If |ctx| is an AEAD cipher, e.g. |EVP_aes_128_gcm|, and |out| is NULL, this
// function instead adds |in_len| bytes from |in| to the AAD and sets |*out_len|
// to |in_len|. The AAD must be fully specified in this way before this function
// is used to encrypt plaintext.
OPENSSL_EXPORT int EVP_EncryptUpdate(EVP_CIPHER_CTX *ctx, uint8_t *out,
                                     int *out_len, const uint8_t *in,
                                     int in_len);

// EVP_EncryptFinal_ex writes at most a block of ciphertext to |out| and sets
// |*out_len| to the number of bytes written. If padding is enabled (the
// default) then standard padding is applied to create the final block. If
// padding is disabled (with |EVP_CIPHER_CTX_set_padding|) then any partial
// block remaining will cause an error. The function returns one on success and
// zero otherwise.
OPENSSL_EXPORT int EVP_EncryptFinal_ex(EVP_CIPHER_CTX *ctx, uint8_t *out,
                                       int *out_len);

// EVP_DecryptUpdate decrypts |in_len| bytes from |in| to |out|. The number of
// output bytes may be up to |in_len| plus the block length minus one and |out|
// must have sufficient space. The number of bytes actually output is written
// to |*out_len|. It returns one on success and zero otherwise.
//
// If |ctx| is an AEAD cipher, e.g. |EVP_aes_128_gcm|, and |out| is NULL, this
// function instead adds |in_len| bytes from |in| to the AAD and sets |*out_len|
// to |in_len|. The AAD must be fully specified in this way before this function
// is used to decrypt ciphertext.
OPENSSL_EXPORT int EVP_DecryptUpdate(EVP_CIPHER_CTX *ctx, uint8_t *out,
                                     int *out_len, const uint8_t *in,
                                     int in_len);

// EVP_DecryptFinal_ex writes at most a block of ciphertext to |out| and sets
// |*out_len| to the number of bytes written. If padding is enabled (the
// default) then padding is removed from the final block.
//
// WARNING: it is unsafe to call this function with unauthenticated
// ciphertext if padding is enabled.
OPENSSL_EXPORT int EVP_DecryptFinal_ex(EVP_CIPHER_CTX *ctx, uint8_t *out,
                                       int *out_len);

// EVP_Cipher performs a one-shot encryption/decryption operation for non-AEAD
// ciphers. No partial blocks are maintained between calls. However, any
// internal cipher state is still updated. For CBC-mode ciphers, the IV is
// updated to the final ciphertext block. For stream ciphers, the stream is
// advanced past the bytes used. It returns one on success and zero otherwise.
//
// WARNING: This function behaves completely differently on AEAD ciphers, such
// as |EVP_aes_128_gcm|. Rather than being a one-shot operation, it behaves like
// |EVP_CipherUpdate| or |EVP_CipherFinal_ex|, depending on whether |in| is
// NULL. It also instead returns the number of bytes written or -1 on error.
// This behavior is deprecated. Use |EVP_CipherUpdate| or |EVP_CipherFinal_ex|
// instead.
//
// TODO(davidben): The normal ciphers currently never fail, even if, e.g.,
// |in_len| is not a multiple of the block size for CBC-mode decryption. The
// input just gets rounded up while the output gets truncated. This should
// either be officially documented or fail.
OPENSSL_EXPORT int EVP_Cipher(EVP_CIPHER_CTX *ctx, uint8_t *out,
                              const uint8_t *in, size_t in_len);

// EVP_CipherUpdate calls either |EVP_EncryptUpdate| or |EVP_DecryptUpdate|
// depending on how |ctx| has been setup.
OPENSSL_EXPORT int EVP_CipherUpdate(EVP_CIPHER_CTX *ctx, uint8_t *out,
                                    int *out_len, const uint8_t *in,
                                    int in_len);

// EVP_CipherFinal_ex calls either |EVP_EncryptFinal_ex| or
// |EVP_DecryptFinal_ex| depending on how |ctx| has been setup.
OPENSSL_EXPORT int EVP_CipherFinal_ex(EVP_CIPHER_CTX *ctx, uint8_t *out,
                                      int *out_len);


// Cipher context accessors.

// EVP_CIPHER_CTX_cipher returns the |EVP_CIPHER| underlying |ctx|, or NULL if
// none has been set.
OPENSSL_EXPORT const EVP_CIPHER *EVP_CIPHER_CTX_cipher(
    const EVP_CIPHER_CTX *ctx);

// EVP_CIPHER_CTX_nid returns a NID identifying the |EVP_CIPHER| underlying
// |ctx| (e.g. |NID_aes_128_gcm|). It will crash if no cipher has been
// configured.
OPENSSL_EXPORT int EVP_CIPHER_CTX_nid(const EVP_CIPHER_CTX *ctx);

// EVP_CIPHER_CTX_encrypting returns one if |ctx| is configured for encryption
// and zero otherwise.
OPENSSL_EXPORT int EVP_CIPHER_CTX_encrypting(const EVP_CIPHER_CTX *ctx);

// EVP_CIPHER_CTX_block_size returns the block size, in bytes, of the cipher
// underlying |ctx|, or one if the cipher is a stream cipher. It will crash if
// no cipher has been configured.
OPENSSL_EXPORT unsigned EVP_CIPHER_CTX_block_size(const EVP_CIPHER_CTX *ctx);

// EVP_CIPHER_CTX_key_length returns the key size, in bytes, of the cipher
// underlying |ctx| or zero if no cipher has been configured.
OPENSSL_EXPORT unsigned EVP_CIPHER_CTX_key_length(const EVP_CIPHER_CTX *ctx);

// EVP_CIPHER_CTX_iv_length returns the IV size, in bytes, of the cipher
// underlying |ctx|. It will crash if no cipher has been configured.
OPENSSL_EXPORT unsigned EVP_CIPHER_CTX_iv_length(const EVP_CIPHER_CTX *ctx);

// EVP_CIPHER_CTX_get_app_data returns the opaque, application data pointer for
// |ctx|, or NULL if none has been set.
OPENSSL_EXPORT void *EVP_CIPHER_CTX_get_app_data(const EVP_CIPHER_CTX *ctx);

// EVP_CIPHER_CTX_set_app_data sets the opaque, application data pointer for
// |ctx| to |data|.
OPENSSL_EXPORT void EVP_CIPHER_CTX_set_app_data(EVP_CIPHER_CTX *ctx,
                                                void *data);

// EVP_CIPHER_CTX_flags returns a value which is the OR of zero or more
// |EVP_CIPH_*| flags. It will crash if no cipher has been configured.
OPENSSL_EXPORT uint32_t EVP_CIPHER_CTX_flags(const EVP_CIPHER_CTX *ctx);

// EVP_CIPHER_CTX_mode returns one of the |EVP_CIPH_*| cipher mode values
// enumerated below. It will crash if no cipher has been configured.
OPENSSL_EXPORT uint32_t EVP_CIPHER_CTX_mode(const EVP_CIPHER_CTX *ctx);

// EVP_CIPHER_CTX_ctrl is an |ioctl| like function. The |command| argument
// should be one of the |EVP_CTRL_*| values. The |arg| and |ptr| arguments are
// specific to the command in question.
OPENSSL_EXPORT int EVP_CIPHER_CTX_ctrl(EVP_CIPHER_CTX *ctx, int command,
                                       int arg, void *ptr);

// EVP_CIPHER_CTX_set_padding sets whether padding is enabled for |ctx| and
// returns one. Pass a non-zero |pad| to enable padding (the default) or zero
// to disable.
OPENSSL_EXPORT int EVP_CIPHER_CTX_set_padding(EVP_CIPHER_CTX *ctx, int pad);

// EVP_CIPHER_CTX_set_key_length sets the key length for |ctx|. This is only
// valid for ciphers that can take a variable length key. It returns one on
// success and zero on error.
OPENSSL_EXPORT int EVP_CIPHER_CTX_set_key_length(EVP_CIPHER_CTX *ctx,
                                                 unsigned key_len);


// Cipher accessors.

// EVP_CIPHER_nid returns a NID identifying |cipher|. (For example,
// |NID_aes_128_gcm|.)
OPENSSL_EXPORT int EVP_CIPHER_nid(const EVP_CIPHER *cipher);

// EVP_CIPHER_block_size returns the block size, in bytes, for |cipher|, or one
// if |cipher| is a stream cipher.
OPENSSL_EXPORT unsigned EVP_CIPHER_block_size(const EVP_CIPHER *cipher);

// EVP_CIPHER_key_length returns the key size, in bytes, for |cipher|. If
// |cipher| can take a variable key length then this function returns the
// default key length and |EVP_CIPHER_flags| will return a value with
// |EVP_CIPH_VARIABLE_LENGTH| set.
OPENSSL_EXPORT unsigned EVP_CIPHER_key_length(const EVP_CIPHER *cipher);

// EVP_CIPHER_iv_length returns the IV size, in bytes, of |cipher|, or zero if
// |cipher| doesn't take an IV.
OPENSSL_EXPORT unsigned EVP_CIPHER_iv_length(const EVP_CIPHER *cipher);

// EVP_CIPHER_flags returns a value which is the OR of zero or more
// |EVP_CIPH_*| flags.
OPENSSL_EXPORT uint32_t EVP_CIPHER_flags(const EVP_CIPHER *cipher);

// EVP_CIPHER_mode returns one of the cipher mode values enumerated below.
OPENSSL_EXPORT uint32_t EVP_CIPHER_mode(const EVP_CIPHER *cipher);


// Key derivation.

// EVP_BytesToKey generates a key and IV for the cipher |type| by iterating
// |md| |count| times using |data| and |salt|. On entry, the |key| and |iv|
// buffers must have enough space to hold a key and IV for |type|. It returns
// the length of the key on success or zero on error.
OPENSSL_EXPORT int EVP_BytesToKey(const EVP_CIPHER *type, const EVP_MD *md,
                                  const uint8_t *salt, const uint8_t *data,
                                  size_t data_len, unsigned count, uint8_t *key,
                                  uint8_t *iv);


// Cipher modes (for |EVP_CIPHER_mode|).

#define EVP_CIPH_STREAM_CIPHER 0x0
#define EVP_CIPH_ECB_MODE 0x1
#define EVP_CIPH_CBC_MODE 0x2
#define EVP_CIPH_CFB_MODE 0x3
#define EVP_CIPH_OFB_MODE 0x4
#define EVP_CIPH_CTR_MODE 0x5
#define EVP_CIPH_GCM_MODE 0x6
#define EVP_CIPH_XTS_MODE 0x7


// Cipher flags (for |EVP_CIPHER_flags|).

// EVP_CIPH_VARIABLE_LENGTH indicates that the cipher takes a variable length
// key.
#define EVP_CIPH_VARIABLE_LENGTH 0x40

// EVP_CIPH_ALWAYS_CALL_INIT indicates that the |init| function for the cipher
// should always be called when initialising a new operation, even if the key
// is NULL to indicate that the same key is being used.
#define EVP_CIPH_ALWAYS_CALL_INIT 0x80

// EVP_CIPH_CUSTOM_IV indicates that the cipher manages the IV itself rather
// than keeping it in the |iv| member of |EVP_CIPHER_CTX|.
#define EVP_CIPH_CUSTOM_IV 0x100

// EVP_CIPH_CTRL_INIT indicates that EVP_CTRL_INIT should be used when
// initialising an |EVP_CIPHER_CTX|.
#define EVP_CIPH_CTRL_INIT 0x200

// EVP_CIPH_FLAG_CUSTOM_CIPHER indicates that the cipher manages blocking
// itself. This causes EVP_(En|De)crypt_ex to be simple wrapper functions.
#define EVP_CIPH_FLAG_CUSTOM_CIPHER 0x400

// EVP_CIPH_FLAG_AEAD_CIPHER specifies that the cipher is an AEAD. This is an
// older version of the proper AEAD interface. See aead.h for the current
// one.
#define EVP_CIPH_FLAG_AEAD_CIPHER 0x800

// EVP_CIPH_CUSTOM_COPY indicates that the |ctrl| callback should be called
// with |EVP_CTRL_COPY| at the end of normal |EVP_CIPHER_CTX_copy|
// processing.
#define EVP_CIPH_CUSTOM_COPY 0x1000

// EVP_CIPH_FLAG_NON_FIPS_ALLOW is meaningless. In OpenSSL it permits non-FIPS
// algorithms in FIPS mode. But BoringSSL FIPS mode doesn't prohibit algorithms
// (it's up the the caller to use the FIPS module in a fashion compliant with
// their needs). Thus this exists only to allow code to compile.
#define EVP_CIPH_FLAG_NON_FIPS_ALLOW 0

// Legacy AEAD Functions. Deprecated. Don't take a dependency on these ciphers.

// EVP_aes_128/256_cbc_hmac_sha1/256 are imported from OpenSSL to provide AES CBC
// HMAC SHA stitch implementation. These methods are TLS specific.
//
// WARNING: these APIs usage can get wrong easily. Below functions include details.
//     |aesni_cbc_hmac_sha1_cipher| and |aesni_cbc_hmac_sha256_cipher|.
OPENSSL_EXPORT const EVP_CIPHER *EVP_aes_128_cbc_hmac_sha1(void);
OPENSSL_EXPORT const EVP_CIPHER *EVP_aes_256_cbc_hmac_sha1(void);
OPENSSL_EXPORT const EVP_CIPHER *EVP_aes_128_cbc_hmac_sha256(void);
OPENSSL_EXPORT const EVP_CIPHER *EVP_aes_256_cbc_hmac_sha256(void);

// Deprecated functions

// EVP_CipherInit acts like EVP_CipherInit_ex except that |EVP_CIPHER_CTX_init|
// is called on |cipher| first, if |cipher| is not NULL.
OPENSSL_EXPORT int EVP_CipherInit(EVP_CIPHER_CTX *ctx, const EVP_CIPHER *cipher,
                                  const uint8_t *key, const uint8_t *iv,
                                  int enc);

// EVP_EncryptInit calls |EVP_CipherInit| with |enc| equal to one.
OPENSSL_EXPORT int EVP_EncryptInit(EVP_CIPHER_CTX *ctx,
                                   const EVP_CIPHER *cipher, const uint8_t *key,
                                   const uint8_t *iv);

// EVP_DecryptInit calls |EVP_CipherInit| with |enc| equal to zero.
OPENSSL_EXPORT int EVP_DecryptInit(EVP_CIPHER_CTX *ctx,
                                   const EVP_CIPHER *cipher, const uint8_t *key,
                                   const uint8_t *iv);

// EVP_CipherFinal calls |EVP_CipherFinal_ex|.
OPENSSL_EXPORT int EVP_CipherFinal(EVP_CIPHER_CTX *ctx, uint8_t *out,
                                   int *out_len);

// EVP_EncryptFinal calls |EVP_EncryptFinal_ex|.
OPENSSL_EXPORT int EVP_EncryptFinal(EVP_CIPHER_CTX *ctx, uint8_t *out,
                                    int *out_len);

// EVP_DecryptFinal calls |EVP_DecryptFinal_ex|.
OPENSSL_EXPORT int EVP_DecryptFinal(EVP_CIPHER_CTX *ctx, uint8_t *out,
                                    int *out_len);

// EVP_add_cipher_alias does nothing and returns one.
OPENSSL_EXPORT int EVP_add_cipher_alias(const char *a, const char *b);

// EVP_get_cipherbyname returns an |EVP_CIPHER| given a human readable name in
// |name|, or NULL if the name is unknown. Note using this function links almost
// every cipher implemented by BoringSSL into the binary, not just the ones the
// caller requests. Size-conscious callers, such as client software, should not
// use this function.
OPENSSL_EXPORT const EVP_CIPHER *EVP_get_cipherbyname(const char *name);

// These AEADs are deprecated AES-GCM implementations that set
// |EVP_CIPH_FLAG_CUSTOM_CIPHER|. Use |EVP_aead_aes_128_gcm| and
// |EVP_aead_aes_256_gcm| instead.
OPENSSL_EXPORT const EVP_CIPHER *EVP_aes_128_gcm(void);
OPENSSL_EXPORT const EVP_CIPHER *EVP_aes_256_gcm(void);

// These are deprecated, 192-bit version of AES.
OPENSSL_EXPORT const EVP_CIPHER *EVP_aes_192_ecb(void);
OPENSSL_EXPORT const EVP_CIPHER *EVP_aes_192_cbc(void);
OPENSSL_EXPORT const EVP_CIPHER *EVP_aes_192_ctr(void);
OPENSSL_EXPORT const EVP_CIPHER *EVP_aes_192_gcm(void);
OPENSSL_EXPORT const EVP_CIPHER *EVP_aes_192_ofb(void);

// EVP_des_ede3_ecb is an alias for |EVP_des_ede3|. Use the former instead.
OPENSSL_EXPORT const EVP_CIPHER *EVP_des_ede3_ecb(void);

// EVP_aes_128_cfb128 is only available in decrepit.
OPENSSL_EXPORT const EVP_CIPHER *EVP_aes_128_cfb128(void);

// EVP_aes_128_cfb is an alias for |EVP_aes_128_cfb128| and is only available in
// decrepit.
OPENSSL_EXPORT const EVP_CIPHER *EVP_aes_128_cfb(void);

// EVP_aes_192_cfb128 is only available in decrepit.
OPENSSL_EXPORT const EVP_CIPHER *EVP_aes_192_cfb128(void);

// EVP_aes_192_cfb is an alias for |EVP_aes_192_cfb128| and is only available in
// decrepit.
OPENSSL_EXPORT const EVP_CIPHER *EVP_aes_192_cfb(void);

// EVP_aes_256_cfb128 is only available in decrepit.
OPENSSL_EXPORT const EVP_CIPHER *EVP_aes_256_cfb128(void);

// EVP_aes_256_cfb is an alias for |EVP_aes_256_cfb128| and is only available in
// decrepit.
OPENSSL_EXPORT const EVP_CIPHER *EVP_aes_256_cfb(void);

// EVP_bf_ecb is Blowfish in ECB mode and is only available in decrepit.
OPENSSL_EXPORT const EVP_CIPHER *EVP_bf_ecb(void);

// EVP_bf_cbc is Blowfish in CBC mode and is only available in decrepit.
OPENSSL_EXPORT const EVP_CIPHER *EVP_bf_cbc(void);

// EVP_bf_cfb is Blowfish in 64-bit CFB mode and is only available in decrepit.
OPENSSL_EXPORT const EVP_CIPHER *EVP_bf_cfb(void);

// EVP_cast5_ecb is CAST5 in ECB mode and is only available in decrepit.
OPENSSL_EXPORT const EVP_CIPHER *EVP_cast5_ecb(void);

// EVP_cast5_cbc is CAST5 in CBC mode and is only available in decrepit.
OPENSSL_EXPORT const EVP_CIPHER *EVP_cast5_cbc(void);

// The following flags do nothing and are included only to make it easier to
// compile code with BoringSSL.
#define EVP_CIPH_CCM_MODE (-1)
#define EVP_CIPH_OCB_MODE (-2)
#define EVP_CIPH_WRAP_MODE (-3)
#define EVP_CIPHER_CTX_FLAG_WRAP_ALLOW 0

// EVP_CIPHER_CTX_set_flags does nothing.
OPENSSL_EXPORT void EVP_CIPHER_CTX_set_flags(const EVP_CIPHER_CTX *ctx,
                                             uint32_t flags);


// Private functions.

// EVP_CIPH_NO_PADDING disables padding in block ciphers.
#define EVP_CIPH_NO_PADDING 0x800

// The following are |EVP_CIPHER_CTX_ctrl| commands.
#define EVP_CTRL_INIT 0x0
#define EVP_CTRL_SET_KEY_LENGTH 0x1
#define EVP_CTRL_GET_RC2_KEY_BITS 0x2
#define EVP_CTRL_SET_RC2_KEY_BITS 0x3
#define EVP_CTRL_GET_RC5_ROUNDS 0x4
#define EVP_CTRL_SET_RC5_ROUNDS 0x5
#define EVP_CTRL_RAND_KEY 0x6
#define EVP_CTRL_PBE_PRF_NID 0x7
#define EVP_CTRL_COPY 0x8
#define EVP_CTRL_AEAD_SET_IVLEN 0x9
#define EVP_CTRL_AEAD_GET_TAG 0x10
#define EVP_CTRL_AEAD_SET_TAG 0x11
#define EVP_CTRL_AEAD_SET_IV_FIXED 0x12
#define EVP_CTRL_GCM_IV_GEN 0x13
#define EVP_CTRL_AEAD_SET_MAC_KEY 0x17
// EVP_CTRL_GCM_SET_IV_INV sets the GCM invocation field, decrypt only
#define EVP_CTRL_GCM_SET_IV_INV 0x18

// The following constants are unused.
#define EVP_GCM_TLS_FIXED_IV_LEN 4
#define EVP_GCM_TLS_EXPLICIT_IV_LEN 8
#define EVP_GCM_TLS_TAG_LEN 16

// The following are legacy aliases for AEAD |EVP_CIPHER_CTX_ctrl| values.
#define EVP_CTRL_GCM_SET_IVLEN EVP_CTRL_AEAD_SET_IVLEN
#define EVP_CTRL_GCM_GET_TAG EVP_CTRL_AEAD_GET_TAG
#define EVP_CTRL_GCM_SET_TAG EVP_CTRL_AEAD_SET_TAG
#define EVP_CTRL_GCM_SET_IV_FIXED EVP_CTRL_AEAD_SET_IV_FIXED

#define EVP_MAX_KEY_LENGTH 64
#define EVP_MAX_IV_LENGTH 16
#define EVP_MAX_BLOCK_LENGTH 32

struct evp_cipher_ctx_st {
  // cipher contains the underlying cipher for this context.
  const EVP_CIPHER *cipher;

  // app_data is a pointer to opaque, user data.
  void *app_data;      // application stuff

  // cipher_data points to the |cipher| specific state.
  void *cipher_data;

  // key_len contains the length of the key, which may differ from
  // |cipher->key_len| if the cipher can take a variable key length.
  unsigned key_len;

  // encrypt is one if encrypting and zero if decrypting.
  int encrypt;

  // flags contains the OR of zero or more |EVP_CIPH_*| flags, above.
  uint32_t flags;

  // oiv contains the original IV value.
  uint8_t oiv[EVP_MAX_IV_LENGTH];

  // iv contains the current IV value, which may have been updated.
  uint8_t iv[EVP_MAX_IV_LENGTH];

  // buf contains a partial block which is used by, for example, CTR mode to
  // store unused keystream bytes.
  uint8_t buf[EVP_MAX_BLOCK_LENGTH];

  // buf_len contains the number of bytes of a partial block contained in
  // |buf|.
  int buf_len;

  // num contains the number of bytes of |iv| which are valid for modes that
  // manage partial blocks themselves.
  unsigned num;

  // final_used is non-zero if the |final| buffer contains plaintext.
  int final_used;

  uint8_t final[EVP_MAX_BLOCK_LENGTH];  // possible final block
} /* EVP_CIPHER_CTX */;

typedef struct evp_cipher_info_st {
  const EVP_CIPHER *cipher;
  unsigned char iv[EVP_MAX_IV_LENGTH];
} EVP_CIPHER_INFO;

<<<<<<< HEAD
// The following constants are used by AES-CBC stitch ctrl methods.
// AEAD cipher deduces payload length and returns number of bytes required to
// store MAC and eventual padding. Subsequent call to EVP_Cipher even
// appends/verifies MAC.
#define EVP_CTRL_AEAD_TLS1_AAD 0x16
// RFC 5246 defines additional data to be 13 bytes in length.
#define EVP_AEAD_TLS1_AAD_LEN 13

struct evp_cipher_st {
  // type contains a NID identifing the cipher. (e.g. NID_aes_128_gcm.)
  int nid;

  // block_size contains the block size, in bytes, of the cipher, or 1 for a
  // stream cipher.
  unsigned block_size;

  // key_len contains the key size, in bytes, for the cipher. If the cipher
  // takes a variable key size then this contains the default size.
  unsigned key_len;

  // iv_len contains the IV size, in bytes, or zero if inapplicable.
  unsigned iv_len;

  // ctx_size contains the size, in bytes, of the per-key context for this
  // cipher.
  unsigned ctx_size;

  // flags contains the OR of a number of flags. See |EVP_CIPH_*|.
  uint32_t flags;

  // app_data is a pointer to opaque, user data.
  void *app_data;

  int (*init)(EVP_CIPHER_CTX *ctx, const uint8_t *key, const uint8_t *iv,
              int enc);

  int (*cipher)(EVP_CIPHER_CTX *ctx, uint8_t *out, const uint8_t *in,
                size_t inl);

  // cleanup, if non-NULL, releases memory associated with the context. It is
  // called if |EVP_CTRL_INIT| succeeds. Note that |init| may not have been
  // called at this point.
  void (*cleanup)(EVP_CIPHER_CTX *);

  int (*ctrl)(EVP_CIPHER_CTX *, int type, int arg, void *ptr);
};

=======
>>>>>>> 67d4f283

#if defined(__cplusplus)
}  // extern C

#if !defined(BORINGSSL_NO_CXX)
extern "C++" {

BSSL_NAMESPACE_BEGIN

BORINGSSL_MAKE_DELETER(EVP_CIPHER_CTX, EVP_CIPHER_CTX_free)

using ScopedEVP_CIPHER_CTX =
    internal::StackAllocated<EVP_CIPHER_CTX, int, EVP_CIPHER_CTX_init,
                             EVP_CIPHER_CTX_cleanup>;

BSSL_NAMESPACE_END

}  // extern C++
#endif

#endif


#define CIPHER_R_AES_KEY_SETUP_FAILED 100
#define CIPHER_R_BAD_DECRYPT 101
#define CIPHER_R_BAD_KEY_LENGTH 102
#define CIPHER_R_BUFFER_TOO_SMALL 103
#define CIPHER_R_CTRL_NOT_IMPLEMENTED 104
#define CIPHER_R_CTRL_OPERATION_NOT_IMPLEMENTED 105
#define CIPHER_R_DATA_NOT_MULTIPLE_OF_BLOCK_LENGTH 106
#define CIPHER_R_INITIALIZATION_ERROR 107
#define CIPHER_R_INPUT_NOT_INITIALIZED 108
#define CIPHER_R_INVALID_AD_SIZE 109
#define CIPHER_R_INVALID_KEY_LENGTH 110
#define CIPHER_R_INVALID_NONCE_SIZE 111
#define CIPHER_R_INVALID_OPERATION 112
#define CIPHER_R_IV_TOO_LARGE 113
#define CIPHER_R_NO_CIPHER_SET 114
#define CIPHER_R_OUTPUT_ALIASES_INPUT 115
#define CIPHER_R_TAG_TOO_LARGE 116
#define CIPHER_R_TOO_LARGE 117
#define CIPHER_R_UNSUPPORTED_AD_SIZE 118
#define CIPHER_R_UNSUPPORTED_INPUT_SIZE 119
#define CIPHER_R_UNSUPPORTED_KEY_SIZE 120
#define CIPHER_R_UNSUPPORTED_NONCE_SIZE 121
#define CIPHER_R_UNSUPPORTED_TAG_SIZE 122
#define CIPHER_R_WRONG_FINAL_BLOCK_LENGTH 123
#define CIPHER_R_NO_DIRECTION_SET 124
#define CIPHER_R_INVALID_NONCE 125
#define CIPHER_R_XTS_DUPLICATED_KEYS 138
#define CIPHER_R_XTS_DATA_UNIT_IS_TOO_LARGE 139
#define CIPHER_R_CTRL_OPERATION_NOT_PERFORMED 140

#endif  // OPENSSL_HEADER_CIPHER_H<|MERGE_RESOLUTION|>--- conflicted
+++ resolved
@@ -605,57 +605,6 @@
   unsigned char iv[EVP_MAX_IV_LENGTH];
 } EVP_CIPHER_INFO;
 
-<<<<<<< HEAD
-// The following constants are used by AES-CBC stitch ctrl methods.
-// AEAD cipher deduces payload length and returns number of bytes required to
-// store MAC and eventual padding. Subsequent call to EVP_Cipher even
-// appends/verifies MAC.
-#define EVP_CTRL_AEAD_TLS1_AAD 0x16
-// RFC 5246 defines additional data to be 13 bytes in length.
-#define EVP_AEAD_TLS1_AAD_LEN 13
-
-struct evp_cipher_st {
-  // type contains a NID identifing the cipher. (e.g. NID_aes_128_gcm.)
-  int nid;
-
-  // block_size contains the block size, in bytes, of the cipher, or 1 for a
-  // stream cipher.
-  unsigned block_size;
-
-  // key_len contains the key size, in bytes, for the cipher. If the cipher
-  // takes a variable key size then this contains the default size.
-  unsigned key_len;
-
-  // iv_len contains the IV size, in bytes, or zero if inapplicable.
-  unsigned iv_len;
-
-  // ctx_size contains the size, in bytes, of the per-key context for this
-  // cipher.
-  unsigned ctx_size;
-
-  // flags contains the OR of a number of flags. See |EVP_CIPH_*|.
-  uint32_t flags;
-
-  // app_data is a pointer to opaque, user data.
-  void *app_data;
-
-  int (*init)(EVP_CIPHER_CTX *ctx, const uint8_t *key, const uint8_t *iv,
-              int enc);
-
-  int (*cipher)(EVP_CIPHER_CTX *ctx, uint8_t *out, const uint8_t *in,
-                size_t inl);
-
-  // cleanup, if non-NULL, releases memory associated with the context. It is
-  // called if |EVP_CTRL_INIT| succeeds. Note that |init| may not have been
-  // called at this point.
-  void (*cleanup)(EVP_CIPHER_CTX *);
-
-  int (*ctrl)(EVP_CIPHER_CTX *, int type, int arg, void *ptr);
-};
-
-=======
->>>>>>> 67d4f283
-
 #if defined(__cplusplus)
 }  // extern C
 
