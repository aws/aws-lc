# Copyright Amazon.com, Inc. or its affiliates. All Rights Reserved.
# SPDX-License-Identifier: Apache-2.0 OR ISC

FROM ubuntu:22.04

SHELL ["/bin/bash", "-c"]

ENV DEBIAN_FRONTEND=noninteractive

ENV BOOST_PACKAGE_NAME=boost_1_77_0
ENV BOOST_TARBALL="${BOOST_PACKAGE_NAME}.tar.bz2"
ENV BOOST_SRC_URL="https://boostorg.jfrog.io/artifactory/main/release/1.77.0/source/${BOOST_TARBALL}"
ENV DEPENDENCIES_DIR=/home/dependencies
ENV LLVM_PROJECT_HOME=${DEPENDENCIES_DIR}/llvm-project
ENV ASAN_SYMBOLIZER_PATH=/usr/bin/llvm-symbolizer
ENV GOROOT=/usr/local/go
ENV PATH="$GOROOT/bin:$PATH"

# llvm, llvm-dev, libcxx, and libcxxabi are needed for the sanitizer tests.
# 11.1.0 is the latest stable release as of 2021-02-16.
# See https://github.com/google/sanitizers/wiki/MemorySanitizerLibcxxHowTo
RUN set -ex && \
    apt-get update && \
    apt-get -y --no-install-recommends upgrade && \
    apt-get -y --no-install-recommends install \
    software-properties-common \
    automake \
    check \
    cmake \
    curl \
    make \
    ninja-build \
    patch \
    perl \
    libunwind-dev \
    pkg-config \
    git \
    ca-certificates \
    wget \
    lld \
    llvm \
    llvm-dev \
    libcryptx-perl \
    libicu-dev \
    libio-socket-ssl-perl \
    libipc-run-perl \
    libjson-perl \
<<<<<<< HEAD
    liblua5.4-dev \
    libnet-dev \
    libpcap-dev \
=======
    libnet-ssleay-perl \
    libperl-dev \
>>>>>>> 230231b5
    libpcre2-dev \
    libreadline-dev \
    libsqlite3-dev \
    libtool \
    libudev-dev \
    socat \
    zlib1g-dev \
    dpkg-dev \
    flex \
    bison \
    jq \
    unzip && \
    # Based on https://docs.aws.amazon.com/cli/latest/userguide/install-cliv2-linux.html
    # The awscli is used to publish data to CloudWatch Metrics in some jobs. This requires additional IAM permission
    curl "https://awscli.amazonaws.com/awscli-exe-linux-x86_64.zip" -o "awscliv2.zip" && \
    unzip awscliv2.zip && \
    ./aws/install --bin-dir /usr/bin && \
    rm -rf awscliv2.zip aws/ && \
    mkdir -p ${DEPENDENCIES_DIR} && \
    cd ${DEPENDENCIES_DIR} && \
    # Extract and install Boost 1.77.0. mySQL 8.33 depends on this specific version.
    wget ${BOOST_SRC_URL} && tar xfj ${BOOST_TARBALL} && mv ./${BOOST_PACKAGE_NAME} ./boost && rm ${BOOST_TARBALL} && \
    # Download a copy of LLVM's libcxx which is required for building and running with Memory Sanitizer
    git clone https://github.com/llvm/llvm-project.git --branch llvmorg-11.1.0  --depth 1 && \
    cd llvm-project && rm -rf $(ls -A | grep -Ev "(libcxx|libcxxabi)") && \
    apt-get autoremove --purge -y && \
    apt-get clean && \
    apt-get autoclean && \
    rm -rf /var/lib/apt/lists/* && \
    rm -rf /tmp/*

COPY install_common_dependencies.sh /
RUN set -ex && /install_common_dependencies.sh && rm install_common_dependencies.sh<|MERGE_RESOLUTION|>--- conflicted
+++ resolved
@@ -45,14 +45,11 @@
     libio-socket-ssl-perl \
     libipc-run-perl \
     libjson-perl \
-<<<<<<< HEAD
     liblua5.4-dev \
     libnet-dev \
+    libnet-ssleay-perl \
     libpcap-dev \
-=======
-    libnet-ssleay-perl \
     libperl-dev \
->>>>>>> 230231b5
     libpcre2-dev \
     libreadline-dev \
     libsqlite3-dev \
