# Copyright Amazon.com, Inc. or its affiliates. All Rights Reserved.
# SPDX-License-Identifier: Apache-2.0 OR ISC

FROM ubuntu:22.04

SHELL ["/bin/bash", "-c"]

ENV DEBIAN_FRONTEND=noninteractive

ENV BOOST_PACKAGE_NAME=boost_1_77_0
ENV BOOST_TARBALL="${BOOST_PACKAGE_NAME}.tar.bz2"
ENV BOOST_SRC_URL="https://boostorg.jfrog.io/artifactory/main/release/1.77.0/source/${BOOST_TARBALL}"
ENV DEPENDENCIES_DIR=/home/dependencies
ENV LLVM_PROJECT_HOME=${DEPENDENCIES_DIR}/llvm-project
ENV ASAN_SYMBOLIZER_PATH=/usr/bin/llvm-symbolizer
ENV GOROOT=/usr/local/go
ENV PATH="$GOROOT/bin:$PATH"

# llvm, llvm-dev, libcxx, and libcxxabi are needed for the sanitizer tests.
# 11.1.0 is the latest stable release as of 2021-02-16.
# See https://github.com/google/sanitizers/wiki/MemorySanitizerLibcxxHowTo
RUN set -ex && \
    apt-get update && \
    apt-get -y --no-install-recommends upgrade && \
    apt-get -y --no-install-recommends install \
    software-properties-common \
    cmake \
    curl \
    make \
    ninja-build \
    patch \
    perl \
    libunwind-dev \
    pkg-config \
    git \
    ca-certificates \
    wget \
    lld \
    llvm \
    llvm-dev \
    libicu-dev \
    libipc-run-perl \
<<<<<<< HEAD
    libjson-perl \
=======
    libpcre2-dev \
>>>>>>> 0e38c147
    libreadline-dev \
    libudev-dev \
    zlib1g-dev \
    dpkg-dev \
    flex \
    bison \
    curl \
    jq \
    unzip && \
    # Based on https://docs.aws.amazon.com/cli/latest/userguide/install-cliv2-linux.html
    # The awscli is used to publish data to CloudWatch Metrics in some jobs. This requires additional IAM permission
    curl "https://awscli.amazonaws.com/awscli-exe-linux-x86_64.zip" -o "awscliv2.zip" && \
    unzip awscliv2.zip && \
    ./aws/install --bin-dir /usr/bin && \
    rm -rf awscliv2.zip aws/ && \
    mkdir -p ${DEPENDENCIES_DIR} && \
    cd ${DEPENDENCIES_DIR} && \
    # Extract and install Boost 1.77.0. mySQL 8.33 depends on this specific version.
    wget ${BOOST_SRC_URL} && tar xfj ${BOOST_TARBALL} && mv ./${BOOST_PACKAGE_NAME} ./boost && rm ${BOOST_TARBALL} && \
    # Download a copy of LLVM's libcxx which is required for building and running with Memory Sanitizer
    git clone https://github.com/llvm/llvm-project.git --branch llvmorg-11.1.0  --depth 1 && \
    cd llvm-project && rm -rf $(ls -A | grep -Ev "(libcxx|libcxxabi)") && \
    apt-get autoremove --purge -y && \
    apt-get clean && \
    apt-get autoclean && \
    rm -rf /var/lib/apt/lists/* && \
    rm -rf /tmp/*

COPY install_common_dependencies.sh /
RUN set -ex && /install_common_dependencies.sh && rm install_common_dependencies.sh<|MERGE_RESOLUTION|>--- conflicted
+++ resolved
@@ -40,11 +40,8 @@
     llvm-dev \
     libicu-dev \
     libipc-run-perl \
-<<<<<<< HEAD
     libjson-perl \
-=======
     libpcre2-dev \
->>>>>>> 0e38c147
     libreadline-dev \
     libudev-dev \
     zlib1g-dev \
