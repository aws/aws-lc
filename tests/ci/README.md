# CI for AWS-LC
We use prebuilt docker images for all of our builds for speed and consistency.

## Setup
 To setup the images for local testing or testing in your own AWS account see
the platform specific `README` in docker_images/*.

Once you have the docker images uploaded to AWS Elastic Container Registry you
can setup the AWS CodeBuild projects that use the custom image with the
appropriate buildspec files in codebuild/*.

## Local testing
The best way to test AWS-LC locally is to use the same Docker containers AWS
CodeBuild uses.
1. Install Docker
2. Navigate to your AWS-LC project directory
3. Build the docker image you want to test
4. Run the docker image
   *   Use `-v` to pass a volume from the host to the container, `pwd`:`pwd`
       mounts the same path on the host to the container. This ensures the
       container will build and test your exact working state.
   *  Use `-w` to change to that directory inside the container after launching
      it
5. Run the build

For example testing x86-64 Ubuntu 20.04 clang 9x:
```
$ cd $AWS_LC_PROJECT_ROOT
$ docker build -t ubuntu-20.04:clang-9x tests/ci/docker_images/linux-x86/ubuntu-20.04_clang-9x/
$ docker run -v `pwd`:`pwd` -w `pwd` -it ubuntu-20.04:clang-9x
$ ./tests/ci/run_posix_tests.sh
```

Before building a "non-base" image you need to build the corresponding base one.
For example, to be able to build the `ubuntu-20.04_clang-9x` image from above,
you first need to build the base image `ubuntu-20.04_base`. In addition, the
base image has to be built with with the dependencies directory as the context
so it has access to the script that installs dependencies. So the full command
would look like this:
```
$ docker build -t ubuntu-18.04:base -f tests/ci/docker_images/linux-x86/ubuntu-18.04_base/Dockerfile tests/ci/docker_images/dependencies
```
For more examples, see `build_images.sh` script in directories corresponding
to different platforms (linux-x86, linux-aarch, windows, rust).

## Test locations

### Unit tests

General test suite with a varying set of build options (FIPS (shared-build), non-FIPS, debug,
shared, static, etc.) is executed on the following combinations:

<<<<<<< HEAD
CI Tool|Compiler|CPU|OS
------------ | -------------| -------------|-------------
CodeBuild|gcc 4.1.3|x86|Ubuntu 10.04
CodeBuild|gcc 4.8.5|x86|Centos 7
CodeBuild|gcc 4.8.5|x86-64|Centos 7
CodeBuild|gcc 5.4.0|x86|Ubuntu 16.04
CodeBuild|gcc 7.3.1|x86-64|AL2
CodeBuild|gcc 7.3.1|aarch64|AL2
CodeBuild|gcc 7.5.0|x86-64|Ubuntu 18.04
CodeBuild|gcc 7.5.0|x86-64|Ubuntu 20.04
CodeBuild|gcc 7.5.0|aarch64|Ubuntu 20.04
CodeBuild|gcc 8.4.0|x86-64|Ubuntu 20.04
CodeBuild|gcc 8.4.0|aarch64|Ubuntu 20.04
CodeBuild|gcc 11|x86-64|AL2022
CodeBuild|gcc 11|aarch64|AL2022
CodeBuild|gcc 11|x86-64|Ubuntu 22.04
CodeBuild|gcc 11|aarch64|Ubuntu 22.04
CodeBuild|gcc 12|x86-64|Ubuntu 22.04
CodeBuild|gcc 12|aarch64|Ubuntu 22.04
CodeBuild|clang 7.0.1|x86-64|AL2
CodeBuild|clang 7.0.1|aarch64|AL2
CodeBuild|clang 6.0.0|x86-64|Ubuntu 18.04
CodeBuild|clang 9.0.1|x86-64|Fedora 31
CodeBuild|clang 7.0.1|x86-64|Ubuntu 20.04
CodeBuild|clang 7.0.1|aarch64|Ubuntu 20.04
CodeBuild|clang 8.0.1|x86-64|Ubuntu 20.04
CodeBuild|clang 8.0.1|aarch64|Ubuntu 20.04
CodeBuild|clang 9.0.1|x86-64|Ubuntu 20.04
CodeBuild|clang 9.0.1|aarch64|Ubuntu 20.04
CodeBuild|clang 10.0.0|x86-64|Ubuntu 20.04
CodeBuild|clang 10.0.0|aarch64|Ubuntu 20.04
CodeBuild|clang 14.0.0|x86-64|AL2022
CodeBuild|clang 14.0.0|aarch64|AL2022
CodeBuild|Visual Studio 2015|x86-64|Windows Server 19
CodeBuild|Visual Studio 2017|x86-64|Windows Server 19
GitHub Workflow|AppleClang 13.0.0|x86-64|macOS 11
SSM->EC2 Instance|AppleClang 14.0.0|aarch64|macOS 12
AWS Device Farm|Android ndkVersion "21.0.6113669"|aarch64|Android 10
AWS Device Farm|Android ndkVersion "21.0.6113669"|aarch64|Android 11
AWS Device Farm|Android ndkVersion "21.0.6113669"|aarch64|Android 12
=======
CI Tool| Compiler                          |CPU|OS
------------ |-----------------------------------| -------------|-------------
CodeBuild| gcc 4.1.3                         |x86|Ubuntu 10.04
CodeBuild| gcc 4.8.5                         |x86|Centos 7
CodeBuild| gcc 4.8.5                         |x86-64|Centos 7
CodeBuild| gcc 5.4.0                         |x86|Ubuntu 16.04
CodeBuild| gcc 7.3.1                         |x86-64|AL2
CodeBuild| gcc 7.3.1                         |aarch64|AL2
CodeBuild| gcc 7.5.0                         |x86-64|Ubuntu 18.04
CodeBuild| gcc 7.5.0                         |x86-64|Ubuntu 20.04
CodeBuild| gcc 7.5.0                         |aarch64|Ubuntu 20.04
CodeBuild| gcc 8.4.0                         |x86-64|Ubuntu 20.04
CodeBuild| gcc 8.4.0                         |aarch64|Ubuntu 20.04
CodeBuild| gcc 11                            |x86-64|AL2023
CodeBuild| gcc 11                            |aarch64|AL2023
CodeBuild| gcc 11                            |x86-64|Ubuntu 22.04
CodeBuild| gcc 11                            |aarch64|Ubuntu 22.04
CodeBuild| gcc 12                            |x86-64|Ubuntu 22.04
CodeBuild| gcc 12                            |aarch64|Ubuntu 22.04
CodeBuild| clang 7.0.1                       |x86-64|AL2
CodeBuild| clang 7.0.1                       |aarch64|AL2
CodeBuild| clang 6.0.0                       |x86-64|Ubuntu 18.04
CodeBuild| clang 9.0.1                       |x86-64|Fedora 31
CodeBuild| clang 7.0.1                       |x86-64|Ubuntu 20.04
CodeBuild| clang 7.0.1                       |aarch64|Ubuntu 20.04
CodeBuild| clang 8.0.1                       |x86-64|Ubuntu 20.04
CodeBuild| clang 8.0.1                       |aarch64|Ubuntu 20.04
CodeBuild| clang 9.0.1                       |x86-64|Ubuntu 20.04
CodeBuild| clang 9.0.1                       |aarch64|Ubuntu 20.04
CodeBuild| clang 10.0.0                      |x86-64|Ubuntu 20.04
CodeBuild| clang 10.0.0                      |aarch64|Ubuntu 20.04
CodeBuild| clang 15.0.6                      |x86-64|AL2023
CodeBuild| clang 15.0.6                      |aarch64|AL2023
CodeBuild| Visual Studio 2015                |x86-64|Windows Server 19
CodeBuild| Visual Studio 2017                |x86-64|Windows Server 19
GitHub Workflow| AppleClang 13.0.0                 |x86-64|macOS 11
SSM->EC2 Instance| AppleClang 14.0.0                 |aarch64|macOS 12
AWS Device Farm| Android ndkVersion "21.0.6113669" |aarch64|Android 10
AWS Device Farm| Android ndkVersion "21.0.6113669" |aarch64|Android 11
AWS Device Farm| Android ndkVersion "21.0.6113669" |aarch64|Android 12
>>>>>>> 32e1f960

### FIPS static build tests

Unfortunately, it's a known issue that the FIPS build has limited support when producing a static library. The static AWS-LC FIPS build is only supported on Linux based platforms for x86_64 and aarch64.

<<<<<<< HEAD
CI Tool|Compiler|CPU|OS
------------ | -------------| -------------|-------------
CodeBuild|gcc 4.8.5|x86-64|Centos 7
CodeBuild|gcc 7.3.1|x86-64|AL2
CodeBuild|gcc 7.3.1|aarch64|AL2
CodeBuild|gcc 7.5.0|x86-64|Ubuntu 18.04
CodeBuild|gcc 7.5.0|x86-64|Ubuntu 20.04
CodeBuild|gcc 7.5.0|aarch64|Ubuntu 20.04
CodeBuild|gcc 8.4.0|x86-64|Ubuntu 20.04
CodeBuild|gcc 8.4.0|aarch64|Ubuntu 20.04
CodeBuild|gcc 11|x86-64|AL2022
CodeBuild|gcc 11|aarch64|AL2022
CodeBuild|gcc 11|x86-64|Ubuntu 22.04
CodeBuild|gcc 11|aarch64|Ubuntu 22.04
CodeBuild|gcc 12|x86-64|Ubuntu 22.04
CodeBuild|gcc 12|aarch64|Ubuntu 22.04
CodeBuild|clang 7.0.1|x86-64|AL2
CodeBuild|clang 7.0.1|aarch64|AL2
CodeBuild|clang 6.0.0|x86-64|Ubuntu 18.04
CodeBuild|clang 9.0.1|x86-64|Fedora 31
CodeBuild|clang 7.0.1|x86-64|Ubuntu 20.04
CodeBuild|clang 7.0.1|aarch64|Ubuntu 20.04
CodeBuild|clang 8.0.1|x86-64|Ubuntu 20.04
CodeBuild|clang 8.0.1|aarch64|Ubuntu 20.04
CodeBuild|clang 9.0.1|x86-64|Ubuntu 20.04
CodeBuild|clang 9.0.1|aarch64|Ubuntu 20.04
CodeBuild|clang 10.0.0|x86-64|Ubuntu 20.04
CodeBuild|clang 10.0.0|aarch64|Ubuntu 20.04
CodeBuild|clang 14.0.0|x86-64|AL2022
CodeBuild|clang 14.0.0|aarch64|AL2022
AWS Device Farm|Android ndkVersion "21.0.6113669"|aarch64|Android 10
AWS Device Farm|Android ndkVersion "21.0.6113669"|aarch64|Android 11
AWS Device Farm|Android ndkVersion "21.0.6113669"|aarch64|Android 12
=======
CI Tool| Compiler                          |CPU|OS
------------ |-----------------------------------| -------------|-------------
CodeBuild| gcc 4.8.5                         |x86-64|Centos 7
CodeBuild| gcc 7.3.1                         |x86-64|AL2
CodeBuild| gcc 7.3.1                         |aarch64|AL2
CodeBuild| gcc 7.5.0                         |x86-64|Ubuntu 18.04
CodeBuild| gcc 7.5.0                         |x86-64|Ubuntu 20.04
CodeBuild| gcc 7.5.0                         |aarch64|Ubuntu 20.04
CodeBuild| gcc 8.4.0                         |x86-64|Ubuntu 20.04
CodeBuild| gcc 8.4.0                         |aarch64|Ubuntu 20.04
CodeBuild| gcc 11                            |x86-64|AL2023
CodeBuild| gcc 11                            |aarch64|AL2023
CodeBuild| gcc 11                            |x86-64|Ubuntu 22.04
CodeBuild| gcc 11                            |aarch64|Ubuntu 22.04
CodeBuild| gcc 12                            |x86-64|Ubuntu 22.04
CodeBuild| gcc 12                            |aarch64|Ubuntu 22.04
CodeBuild| clang 7.0.1                       |x86-64|AL2
CodeBuild| clang 7.0.1                       |aarch64|AL2
CodeBuild| clang 6.0.0                       |x86-64|Ubuntu 18.04
CodeBuild| clang 9.0.1                       |x86-64|Fedora 31
CodeBuild| clang 7.0.1                       |x86-64|Ubuntu 20.04
CodeBuild| clang 7.0.1                       |aarch64|Ubuntu 20.04
CodeBuild| clang 8.0.1                       |x86-64|Ubuntu 20.04
CodeBuild| clang 8.0.1                       |aarch64|Ubuntu 20.04
CodeBuild| clang 9.0.1                       |x86-64|Ubuntu 20.04
CodeBuild| clang 9.0.1                       |aarch64|Ubuntu 20.04
CodeBuild| clang 10.0.0                      |x86-64|Ubuntu 20.04
CodeBuild| clang 10.0.0                      |aarch64|Ubuntu 20.04
CodeBuild| clang 15.0.6                      |x86-64|AL2023
CodeBuild| clang 15.0.6                      |aarch64|AL2023
AWS Device Farm| Android ndkVersion "21.0.6113669" |aarch64|Android 10
AWS Device Farm| Android ndkVersion "21.0.6113669" |aarch64|Android 11
AWS Device Farm| Android ndkVersion "21.0.6113669" |aarch64|Android 12
>>>>>>> 32e1f960

### Sanitizer tests

Runs all tests with:
* Address sanitizer
* Memory sanitizer
* Control flow integrity
* Thread sanitizer
* Undefined behavior sanitizer

<<<<<<< HEAD
CI Tool|Compiler|CPU platform|OS
------------ | -------------| -------------|-------------
CodeBuild|clang 14.0.0|x86-64|AL2022
CodeBuild|clang 14.0.0|aarch64|AL2022
=======
CI Tool| Compiler     |CPU platform|OS
------------ |--------------| -------------|-------------
CodeBuild| clang 15.0.6 |x86-64|AL2023
CodeBuild| clang 15.0.6 |aarch64|AL2023
>>>>>>> 32e1f960

### Valgrind tests

The following Valgrind tests are run for a subset of targets in `utils/all_tests.json` using the debug build of AWS-LC:

<<<<<<< HEAD
CI Tool|Compiler|CPU platform|OS| memcheck 
------------ | -------------| -------------|-------------|-------------
CodeBuild|gcc 11|x86-64|AL2022 | X
=======
CI Tool|Compiler|CPU platform| OS     | memcheck 
------------ | -------------| -------------|--------|-------------
CodeBuild|gcc 11|x86-64| AL2023 | X
>>>>>>> 32e1f960

### Fuzz tests

All Fuzz tests under /fuzz are run in CodeBuild for an hour total.

CI Tool|Compiler|CPU platform|OS|Flags
------------|-------------|-------------|-------------|-------------
CodeBuild|clang 10.0.0|x86-64|Ubuntu 20.04|ASAN=1
CodeBuild|clang 10.0.0|aarch64|ubuntu 20.04|ASAN=1

To add a new fuzz test create a new executable follow [libFuzzer's](https://llvm.org/docs/LibFuzzer.html) documentation
and existing tests. Generate a seed corpus and check it into a folder with the same name as the executable. The CI will
pull in any files from the seed folder and merge it into the growing corpus in EFS.


### Cryptofuzz

Each change is built and tested with [Cryptofuzz](https://github.com/guidovranken/cryptofuzz) for an hour. A seed corpus
is included in tests/docker_images/cryptofuzz_data.zip. As new inputs are found they are saved in a shared corpus across
runs in AWS EFS. Cryptofuzz is built with 3 modules:
* AWS-LC
* Botan
* Crypto++

CI Tool|Compiler|CPU platform|OS|Flags
------------|-------------|-------------|-------------|-------------
CodeBuild|clang 10.0.0|x86-64|Ubuntu 20.04|ASAN=1
CodeBuild|clang 10.0.0|aarch64|Ubuntu 20.04|ASAN=1<|MERGE_RESOLUTION|>--- conflicted
+++ resolved
@@ -50,48 +50,6 @@
 General test suite with a varying set of build options (FIPS (shared-build), non-FIPS, debug,
 shared, static, etc.) is executed on the following combinations:
 
-<<<<<<< HEAD
-CI Tool|Compiler|CPU|OS
------------- | -------------| -------------|-------------
-CodeBuild|gcc 4.1.3|x86|Ubuntu 10.04
-CodeBuild|gcc 4.8.5|x86|Centos 7
-CodeBuild|gcc 4.8.5|x86-64|Centos 7
-CodeBuild|gcc 5.4.0|x86|Ubuntu 16.04
-CodeBuild|gcc 7.3.1|x86-64|AL2
-CodeBuild|gcc 7.3.1|aarch64|AL2
-CodeBuild|gcc 7.5.0|x86-64|Ubuntu 18.04
-CodeBuild|gcc 7.5.0|x86-64|Ubuntu 20.04
-CodeBuild|gcc 7.5.0|aarch64|Ubuntu 20.04
-CodeBuild|gcc 8.4.0|x86-64|Ubuntu 20.04
-CodeBuild|gcc 8.4.0|aarch64|Ubuntu 20.04
-CodeBuild|gcc 11|x86-64|AL2022
-CodeBuild|gcc 11|aarch64|AL2022
-CodeBuild|gcc 11|x86-64|Ubuntu 22.04
-CodeBuild|gcc 11|aarch64|Ubuntu 22.04
-CodeBuild|gcc 12|x86-64|Ubuntu 22.04
-CodeBuild|gcc 12|aarch64|Ubuntu 22.04
-CodeBuild|clang 7.0.1|x86-64|AL2
-CodeBuild|clang 7.0.1|aarch64|AL2
-CodeBuild|clang 6.0.0|x86-64|Ubuntu 18.04
-CodeBuild|clang 9.0.1|x86-64|Fedora 31
-CodeBuild|clang 7.0.1|x86-64|Ubuntu 20.04
-CodeBuild|clang 7.0.1|aarch64|Ubuntu 20.04
-CodeBuild|clang 8.0.1|x86-64|Ubuntu 20.04
-CodeBuild|clang 8.0.1|aarch64|Ubuntu 20.04
-CodeBuild|clang 9.0.1|x86-64|Ubuntu 20.04
-CodeBuild|clang 9.0.1|aarch64|Ubuntu 20.04
-CodeBuild|clang 10.0.0|x86-64|Ubuntu 20.04
-CodeBuild|clang 10.0.0|aarch64|Ubuntu 20.04
-CodeBuild|clang 14.0.0|x86-64|AL2022
-CodeBuild|clang 14.0.0|aarch64|AL2022
-CodeBuild|Visual Studio 2015|x86-64|Windows Server 19
-CodeBuild|Visual Studio 2017|x86-64|Windows Server 19
-GitHub Workflow|AppleClang 13.0.0|x86-64|macOS 11
-SSM->EC2 Instance|AppleClang 14.0.0|aarch64|macOS 12
-AWS Device Farm|Android ndkVersion "21.0.6113669"|aarch64|Android 10
-AWS Device Farm|Android ndkVersion "21.0.6113669"|aarch64|Android 11
-AWS Device Farm|Android ndkVersion "21.0.6113669"|aarch64|Android 12
-=======
 CI Tool| Compiler                          |CPU|OS
 ------------ |-----------------------------------| -------------|-------------
 CodeBuild| gcc 4.1.3                         |x86|Ubuntu 10.04
@@ -132,47 +90,11 @@
 AWS Device Farm| Android ndkVersion "21.0.6113669" |aarch64|Android 10
 AWS Device Farm| Android ndkVersion "21.0.6113669" |aarch64|Android 11
 AWS Device Farm| Android ndkVersion "21.0.6113669" |aarch64|Android 12
->>>>>>> 32e1f960
 
 ### FIPS static build tests
 
 Unfortunately, it's a known issue that the FIPS build has limited support when producing a static library. The static AWS-LC FIPS build is only supported on Linux based platforms for x86_64 and aarch64.
 
-<<<<<<< HEAD
-CI Tool|Compiler|CPU|OS
------------- | -------------| -------------|-------------
-CodeBuild|gcc 4.8.5|x86-64|Centos 7
-CodeBuild|gcc 7.3.1|x86-64|AL2
-CodeBuild|gcc 7.3.1|aarch64|AL2
-CodeBuild|gcc 7.5.0|x86-64|Ubuntu 18.04
-CodeBuild|gcc 7.5.0|x86-64|Ubuntu 20.04
-CodeBuild|gcc 7.5.0|aarch64|Ubuntu 20.04
-CodeBuild|gcc 8.4.0|x86-64|Ubuntu 20.04
-CodeBuild|gcc 8.4.0|aarch64|Ubuntu 20.04
-CodeBuild|gcc 11|x86-64|AL2022
-CodeBuild|gcc 11|aarch64|AL2022
-CodeBuild|gcc 11|x86-64|Ubuntu 22.04
-CodeBuild|gcc 11|aarch64|Ubuntu 22.04
-CodeBuild|gcc 12|x86-64|Ubuntu 22.04
-CodeBuild|gcc 12|aarch64|Ubuntu 22.04
-CodeBuild|clang 7.0.1|x86-64|AL2
-CodeBuild|clang 7.0.1|aarch64|AL2
-CodeBuild|clang 6.0.0|x86-64|Ubuntu 18.04
-CodeBuild|clang 9.0.1|x86-64|Fedora 31
-CodeBuild|clang 7.0.1|x86-64|Ubuntu 20.04
-CodeBuild|clang 7.0.1|aarch64|Ubuntu 20.04
-CodeBuild|clang 8.0.1|x86-64|Ubuntu 20.04
-CodeBuild|clang 8.0.1|aarch64|Ubuntu 20.04
-CodeBuild|clang 9.0.1|x86-64|Ubuntu 20.04
-CodeBuild|clang 9.0.1|aarch64|Ubuntu 20.04
-CodeBuild|clang 10.0.0|x86-64|Ubuntu 20.04
-CodeBuild|clang 10.0.0|aarch64|Ubuntu 20.04
-CodeBuild|clang 14.0.0|x86-64|AL2022
-CodeBuild|clang 14.0.0|aarch64|AL2022
-AWS Device Farm|Android ndkVersion "21.0.6113669"|aarch64|Android 10
-AWS Device Farm|Android ndkVersion "21.0.6113669"|aarch64|Android 11
-AWS Device Farm|Android ndkVersion "21.0.6113669"|aarch64|Android 12
-=======
 CI Tool| Compiler                          |CPU|OS
 ------------ |-----------------------------------| -------------|-------------
 CodeBuild| gcc 4.8.5                         |x86-64|Centos 7
@@ -206,7 +128,6 @@
 AWS Device Farm| Android ndkVersion "21.0.6113669" |aarch64|Android 10
 AWS Device Farm| Android ndkVersion "21.0.6113669" |aarch64|Android 11
 AWS Device Farm| Android ndkVersion "21.0.6113669" |aarch64|Android 12
->>>>>>> 32e1f960
 
 ### Sanitizer tests
 
@@ -217,31 +138,18 @@
 * Thread sanitizer
 * Undefined behavior sanitizer
 
-<<<<<<< HEAD
-CI Tool|Compiler|CPU platform|OS
------------- | -------------| -------------|-------------
-CodeBuild|clang 14.0.0|x86-64|AL2022
-CodeBuild|clang 14.0.0|aarch64|AL2022
-=======
 CI Tool| Compiler     |CPU platform|OS
 ------------ |--------------| -------------|-------------
 CodeBuild| clang 15.0.6 |x86-64|AL2023
 CodeBuild| clang 15.0.6 |aarch64|AL2023
->>>>>>> 32e1f960
 
 ### Valgrind tests
 
 The following Valgrind tests are run for a subset of targets in `utils/all_tests.json` using the debug build of AWS-LC:
 
-<<<<<<< HEAD
-CI Tool|Compiler|CPU platform|OS| memcheck 
------------- | -------------| -------------|-------------|-------------
-CodeBuild|gcc 11|x86-64|AL2022 | X
-=======
 CI Tool|Compiler|CPU platform| OS     | memcheck 
 ------------ | -------------| -------------|--------|-------------
 CodeBuild|gcc 11|x86-64| AL2023 | X
->>>>>>> 32e1f960
 
 ### Fuzz tests
 
