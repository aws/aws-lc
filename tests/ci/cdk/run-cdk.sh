#!/bin/bash

# Copyright Amazon.com, Inc. or its affiliates. All Rights Reserved.
# SPDX-License-Identifier: Apache-2.0

set -exuo pipefail

# -e: Exit on any failure
# -x: Print the command before running
# -u: Any variable that is not set will cause an error if used
# -o pipefail: Makes sure to exit a pipeline with a non-zero error code if any command in the pipeline exists with a
#              non-zero error code.

function delete_s3_buckets() {
  aws s3api list-buckets --query "Buckets[].Name" | jq '.[]' | while read -r i; do
    bucket_name=$(echo "${i}" | tr -d '"')
    # Delete the bucket if its name uses AWS_LC_S3_BUCKET_PREFIX.
    if [[ "${bucket_name}" == *"${AWS_LC_S3_BUCKET_PREFIX}"* ]]; then
      aws s3 rm "s3://${bucket_name}" --recursive
      aws s3api delete-bucket --bucket "${bucket_name}"
    fi
  done
}

function delete_container_repositories() {
  ecr_repos=$(aws ecr describe-repositories)
  if [[ "${ecr_repos}" == *"${ECR_LINUX_AARCH_REPO_NAME}"* ]]; then
    aws ecr delete-repository --repository-name "${ECR_LINUX_AARCH_REPO_NAME}" --force
  fi
  if [[ "${ecr_repos}" == *"${ECR_LINUX_X86_REPO_NAME}"* ]]; then
    aws ecr delete-repository --repository-name "${ECR_LINUX_X86_REPO_NAME}" --force
  fi
  if [[ "${ecr_repos}" == *"${ECR_WINDOWS_X86_REPO_NAME}"* ]]; then
    aws ecr delete-repository --repository-name "${ECR_WINDOWS_X86_REPO_NAME}" --force
  fi
}

function delete_external_credential() {
  # This deletion may take a few minutes to take effects.
  # https://docs.aws.amazon.com/cli/latest/reference/secretsmanager/delete-secret.html
  # https://aws.amazon.com/premiumsupport/knowledge-center/delete-secrets-manager-secret/
  aws secretsmanager delete-secret --secret-id "${AWS_LC_CI_SECRET_NAME}" --force-delete-without-recovery
}

function store_external_credential() {
  # Always delete the secret to avoid resource name conflicts.
  delete_external_credential
  # When creating secret with the same name repeatedly,
  # below error may occur because the deletion may take a few minutes to take effects.
  # "You can't create this secret because a secret with this name is already scheduled for deletion."
  # To avoid that, sleep 1 min
  sleep 60
  # https://docs.aws.amazon.com/cli/latest/reference/secretsmanager/create-secret.html
  key_value="{\"GITHUB_PERSONAL_ACCESS_TOKEN\":\"${GITHUB_ACCESS_TOKEN}\"}"
  secret_arn=$(aws secretsmanager create-secret --name "${AWS_LC_CI_SECRET_NAME}" --secret-string "${key_value}" | jq -r '.ARN')
  # Export this variable so CDK can create related IAM policy on this ARN.
  export EXTERNAL_CREDENTIAL_SECRET_ARN="${secret_arn}"
}

function destroy_ci() {
  cdk destroy aws-lc-* --force
  # CDK stack destroy does not delete s3 bucket automatically.
  delete_s3_buckets
  # CDK stack destroy does not delete ecr automatically.
  delete_container_repositories
  # Delete the secret from Secrets Manager.
  delete_external_credential
}

function destroy_docker_img_build_stack() {
  # Destroy all temporary resources created for all docker image build.
  cdk destroy aws-lc-docker-image-build-* --force
  # CDK stack destroy does not delete s3 bucket automatically.
  delete_s3_buckets
  # Delete the secret from Secrets Manager.
  delete_external_credential
}

function create_docker_img_build_stack() {
  # Clean up build stacks if exists.
  destroy_docker_img_build_stack
  # Use SecretsManager to store GitHub personal access token.
  store_external_credential
  # Deploy aws-lc ci stacks.
  # When repeatedly deploy, error 'EIP failed Reason: Maximum number of addresses has been reached' can happen.
  # https://forums.aws.amazon.com/thread.jspa?messageID=952368
  # Workaround: go to AWS EIP console, release unused IP.
  cdk deploy aws-lc-docker-image-build-* --require-approval never
}

function create_github_ci_stack() {
  cdk deploy aws-lc-ci-* --require-approval never
  # Need to use aws cli to change webhook build type because CFN is not ready yet.
  aws codebuild update-webhook --project-name aws-lc-ci-linux-x86 --build-type BUILD_BATCH
  aws codebuild update-webhook --project-name aws-lc-ci-linux-arm --build-type BUILD_BATCH
  aws codebuild update-webhook --project-name aws-lc-ci-windows-x86 --build-type BUILD_BATCH
}

function build_linux_img() {
  # https://awscli.amazonaws.com/v2/documentation/api/latest/reference/codebuild/start-build-batch.html
  build_id=$(aws codebuild start-build-batch --project-name aws-lc-docker-image-build-linux | jq -r '.buildBatch.id')
  export AWS_LC_LINUX_BUILD_BATCH_ID="${build_id}"
}

function build_windows_img() {
  # EC2 takes several minutes to be ready for running command.
  echo "Wait 3 min for EC2 ready for SSM command execution."
  sleep 180

  # Run commands on windows EC2 instance to build windows docker images.
  for i in {1..60}; do
    instance_id=$(aws ec2 describe-instances \
      --filters "Name=tag:${WIN_EC2_TAG_KEY},Values=${WIN_EC2_TAG_VALUE}" | jq -r '.Reservations[0].Instances[0].InstanceId')
    if [[ "${instance_id}" == "null" ]]; then
      sleep 60
      continue
    fi
    instance_ping_status=$(aws ssm describe-instance-information \
      --filters "Key=InstanceIds,Values=${instance_id}" | jq -r '.InstanceInformationList[0].PingStatus')
    if [[ "${instance_ping_status}" == "Online" ]]; then
      # https://awscli.amazonaws.com/v2/documentation/api/latest/reference/ssm/send-command.html
      command_id=$(aws ssm send-command \
        --instance-ids "${instance_id}" \
        --document-name "${WIN_DOCKER_BUILD_SSM_DOCUMENT}" \
        --output-s3-bucket-name "${S3_FOR_WIN_DOCKER_IMG_BUILD}" \
        --output-s3-key-prefix 'runcommand' | jq -r '.Command.CommandId')
      # Export for checking command run status.
      export WINDOWS_DOCKER_IMG_BUILD_COMMAND_ID="${command_id}"
      echo "Windows ec2 is executing SSM command."
      return
    else
      echo "${i}: Current instance ping status: ${instance_ping_status}. Wait 1 minute to retry SSM command execution."
      sleep 60
    fi
  done
  echo "After 30 minutes, Windows ec2 is still not ready for SSM commands execution. Exit."
  exit 1
}

function linux_docker_img_build_status_check() {
<<<<<<< HEAD
  # Every 5 min, this function checks if the linux docker image batch code build is finished successfully.
=======
  # Every 5 min, this function checks if the linux docker image batch code build finished successfully.
>>>>>>> 6cee32a6
  # Normally, docker img build can take up to 1 hour. Here, we wait up to 30 * 5 min.
  for i in {1..30}; do
    # https://docs.aws.amazon.com/cli/latest/reference/codebuild/batch-get-build-batches.html
    build_batch_status=$(aws codebuild batch-get-build-batches --ids "${AWS_LC_LINUX_BUILD_BATCH_ID}" | jq -r '.buildBatches[0].buildBatchStatus')
    if [[ ${build_batch_status} == 'SUCCEEDED' ]]; then
      echo "Code build ${AWS_LC_LINUX_BUILD_BATCH_ID} finished successfully."
      return
    elif [[ ${build_batch_status} == 'FAILED' ]]; then
      echo "Code build ${AWS_LC_LINUX_BUILD_BATCH_ID} failed."
      exit 1
    else
      echo "${i}: Wait 5 min for docker image build job finish."
      sleep 300
    fi
  done
  echo "Code build ${AWS_LC_LINUX_BUILD_BATCH_ID} takes more time than expected."
  exit 1
}

function win_docker_img_build_status_check() {
  # Every 5 min, this function checks if the windows docker image build is finished successfully.
  # Normally, docker img build can take up to 1 hour. Here, we wait up to 30 * 5 min.
  for i in {1..30}; do
    # https://awscli.amazonaws.com/v2/documentation/api/latest/reference/ssm/list-commands.html
    command_run_status=$(aws ssm list-commands --command-id "${WINDOWS_DOCKER_IMG_BUILD_COMMAND_ID}" | jq -r '.Commands[0].Status')
    if [[ ${command_run_status} == 'Success' ]]; then
      echo "SSM command ${WINDOWS_DOCKER_IMG_BUILD_COMMAND_ID} finished successfully."
      return
    elif [[ ${command_run_status} == 'Failed' ]]; then
      echo "SSM command ${WINDOWS_DOCKER_IMG_BUILD_COMMAND_ID} failed."
      exit 1
    else
      echo "${i}: Wait 5 min for windows docker image build job finish."
      sleep 300
    fi
  done
  echo "SSM command ${WINDOWS_DOCKER_IMG_BUILD_COMMAND_ID} takes more time than expected."
  exit 1
}

function build_docker_images() {
  # Always destroy docker build stacks (which include EC2 instance) on EXIT.
  trap destroy_docker_img_build_stack EXIT

  # Create/update aws-ecr repo.
  cdk deploy aws-lc-ecr-* --require-approval never

  # Create docker image build stack.
  create_docker_img_build_stack

  echo "Activating AWS CodeBuild to build Linux aarch & x86 docker images."
  build_linux_img

  echo "Executing AWS SSM commands to build Windows docker images."
  build_windows_img

  echo "Waiting for docker images creation. Building the docker images need to take 1 hour."
  # TODO(CryptoAlg-624): These image build may fail due to the Docker Hub pull limits made on 2020-11-01.
  linux_docker_img_build_status_check
  win_docker_img_build_status_check
}

function setup_ci() {
  build_docker_images

  create_github_ci_stack
}

###########################
# Main and related helper #
###########################

function script_helper() {
  cat <<EOF
This script uses CDK to deploy/destroy AWS resources defined in the aws-lc cdk app.

For aws-lc continuous integration setup, this script uses aws cli to build some non-AWS resources(e.g. Docker image).

Options:
    --help                       Displays this help
    --aws-account                AWS account for CDK deploy/destroy. Default to '620771051181'.
    --aws-region                 AWS region for AWS resources creation. Default to 'us-west-2'.
    --github-repo-owner          GitHub repository owner. Default to 'awslabs'.
    --github-source-version      GitHub source version. Default to 'main'.
    --github-access-token        GitHub personal access token. Currently, only 'read:package' permission is needed.
                                 Only required for ci setup.
    --action                     Required. The value can be
                                   'deploy-ci': deploys aws-lc ci. This includes AWS and Docker image resources creation.
                                   'destroy-ci': destroys AWS and Docker image resources used by aws-lc ci.
                                   'build-img': builds Docker image used by aws-lc ci.
                                                After image build, AWS resources are cleaned up.
                                   'diff': compares the specified stack with the deployed stack.
                                   'synth': synthesizes and prints the CloudFormation template for the stacks.
EOF
}

function export_global_variables() {
  # If these variables are not set or empty, defaults are export.
  if [[ -z "${CDK_DEPLOY_ACCOUNT+x}" || -z "${CDK_DEPLOY_ACCOUNT}" ]]; then
    export CDK_DEPLOY_ACCOUNT='620771051181'
  fi
  if [[ -z "${CDK_DEPLOY_REGION+x}" || -z "${CDK_DEPLOY_REGION}" ]]; then
    export CDK_DEPLOY_REGION='us-west-2'
  fi
  if [[ -z "${GITHUB_REPO_OWNER+x}" || -z "${GITHUB_REPO_OWNER}" ]]; then
    export GITHUB_REPO_OWNER='awslabs'
  fi
  if [[ -z "${GITHUB_SOURCE_VERSION+x}" || -z "${GITHUB_SOURCE_VERSION}" ]]; then
    export GITHUB_SOURCE_VERSION='main'
  fi
  # Other variables for managing resources.
  DATE_NOW="$(date +%Y-%m-%d-%H-%M)"
  export GITHUB_REPO='aws-lc'
  export ECR_LINUX_AARCH_REPO_NAME='aws-lc-docker-images-linux-aarch'
  export ECR_LINUX_X86_REPO_NAME='aws-lc-docker-images-linux-x86'
  export ECR_WINDOWS_X86_REPO_NAME='aws-lc-docker-images-windows-x86'
  export AWS_LC_S3_BUCKET_PREFIX='aws-lc-windows-docker-image-build-s3'
  export S3_FOR_WIN_DOCKER_IMG_BUILD="${AWS_LC_S3_BUCKET_PREFIX}-${DATE_NOW}"
  export WIN_EC2_TAG_KEY='aws-lc'
  export WIN_EC2_TAG_VALUE="aws-lc-windows-docker-image-build-${DATE_NOW}"
  export WIN_DOCKER_BUILD_SSM_DOCUMENT="windows-ssm-document-${DATE_NOW}"
  # During CI setup, used to create secret in AWS Secrets Manager for storing external credentials.
  # After CI setup, used to delete secret from AWS Secrets Manager.
  export AWS_LC_CI_SECRET_NAME='aws-lc-ci-external-credential'
}

function main() {
  # parse arguments.
  while [[ $# -gt 0 ]]; do
    case ${1} in
    --help)
      script_helper
      exit 0
      ;;
    --aws-account)
      export CDK_DEPLOY_ACCOUNT="${2}"
      shift
      ;;
    --aws-region)
      export CDK_DEPLOY_REGION="${2}"
      shift
      ;;
    --github-repo-owner)
      export GITHUB_REPO_OWNER="${2}"
      shift
      ;;
    --github-source-version)
      export GITHUB_SOURCE_VERSION="${2}"
      shift
      ;;
    --github-access-token)
      export GITHUB_ACCESS_TOKEN="${2}"
      shift
      ;;
    --action)
      export ACTION="${2}"
      shift
      ;;
    *)
      echo "${1} is not supported."
      exit 1
      ;;
    esac
    # Check next option -- key/value.
    shift
  done

  # Make sure action is set.
  if [[ -z "${ACTION+x}" || -z "${ACTION}" ]]; then
    echo "${ACTION} is required input."
    exit 1
  fi

  # Export global variables, which provides the contexts needed by ci setup/destroy.
  export_global_variables

  # Execute the action.
  case ${ACTION} in
  deploy-ci)
    if [[ -z "${GITHUB_ACCESS_TOKEN+x}" || -z "${GITHUB_ACCESS_TOKEN}" ]]; then
      echo '--github-access-token is required for aws-lc ci setup.'
      exit 1
    fi
    setup_ci
    ;;
  destroy-ci)
    destroy_ci
    ;;
  build-img)
    build_docker_images
    ;;
  synth)
    cdk synth aws-lc-ci-*
    ;;
  diff)
    cdk diff aws-lc-ci-*
    ;;
  *)
<<<<<<< HEAD
    echo "--action is required. Use '--help' to see allowed enums."
=======
    echo "--action is required. Use '--help' to see allowed actions."
>>>>>>> 6cee32a6
    exit 1
    ;;
  esac
}

# Invoke main
main "$@"<|MERGE_RESOLUTION|>--- conflicted
+++ resolved
@@ -138,11 +138,7 @@
 }
 
 function linux_docker_img_build_status_check() {
-<<<<<<< HEAD
-  # Every 5 min, this function checks if the linux docker image batch code build is finished successfully.
-=======
   # Every 5 min, this function checks if the linux docker image batch code build finished successfully.
->>>>>>> 6cee32a6
   # Normally, docker img build can take up to 1 hour. Here, we wait up to 30 * 5 min.
   for i in {1..30}; do
     # https://docs.aws.amazon.com/cli/latest/reference/codebuild/batch-get-build-batches.html
@@ -341,11 +337,7 @@
     cdk diff aws-lc-ci-*
     ;;
   *)
-<<<<<<< HEAD
-    echo "--action is required. Use '--help' to see allowed enums."
-=======
     echo "--action is required. Use '--help' to see allowed actions."
->>>>>>> 6cee32a6
     exit 1
     ;;
   esac
