--- conflicted
+++ resolved
@@ -13,11 +13,7 @@
         type: WINDOWS_SERVER_2019_CONTAINER
         privileged-mode: false
         compute-type: BUILD_GENERAL1_LARGE
-<<<<<<< HEAD
-        # Build failure on Docker image `vs2015_latest` is tracked in CryptoAlg-741.
-=======
         # Build failure on Docker image `vs2015_latest`, tracked in CryptoAlg-741.
->>>>>>> ff8c4ab0
         image: ECR_REPO_PLACEHOLDER:vs2015-2020-12-08-01
 
     - identifier: windows_msvc2017_x64
