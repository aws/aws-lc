--- conflicted
+++ resolved
@@ -250,6 +250,16 @@
         image: 620771051181.dkr.ecr.us-west-2.amazonaws.com/aws-lc-docker-images-linux-x86:ubuntu-22.04_gcc-12x_integration_latest
         variables:
           AWS_LC_CI_TARGET: "tests/ci/integration/run_ntp_integration.sh"
+          
+    - identifier: pq_tls_integration_x86_64
+      buildspec: tests/ci/codebuild/common/run_simple_target.yml
+      env:
+        type: LINUX_CONTAINER
+        privileged-mode: false
+        compute-type: BUILD_GENERAL1_SMALL
+        image: 620771051181.dkr.ecr.us-west-2.amazonaws.com/aws-lc-docker-images-linux-x86:ubuntu-22.04_gcc-12x_latest
+        variables:
+          AWS_LC_CI_TARGET: "tests/ci/integration/run_pq_tls_integration.sh"
 
     - identifier: tpm2_tss_integration_x86_64
       buildspec: tests/ci/codebuild/common/run_simple_target.yml
@@ -310,18 +320,4 @@
         compute-type: BUILD_GENERAL1_2XLARGE
         image: 620771051181.dkr.ecr.us-west-2.amazonaws.com/aws-lc-docker-images-linux-x86:ubuntu-22.04_gcc-12x_integration_latest
         variables:
-<<<<<<< HEAD
-          AWS_LC_CI_TARGET: "tests/ci/integration/run_accp_integration.sh"
-=======
-          AWS_LC_CI_TARGET: "tests/ci/integration/run_ntp_integration.sh"
-
-    - identifier: pq_tls_integration_x86_64
-      buildspec: tests/ci/codebuild/common/run_simple_target.yml
-      env:
-        type: LINUX_CONTAINER
-        privileged-mode: false
-        compute-type: BUILD_GENERAL1_SMALL
-        image: 620771051181.dkr.ecr.us-west-2.amazonaws.com/aws-lc-docker-images-linux-x86:ubuntu-22.04_gcc-12x_latest
-        variables:
-          AWS_LC_CI_TARGET: "tests/ci/integration/run_pq_tls_integration.sh"
->>>>>>> 6c613fa9
+          AWS_LC_CI_TARGET: "tests/ci/integration/run_accp_integration.sh"