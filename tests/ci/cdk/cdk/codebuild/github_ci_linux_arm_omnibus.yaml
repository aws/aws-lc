--- conflicted
+++ resolved
@@ -198,21 +198,8 @@
           # https://github.com/aws/aws-lc/pull/120#issuecomment-808439279
           AWSLC_NO_ASM_FIPS: 0
 
-<<<<<<< HEAD
-    - identifier: amazonlinux2022_gcc11x_aarch
-      buildspec: ./tests/ci/codebuild/linux-aarch/run_posix_tests.yml
-      env:
-        type: ARM_CONTAINER
-        privileged-mode: false
-        compute-type: BUILD_GENERAL1_LARGE
-        image: 620771051181.dkr.ecr.us-west-2.amazonaws.com/aws-lc-docker-images-linux-aarch:amazonlinux-2022_gcc-11x_latest
-
-    - identifier: amazonlinux2022_gcc11x_aarch_fips
-      buildspec: ./tests/ci/codebuild/linux-aarch/run_fips_tests.yml
-=======
     - identifier: amazonlinux2023_gcc11x_aarch
       buildspec: ./tests/ci/codebuild/linux-aarch/run_posix_tests.yml
->>>>>>> 32e1f960
       env:
         type: ARM_CONTAINER
         privileged-mode: false
@@ -235,9 +222,6 @@
         compute-type: BUILD_GENERAL1_LARGE
         image: 620771051181.dkr.ecr.us-west-2.amazonaws.com/aws-lc-docker-images-linux-aarch:amazonlinux-2023_clang-15x_latest
 
-<<<<<<< HEAD
-    - identifier: amazonlinux_2022_clang_14x_sanitizer
-=======
     - identifier: amazonlinux2023_clang15x_aarch_fips
       buildspec: ./tests/ci/codebuild/linux-aarch/run_fips_tests.yml
       env:
@@ -247,7 +231,6 @@
         image: 620771051181.dkr.ecr.us-west-2.amazonaws.com/aws-lc-docker-images-linux-aarch:amazonlinux-2023_clang-15x_latest
 
     - identifier: amazonlinux_2023_clang_14x_sanitizer
->>>>>>> 32e1f960
       buildspec: ./tests/ci/codebuild/linux-aarch/run_sanitizer_tests.yml
       env:
         type: ARM_CONTAINER
