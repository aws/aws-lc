# Copyright Amazon.com, Inc. or its affiliates. All Rights Reserved.
# SPDX-License-Identifier: Apache-2.0 OR ISC

version: 0.2

# Doc for batch https://docs.aws.amazon.com/codebuild/latest/userguide/batch-build-buildspec.html#build-spec.batch.build-list
batch:
  build-list:
    - identifier: ubuntu2004_gcc7x_aarch
      buildspec: ./tests/ci/codebuild/linux-aarch/run_posix_tests.yml
      env:
        type: ARM_CONTAINER
        privileged-mode: false
        compute-type: BUILD_GENERAL1_LARGE
        image: 620771051181.dkr.ecr.us-west-2.amazonaws.com/aws-lc-docker-images-linux-aarch:ubuntu-20.04_gcc-7x_latest

    - identifier: ubuntu2004_gcc7x_aarch_fips
      buildspec: ./tests/ci/codebuild/linux-aarch/run_fips_tests.yml
      env:
        type: ARM_CONTAINER
        privileged-mode: false
        compute-type: BUILD_GENERAL1_LARGE
        image: 620771051181.dkr.ecr.us-west-2.amazonaws.com/aws-lc-docker-images-linux-aarch:ubuntu-20.04_gcc-7x_latest

    - identifier: ubuntu2004_gcc8x_aarch
      buildspec: ./tests/ci/codebuild/linux-aarch/run_posix_tests.yml
      env:
        type: ARM_CONTAINER
        privileged-mode: false
        compute-type: BUILD_GENERAL1_LARGE
        image: 620771051181.dkr.ecr.us-west-2.amazonaws.com/aws-lc-docker-images-linux-aarch:ubuntu-20.04_gcc-8x_latest

    - identifier: ubuntu2004_gcc8x_aarch_fips
      buildspec: ./tests/ci/codebuild/linux-aarch/run_fips_tests.yml
      env:
        type: ARM_CONTAINER
        privileged-mode: false
        compute-type: BUILD_GENERAL1_LARGE
        image: 620771051181.dkr.ecr.us-west-2.amazonaws.com/aws-lc-docker-images-linux-aarch:ubuntu-20.04_gcc-8x_latest

    - identifier: ubuntu2204_gcc11x_aarch
      buildspec: ./tests/ci/codebuild/linux-aarch/run_posix_tests.yml
      env:
        type: ARM_CONTAINER
        privileged-mode: false
        compute-type: BUILD_GENERAL1_LARGE
        image: 620771051181.dkr.ecr.us-west-2.amazonaws.com/aws-lc-docker-images-linux-aarch:ubuntu-22.04_gcc-11x_latest

    - identifier: ubuntu2204_gcc11x_aarch_fips
      buildspec: ./tests/ci/codebuild/linux-aarch/run_fips_tests.yml
      env:
        type: ARM_CONTAINER
        privileged-mode: false
        compute-type: BUILD_GENERAL1_LARGE
        image: 620771051181.dkr.ecr.us-west-2.amazonaws.com/aws-lc-docker-images-linux-aarch:ubuntu-22.04_gcc-11x_latest

    - identifier: ubuntu2204_gcc12x_aarch
      buildspec: ./tests/ci/codebuild/linux-aarch/run_posix_tests.yml
      env:
        type: ARM_CONTAINER
        privileged-mode: false
        compute-type: BUILD_GENERAL1_LARGE
        image: 620771051181.dkr.ecr.us-west-2.amazonaws.com/aws-lc-docker-images-linux-aarch:ubuntu-22.04_gcc-12x_latest

    - identifier: ubuntu2204_gcc12x_aarch_fips
      buildspec: ./tests/ci/codebuild/linux-aarch/run_fips_tests.yml
      env:
        type: ARM_CONTAINER
        privileged-mode: false
        compute-type: BUILD_GENERAL1_LARGE
        image: 620771051181.dkr.ecr.us-west-2.amazonaws.com/aws-lc-docker-images-linux-aarch:ubuntu-22.04_gcc-12x_latest

    - identifier: ubuntu2004_clang7x_aarch
      buildspec: ./tests/ci/codebuild/linux-aarch/run_posix_tests.yml
      env:
        type: ARM_CONTAINER
        privileged-mode: false
        compute-type: BUILD_GENERAL1_LARGE
        image: 620771051181.dkr.ecr.us-west-2.amazonaws.com/aws-lc-docker-images-linux-aarch:ubuntu-20.04_clang-7x_latest

    - identifier: ubuntu2004_clang7x_aarch_fips
      buildspec: ./tests/ci/codebuild/linux-aarch/run_fips_tests.yml
      env:
        type: ARM_CONTAINER
        privileged-mode: false
        compute-type: BUILD_GENERAL1_LARGE
        image: 620771051181.dkr.ecr.us-west-2.amazonaws.com/aws-lc-docker-images-linux-aarch:ubuntu-20.04_clang-7x_latest
        variables:
          # AWS_LC_GO_TEST_TIMEOUT is needed on aarch when ASAN is enabled because the ASAN is very slow.
          AWS_LC_GO_TEST_TIMEOUT: 120m
          AWSLC_NO_ASM_FIPS: 1

    - identifier: ubuntu2004_clang7x_aarch_minimal
      buildspec: ./tests/ci/codebuild/linux-aarch/run_minimal_tests.yml
      env:
        type: ARM_CONTAINER
        privileged-mode: false
        compute-type: BUILD_GENERAL1_LARGE
        image: 620771051181.dkr.ecr.us-west-2.amazonaws.com/aws-lc-docker-images-linux-aarch:ubuntu-20.04_clang-7x_latest

    - identifier: ubuntu2004_clang8x_aarch
      buildspec: ./tests/ci/codebuild/linux-aarch/run_posix_tests.yml
      env:
        type: ARM_CONTAINER
        privileged-mode: false
        compute-type: BUILD_GENERAL1_LARGE
        image: 620771051181.dkr.ecr.us-west-2.amazonaws.com/aws-lc-docker-images-linux-aarch:ubuntu-20.04_clang-8x_latest

    - identifier: ubuntu2004_clang8x_aarch_fips
      buildspec: ./tests/ci/codebuild/linux-aarch/run_fips_tests.yml
      env:
        type: ARM_CONTAINER
        privileged-mode: false
        compute-type: BUILD_GENERAL1_LARGE
        image: 620771051181.dkr.ecr.us-west-2.amazonaws.com/aws-lc-docker-images-linux-aarch:ubuntu-20.04_clang-8x_latest

    - identifier: ubuntu2004_clang9x_aarch
      buildspec: ./tests/ci/codebuild/linux-aarch/run_posix_tests.yml
      env:
        type: ARM_CONTAINER
        privileged-mode: false
        compute-type: BUILD_GENERAL1_LARGE
        image: 620771051181.dkr.ecr.us-west-2.amazonaws.com/aws-lc-docker-images-linux-aarch:ubuntu-20.04_clang-9x_latest

    - identifier: ubuntu2004_clang9x_aarch_fips
      buildspec: ./tests/ci/codebuild/linux-aarch/run_fips_tests.yml
      env:
        type: ARM_CONTAINER
        privileged-mode: false
        compute-type: BUILD_GENERAL1_LARGE
        image: 620771051181.dkr.ecr.us-west-2.amazonaws.com/aws-lc-docker-images-linux-aarch:ubuntu-20.04_clang-9x_latest

    - identifier: ubuntu2004_clang10x_aarch
      buildspec: ./tests/ci/codebuild/linux-aarch/run_posix_tests.yml
      env:
        type: ARM_CONTAINER
        privileged-mode: false
        compute-type: BUILD_GENERAL1_LARGE
        image: 620771051181.dkr.ecr.us-west-2.amazonaws.com/aws-lc-docker-images-linux-aarch:ubuntu-20.04_clang-10x_latest

    - identifier: ubuntu2004_clang10x_aarch_fips
      buildspec: ./tests/ci/codebuild/linux-aarch/run_fips_tests.yml
      env:
        type: ARM_CONTAINER
        privileged-mode: false
        compute-type: BUILD_GENERAL1_LARGE
        image: 620771051181.dkr.ecr.us-west-2.amazonaws.com/aws-lc-docker-images-linux-aarch:ubuntu-20.04_clang-10x_latest

    - identifier: ubuntu2004_clang10x_aarch_prefix
      buildspec: ./tests/ci/codebuild/linux-aarch/run_prefix_tests.yml
      env:
        type: ARM_CONTAINER
        privileged-mode: false
        compute-type: BUILD_GENERAL1_LARGE
        image: 620771051181.dkr.ecr.us-west-2.amazonaws.com/aws-lc-docker-images-linux-aarch:ubuntu-20.04_clang-10x_latest

    - identifier: amazonlinux2_gcc7x_aarch
      buildspec: ./tests/ci/codebuild/linux-aarch/run_posix_tests.yml
      env:
        type: ARM_CONTAINER
        privileged-mode: false
        compute-type: BUILD_GENERAL1_LARGE
        image: 620771051181.dkr.ecr.us-west-2.amazonaws.com/aws-lc-docker-images-linux-aarch:amazonlinux-2_gcc-7x_latest

    - identifier: amazonlinux2_gcc7x_aarch_fips
      buildspec: ./tests/ci/codebuild/linux-aarch/run_fips_tests.yml
      env:
        type: ARM_CONTAINER
        privileged-mode: false
        compute-type: BUILD_GENERAL1_LARGE
        image: 620771051181.dkr.ecr.us-west-2.amazonaws.com/aws-lc-docker-images-linux-aarch:amazonlinux-2_gcc-7x_latest

    - identifier: amazonlinux2_gcc7x_aarch_prefix
      buildspec: ./tests/ci/codebuild/linux-aarch/run_prefix_tests.yml
      env:
        type: ARM_CONTAINER
        privileged-mode: false
        compute-type: BUILD_GENERAL1_LARGE
        image: 620771051181.dkr.ecr.us-west-2.amazonaws.com/aws-lc-docker-images-linux-aarch:amazonlinux-2_gcc-7x_latest

    - identifier: amazonlinux2_clang7x_aarch
      buildspec: ./tests/ci/codebuild/linux-aarch/run_posix_tests.yml
      env:
        type: ARM_CONTAINER
        privileged-mode: false
        compute-type: BUILD_GENERAL1_LARGE
        image: 620771051181.dkr.ecr.us-west-2.amazonaws.com/aws-lc-docker-images-linux-aarch:amazonlinux-2_clang-7x_latest

    - identifier: amazonlinux2_clang7x_aarch_fips
      buildspec: ./tests/ci/codebuild/linux-aarch/run_fips_tests.yml
      env:
        type: ARM_CONTAINER
        privileged-mode: false
        compute-type: BUILD_GENERAL1_LARGE
        image: 620771051181.dkr.ecr.us-west-2.amazonaws.com/aws-lc-docker-images-linux-aarch:amazonlinux-2_clang-7x_latest
        variables:
          # AL2 Clang-7 does not support AddressSanitizer. Related ticket is linked in CryptoAlg-694.
          # https://github.com/aws/aws-lc/pull/120#issuecomment-808439279
          AWSLC_NO_ASM_FIPS: 0

    - identifier: amazonlinux2023_gcc11x_aarch
      buildspec: ./tests/ci/codebuild/linux-aarch/run_posix_tests.yml
      env:
        type: ARM_CONTAINER
        privileged-mode: false
        compute-type: BUILD_GENERAL1_LARGE
        image: 620771051181.dkr.ecr.us-west-2.amazonaws.com/aws-lc-docker-images-linux-aarch:amazonlinux-2023_gcc-11x_latest

    - identifier: amazonlinux2023_gcc11x_aarch_fips
      buildspec: ./tests/ci/codebuild/linux-aarch/run_fips_tests.yml
      env:
        type: ARM_CONTAINER
        privileged-mode: false
        compute-type: BUILD_GENERAL1_LARGE
        image: 620771051181.dkr.ecr.us-west-2.amazonaws.com/aws-lc-docker-images-linux-aarch:amazonlinux-2023_gcc-11x_latest

    - identifier: amazonlinux2023_clang15x_aarch
      buildspec: ./tests/ci/codebuild/linux-aarch/run_posix_tests.yml
      env:
        type: ARM_CONTAINER
        privileged-mode: false
        compute-type: BUILD_GENERAL1_LARGE
        image: 620771051181.dkr.ecr.us-west-2.amazonaws.com/aws-lc-docker-images-linux-aarch:amazonlinux-2023_clang-15x_latest

    - identifier: amazonlinux2023_clang15x_aarch_fips
      buildspec: ./tests/ci/codebuild/linux-aarch/run_fips_tests.yml
      env:
        type: ARM_CONTAINER
        privileged-mode: false
        compute-type: BUILD_GENERAL1_LARGE
        image: 620771051181.dkr.ecr.us-west-2.amazonaws.com/aws-lc-docker-images-linux-aarch:amazonlinux-2023_clang-15x_latest

    - identifier: amazonlinux_2023_clang_14x_sanitizer
      buildspec: ./tests/ci/codebuild/linux-aarch/run_sanitizer_tests.yml
      env:
        type: ARM_CONTAINER
        privileged-mode: true
        compute-type: BUILD_GENERAL1_LARGE
        image: 620771051181.dkr.ecr.us-west-2.amazonaws.com/aws-lc-docker-images-linux-aarch:amazonlinux-2023_clang-15x_sanitizer_latest

    # BoringSSL has 7k+ ssl runner tests, and the total number of the runner tests keep increasing.
    # When ASAN enabled, the tests take more than 1 hour to finish. The cause relates to https://github.com/google/sanitizers/issues/1331,
    # https://github.com/google/sanitizers/issues/703, and fixed in https://reviews.llvm.org/D60243 which is pending a review.
    # To reduce the total time, these tests will be executed in below CodeBuild dimensions:
    #   1. amazonlinux_2023_clang_14x_ssl_asan1
    #   2. amazonlinux_2023_clang_14x_ssl_asan2
    #   3. amazonlinux_2023_clang_14x_ssl_asan3
    #   4. amazonlinux_2023_clang_14x_ssl_asan4
    # Env var |AWS_LC_SSL_RUNNER_START_INDEX| and |AWS_LC_SSL_RUNNER_END_INDEX| are used to filter the runner tests.
    - identifier: amazonlinux_2023_clang_14x_ssl_asan1
      buildspec: ./tests/ci/codebuild/linux-aarch/run_ssl_asan_tests.yml
      env:
        type: ARM_CONTAINER
        privileged-mode: true
        compute-type: BUILD_GENERAL1_LARGE
        image: 620771051181.dkr.ecr.us-west-2.amazonaws.com/aws-lc-docker-images-linux-aarch:amazonlinux-2023_clang-15x_sanitizer_latest
        variables:
          AWS_LC_SSL_RUNNER_END_INDEX: 3500

    - identifier: amazonlinux_2023_clang_14x_ssl_asan2
      buildspec: ./tests/ci/codebuild/linux-aarch/run_ssl_asan_tests.yml
      env:
        type: ARM_CONTAINER
        privileged-mode: true
        compute-type: BUILD_GENERAL1_LARGE
        image: 620771051181.dkr.ecr.us-west-2.amazonaws.com/aws-lc-docker-images-linux-aarch:amazonlinux-2023_clang-15x_sanitizer_latest
        variables:
          AWS_LC_SSL_RUNNER_START_INDEX: 3501
          AWS_LC_SSL_RUNNER_END_INDEX: 5500

    - identifier: amazonlinux_2023_clang_14x_ssl_asan3
      buildspec: ./tests/ci/codebuild/linux-aarch/run_ssl_asan_tests.yml
      env:
        type: ARM_CONTAINER
        privileged-mode: true
        compute-type: BUILD_GENERAL1_LARGE
        image: 620771051181.dkr.ecr.us-west-2.amazonaws.com/aws-lc-docker-images-linux-aarch:amazonlinux-2023_clang-15x_sanitizer_latest
        variables:
          AWS_LC_SSL_RUNNER_START_INDEX: 5501
          AWS_LC_SSL_RUNNER_END_INDEX: 7000

    - identifier: amazonlinux_2023_clang_14x_ssl_asan4
      buildspec: ./tests/ci/codebuild/linux-aarch/run_ssl_asan_tests.yml
      env:
        type: ARM_CONTAINER
        privileged-mode: true
        compute-type: BUILD_GENERAL1_LARGE
        image: 620771051181.dkr.ecr.us-west-2.amazonaws.com/aws-lc-docker-images-linux-aarch:amazonlinux-2023_clang-15x_sanitizer_latest
        variables:
          AWS_LC_SSL_RUNNER_START_INDEX: 7001

<<<<<<< HEAD
#   - identifier: amazonlinux2023_gcc11x_aarch_valgrind
#     buildspec: ./tests/ci/codebuild/common/run_valgrind_tests.yml
#     env:
#       type: ARM_CONTAINER
#       privileged-mode: true
#       compute-type: BUILD_GENERAL1_LARGE
#       image: 620771051181.dkr.ecr.us-west-2.amazonaws.com/aws-lc-docker-images-linux-aarch:amazonlinux-2023_gcc-11x_latest
=======
    - identifier: amazonlinux2023_gcc11x_aarch_valgrind
      buildspec: ./tests/ci/codebuild/common/run_valgrind_tests.yml
      env:
        type: ARM_CONTAINER
        privileged-mode: true
        compute-type: BUILD_GENERAL1_LARGE
        image: 620771051181.dkr.ecr.us-west-2.amazonaws.com/aws-lc-docker-images-linux-aarch:amazonlinux-2023_gcc-11x_latest

    - identifier: amazonlinux2023_gcc11x_aarch_ssl_runner_valgrind
      buildspec: ./tests/ci/codebuild/common/run_ssl_runner_valgrind_tests.yml
      env:
        type: ARM_CONTAINER
        privileged-mode: true
        compute-type: BUILD_GENERAL1_LARGE
        image: 620771051181.dkr.ecr.us-west-2.amazonaws.com/aws-lc-docker-images-linux-aarch:amazonlinux-2023_gcc-11x_latest
>>>>>>> c7d7c74c
<|MERGE_RESOLUTION|>--- conflicted
+++ resolved
@@ -289,15 +289,6 @@
         variables:
           AWS_LC_SSL_RUNNER_START_INDEX: 7001
 
-<<<<<<< HEAD
-#   - identifier: amazonlinux2023_gcc11x_aarch_valgrind
-#     buildspec: ./tests/ci/codebuild/common/run_valgrind_tests.yml
-#     env:
-#       type: ARM_CONTAINER
-#       privileged-mode: true
-#       compute-type: BUILD_GENERAL1_LARGE
-#       image: 620771051181.dkr.ecr.us-west-2.amazonaws.com/aws-lc-docker-images-linux-aarch:amazonlinux-2023_gcc-11x_latest
-=======
     - identifier: amazonlinux2023_gcc11x_aarch_valgrind
       buildspec: ./tests/ci/codebuild/common/run_valgrind_tests.yml
       env:
@@ -312,5 +303,4 @@
         type: ARM_CONTAINER
         privileged-mode: true
         compute-type: BUILD_GENERAL1_LARGE
-        image: 620771051181.dkr.ecr.us-west-2.amazonaws.com/aws-lc-docker-images-linux-aarch:amazonlinux-2023_gcc-11x_latest
->>>>>>> c7d7c74c
+        image: 620771051181.dkr.ecr.us-west-2.amazonaws.com/aws-lc-docker-images-linux-aarch:amazonlinux-2023_gcc-11x_latest