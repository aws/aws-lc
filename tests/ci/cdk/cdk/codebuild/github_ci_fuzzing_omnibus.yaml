# Copyright Amazon.com, Inc. or its affiliates. All Rights Reserved.
# SPDX-License-Identifier: Apache-2.0 OR ISC

version: 0.2

# Doc for batch https://docs.aws.amazon.com/codebuild/latest/userguide/batch-build-buildspec.html#build-spec.batch.build-list
batch:
  build-list:

<<<<<<< HEAD
    - identifier: al2022_clang14_x86_64_fuzz
=======
    - identifier: al2023_clang15_x86_64_fuzz
>>>>>>> 32e1f960
      buildspec: ./tests/ci/codebuild/linux-x86/run_fuzz_tests.yml
      env:
        type: LINUX_CONTAINER
        privileged-mode: true
        compute-type: BUILD_GENERAL1_LARGE
<<<<<<< HEAD
        image: 620771051181.dkr.ecr.us-west-2.amazonaws.com/aws-lc-docker-images-linux-x86:amazonlinux-2022_clang-14x_sanitizer_latest

    - identifier: al2022_clang14_arm_fuzz
=======
        image: 620771051181.dkr.ecr.us-west-2.amazonaws.com/aws-lc-docker-images-linux-x86:amazonlinux-2023_clang-15x_sanitizer_latest

    - identifier: al2023_clang14_arm_fuzz
>>>>>>> 32e1f960
      buildspec: ./tests/ci/codebuild/linux-x86/run_fuzz_tests.yml
      env:
        type: ARM_CONTAINER
        privileged-mode: true
        compute-type: BUILD_GENERAL1_LARGE
<<<<<<< HEAD
        image: 620771051181.dkr.ecr.us-west-2.amazonaws.com/aws-lc-docker-images-linux-aarch:amazonlinux-2022_clang-14x_sanitizer_latest

    - identifier: al2022_clang14_x86_64_cryptofuzz
=======
        image: 620771051181.dkr.ecr.us-west-2.amazonaws.com/aws-lc-docker-images-linux-aarch:amazonlinux-2023_clang-15x_sanitizer_latest

    - identifier: al2023_clang15_x86_64_cryptofuzz
>>>>>>> 32e1f960
      buildspec: ./tests/ci/codebuild/linux-x86/run_cryptofuzz.yml
      env:
        type: LINUX_CONTAINER
        privileged-mode: true
        compute-type: BUILD_GENERAL1_LARGE
<<<<<<< HEAD
        image: 620771051181.dkr.ecr.us-west-2.amazonaws.com/aws-lc-docker-images-linux-x86:amazonlinux-2022_clang-14x_cryptofuzz_latest

    - identifier: al2022_clang14_arm_cryptofuzz
=======
        image: 620771051181.dkr.ecr.us-west-2.amazonaws.com/aws-lc-docker-images-linux-x86:amazonlinux-2023_clang-15x_cryptofuzz_latest

    - identifier: al2023_clang15_arm_cryptofuzz
>>>>>>> 32e1f960
      buildspec: ./tests/ci/codebuild/linux-x86/run_cryptofuzz.yml
      env:
        type: ARM_CONTAINER
        privileged-mode: true
        compute-type: BUILD_GENERAL1_LARGE
<<<<<<< HEAD
        image: 620771051181.dkr.ecr.us-west-2.amazonaws.com/aws-lc-docker-images-linux-aarch:amazonlinux-2022_clang-14x_cryptofuzz_latest
=======
        image: 620771051181.dkr.ecr.us-west-2.amazonaws.com/aws-lc-docker-images-linux-aarch:amazonlinux-2023_clang-15x_cryptofuzz_latest
>>>>>>> 32e1f960
<|MERGE_RESOLUTION|>--- conflicted
+++ resolved
@@ -7,60 +7,34 @@
 batch:
   build-list:
 
-<<<<<<< HEAD
-    - identifier: al2022_clang14_x86_64_fuzz
-=======
     - identifier: al2023_clang15_x86_64_fuzz
->>>>>>> 32e1f960
       buildspec: ./tests/ci/codebuild/linux-x86/run_fuzz_tests.yml
       env:
         type: LINUX_CONTAINER
         privileged-mode: true
         compute-type: BUILD_GENERAL1_LARGE
-<<<<<<< HEAD
-        image: 620771051181.dkr.ecr.us-west-2.amazonaws.com/aws-lc-docker-images-linux-x86:amazonlinux-2022_clang-14x_sanitizer_latest
-
-    - identifier: al2022_clang14_arm_fuzz
-=======
         image: 620771051181.dkr.ecr.us-west-2.amazonaws.com/aws-lc-docker-images-linux-x86:amazonlinux-2023_clang-15x_sanitizer_latest
 
     - identifier: al2023_clang14_arm_fuzz
->>>>>>> 32e1f960
       buildspec: ./tests/ci/codebuild/linux-x86/run_fuzz_tests.yml
       env:
         type: ARM_CONTAINER
         privileged-mode: true
         compute-type: BUILD_GENERAL1_LARGE
-<<<<<<< HEAD
-        image: 620771051181.dkr.ecr.us-west-2.amazonaws.com/aws-lc-docker-images-linux-aarch:amazonlinux-2022_clang-14x_sanitizer_latest
-
-    - identifier: al2022_clang14_x86_64_cryptofuzz
-=======
         image: 620771051181.dkr.ecr.us-west-2.amazonaws.com/aws-lc-docker-images-linux-aarch:amazonlinux-2023_clang-15x_sanitizer_latest
 
     - identifier: al2023_clang15_x86_64_cryptofuzz
->>>>>>> 32e1f960
       buildspec: ./tests/ci/codebuild/linux-x86/run_cryptofuzz.yml
       env:
         type: LINUX_CONTAINER
         privileged-mode: true
         compute-type: BUILD_GENERAL1_LARGE
-<<<<<<< HEAD
-        image: 620771051181.dkr.ecr.us-west-2.amazonaws.com/aws-lc-docker-images-linux-x86:amazonlinux-2022_clang-14x_cryptofuzz_latest
-
-    - identifier: al2022_clang14_arm_cryptofuzz
-=======
         image: 620771051181.dkr.ecr.us-west-2.amazonaws.com/aws-lc-docker-images-linux-x86:amazonlinux-2023_clang-15x_cryptofuzz_latest
 
     - identifier: al2023_clang15_arm_cryptofuzz
->>>>>>> 32e1f960
       buildspec: ./tests/ci/codebuild/linux-x86/run_cryptofuzz.yml
       env:
         type: ARM_CONTAINER
         privileged-mode: true
         compute-type: BUILD_GENERAL1_LARGE
-<<<<<<< HEAD
-        image: 620771051181.dkr.ecr.us-west-2.amazonaws.com/aws-lc-docker-images-linux-aarch:amazonlinux-2022_clang-14x_cryptofuzz_latest
-=======
-        image: 620771051181.dkr.ecr.us-west-2.amazonaws.com/aws-lc-docker-images-linux-aarch:amazonlinux-2023_clang-15x_cryptofuzz_latest
->>>>>>> 32e1f960
+        image: 620771051181.dkr.ecr.us-west-2.amazonaws.com/aws-lc-docker-images-linux-aarch:amazonlinux-2023_clang-15x_cryptofuzz_latest