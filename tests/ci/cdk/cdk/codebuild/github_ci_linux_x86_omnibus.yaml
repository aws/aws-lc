# Copyright Amazon.com, Inc. or its affiliates. All Rights Reserved.
# SPDX-License-Identifier: Apache-2.0 OR ISC

version: 0.2

# Doc for batch https://docs.aws.amazon.com/codebuild/latest/userguide/batch-build-buildspec.html#build-spec.batch.build-list
batch:
  build-list:
    - identifier: pre_push_checker
      buildspec: ./tests/ci/codebuild/linux-x86/pre-push.yml
      env:
        type: LINUX_CONTAINER
        privileged-mode: false
        compute-type: BUILD_GENERAL1_SMALL
        image: 620771051181.dkr.ecr.us-west-2.amazonaws.com/aws-lc-docker-images-linux-x86:ubuntu-20.04_clang-8x_latest

    - identifier: ubuntu1604_gcc5x_x86
      buildspec: ./tests/ci/codebuild/linux-x86/run_posix_tests.yml
      env:
        type: LINUX_CONTAINER
        privileged-mode: false
        compute-type: BUILD_GENERAL1_LARGE
        image: 620771051181.dkr.ecr.us-west-2.amazonaws.com/aws-lc-docker-images-linux-x86:ubuntu-16.04_gcc-5x_latest
        variables:
          AWSLC_32BIT: 1

    - identifier: ubuntu1804_clang6x_x86_64
      buildspec: ./tests/ci/codebuild/linux-x86/run_posix_tests.yml
      env:
        type: LINUX_CONTAINER
        privileged-mode: true
        compute-type: BUILD_GENERAL1_LARGE
        image: 620771051181.dkr.ecr.us-west-2.amazonaws.com/aws-lc-docker-images-linux-x86:ubuntu-18.04_clang-6x_latest

    - identifier: ubuntu1804_clang6x_x86_64_fips
      buildspec: ./tests/ci/codebuild/linux-x86/run_fips_tests.yml
      env:
        type: LINUX_CONTAINER
        privileged-mode: true
        compute-type: BUILD_GENERAL1_LARGE
        image: 620771051181.dkr.ecr.us-west-2.amazonaws.com/aws-lc-docker-images-linux-x86:ubuntu-18.04_clang-6x_latest

    - identifier: ubuntu1804_gcc7x_x86_64
      buildspec: ./tests/ci/codebuild/linux-x86/run_posix_tests.yml
      env:
        type: LINUX_CONTAINER
        privileged-mode: true
        compute-type: BUILD_GENERAL1_LARGE
        image: 620771051181.dkr.ecr.us-west-2.amazonaws.com/aws-lc-docker-images-linux-x86:ubuntu-18.04_gcc-7x_latest

    - identifier: ubuntu1804_gcc7x_x86_64_fips
      buildspec: ./tests/ci/codebuild/linux-x86/run_fips_tests.yml
      env:
        type: LINUX_CONTAINER
        privileged-mode: true
        compute-type: BUILD_GENERAL1_LARGE
        image: 620771051181.dkr.ecr.us-west-2.amazonaws.com/aws-lc-docker-images-linux-x86:ubuntu-18.04_gcc-7x_latest

    - identifier: ubuntu2004_gcc7x_x86_64
      buildspec: ./tests/ci/codebuild/linux-x86/run_posix_tests.yml
      env:
        type: LINUX_CONTAINER
        privileged-mode: true
        compute-type: BUILD_GENERAL1_LARGE
        image: 620771051181.dkr.ecr.us-west-2.amazonaws.com/aws-lc-docker-images-linux-x86:ubuntu-20.04_gcc-7x_latest

    - identifier: ubuntu2004_gcc7x_x86_64_fips
      buildspec: ./tests/ci/codebuild/linux-x86/run_fips_tests.yml
      env:
        type: LINUX_CONTAINER
        privileged-mode: true
        compute-type: BUILD_GENERAL1_LARGE
        image: 620771051181.dkr.ecr.us-west-2.amazonaws.com/aws-lc-docker-images-linux-x86:ubuntu-20.04_gcc-7x_latest

    - identifier: ubuntu2004_gcc8x_x86_64
      buildspec: ./tests/ci/codebuild/linux-x86/run_posix_tests.yml
      env:
        type: LINUX_CONTAINER
        privileged-mode: true
        compute-type: BUILD_GENERAL1_LARGE
        image: 620771051181.dkr.ecr.us-west-2.amazonaws.com/aws-lc-docker-images-linux-x86:ubuntu-20.04_gcc-8x_latest

    - identifier: ubuntu2004_gcc8x_x86_64_fips
      buildspec: ./tests/ci/codebuild/linux-x86/run_fips_tests.yml
      env:
        type: LINUX_CONTAINER
        privileged-mode: true
        compute-type: BUILD_GENERAL1_LARGE
        image: 620771051181.dkr.ecr.us-west-2.amazonaws.com/aws-lc-docker-images-linux-x86:ubuntu-20.04_gcc-8x_latest

    - identifier: ubuntu2204_gcc11x_x86_64
      buildspec: ./tests/ci/codebuild/linux-x86/run_posix_tests.yml
      env:
        type: LINUX_CONTAINER
        privileged-mode: true
        compute-type: BUILD_GENERAL1_LARGE
        image: 620771051181.dkr.ecr.us-west-2.amazonaws.com/aws-lc-docker-images-linux-x86:ubuntu-22.04_gcc-11x_latest

    - identifier: ubuntu2204_gcc11x_x86_64_fips
      buildspec: ./tests/ci/codebuild/linux-x86/run_fips_tests.yml
      env:
        type: LINUX_CONTAINER
        privileged-mode: true
        compute-type: BUILD_GENERAL1_LARGE
        image: 620771051181.dkr.ecr.us-west-2.amazonaws.com/aws-lc-docker-images-linux-x86:ubuntu-22.04_gcc-11x_latest

    - identifier: ubuntu2204_gcc11x_x86_64_prefix
      buildspec: ./tests/ci/codebuild/linux-x86/run_prefix_tests.yml
      env:
        type: LINUX_CONTAINER
        privileged-mode: true
        compute-type: BUILD_GENERAL1_LARGE
        image: 620771051181.dkr.ecr.us-west-2.amazonaws.com/aws-lc-docker-images-linux-x86:ubuntu-22.04_gcc-11x_latest

    - identifier: ubuntu2204_gcc12x_x86_64
      buildspec: ./tests/ci/codebuild/linux-x86/run_posix_tests.yml
      env:
        type: LINUX_CONTAINER
        privileged-mode: true
        compute-type: BUILD_GENERAL1_LARGE
        image: 620771051181.dkr.ecr.us-west-2.amazonaws.com/aws-lc-docker-images-linux-x86:ubuntu-22.04_gcc-12x_latest

    - identifier: ubuntu2204_gcc12x_x86_64_fips
      buildspec: ./tests/ci/codebuild/linux-x86/run_fips_tests.yml
      env:
        type: LINUX_CONTAINER
        privileged-mode: true
        compute-type: BUILD_GENERAL1_LARGE
        image: 620771051181.dkr.ecr.us-west-2.amazonaws.com/aws-lc-docker-images-linux-x86:ubuntu-22.04_gcc-12x_latest

    - identifier: ubuntu2004_clang7x_x86_64
      buildspec: ./tests/ci/codebuild/linux-x86/run_posix_tests.yml
      env:
        type: LINUX_CONTAINER
        privileged-mode: true
        compute-type: BUILD_GENERAL1_LARGE
        image: 620771051181.dkr.ecr.us-west-2.amazonaws.com/aws-lc-docker-images-linux-x86:ubuntu-20.04_clang-7x_latest

    - identifier: ubuntu2004_clang7x_x86_64_fips
      buildspec: ./tests/ci/codebuild/linux-x86/run_fips_tests.yml
      env:
        type: LINUX_CONTAINER
        privileged-mode: true
        compute-type: BUILD_GENERAL1_LARGE
        image: 620771051181.dkr.ecr.us-west-2.amazonaws.com/aws-lc-docker-images-linux-x86:ubuntu-20.04_clang-7x_latest
        variables:
          AWSLC_NO_ASM_FIPS: 1

    - identifier: ubuntu2004_clang8x_x86_64
      buildspec: ./tests/ci/codebuild/linux-x86/run_posix_tests.yml
      env:
        type: LINUX_CONTAINER
        privileged-mode: true
        compute-type: BUILD_GENERAL1_LARGE
        image: 620771051181.dkr.ecr.us-west-2.amazonaws.com/aws-lc-docker-images-linux-x86:ubuntu-20.04_clang-8x_latest

    - identifier: ubuntu2004_clang8x_x86_64_fips
      buildspec: ./tests/ci/codebuild/linux-x86/run_fips_tests.yml
      env:
        type: LINUX_CONTAINER
        privileged-mode: true
        compute-type: BUILD_GENERAL1_LARGE
        image: 620771051181.dkr.ecr.us-west-2.amazonaws.com/aws-lc-docker-images-linux-x86:ubuntu-20.04_clang-8x_latest

    - identifier: ubuntu2004_clang9x_x86_64
      buildspec: ./tests/ci/codebuild/linux-x86/run_posix_tests.yml
      env:
        type: LINUX_CONTAINER
        privileged-mode: true
        compute-type: BUILD_GENERAL1_LARGE
        image: 620771051181.dkr.ecr.us-west-2.amazonaws.com/aws-lc-docker-images-linux-x86:ubuntu-20.04_clang-9x_latest

    - identifier: ubuntu2004_clang9x_x86_64_fips
      buildspec: ./tests/ci/codebuild/linux-x86/run_fips_tests.yml
      env:
        type: LINUX_CONTAINER
        privileged-mode: true
        compute-type: BUILD_GENERAL1_LARGE
        image: 620771051181.dkr.ecr.us-west-2.amazonaws.com/aws-lc-docker-images-linux-x86:ubuntu-20.04_clang-9x_latest

    - identifier: ubuntu2004_clang10x_x86_64
      buildspec: ./tests/ci/codebuild/linux-x86/run_posix_tests.yml
      env:
        type: LINUX_CONTAINER
        privileged-mode: true
        compute-type: BUILD_GENERAL1_LARGE
        image: 620771051181.dkr.ecr.us-west-2.amazonaws.com/aws-lc-docker-images-linux-x86:ubuntu-20.04_clang-10x_latest

    - identifier: ubuntu2004_clang10x_x86_64_fips
      buildspec: ./tests/ci/codebuild/linux-x86/run_fips_tests.yml
      env:
        type: LINUX_CONTAINER
        privileged-mode: true
        compute-type: BUILD_GENERAL1_LARGE
        image: 620771051181.dkr.ecr.us-west-2.amazonaws.com/aws-lc-docker-images-linux-x86:ubuntu-20.04_clang-10x_latest

    - identifier: centos7_gcc4x_x86
      buildspec: ./tests/ci/codebuild/linux-x86/run_posix_tests.yml
      env:
        type: LINUX_CONTAINER
        privileged-mode: false
        compute-type: BUILD_GENERAL1_LARGE
        image: 620771051181.dkr.ecr.us-west-2.amazonaws.com/aws-lc-docker-images-linux-x86:centos-7_gcc-4x_latest
        variables:
          AWSLC_32BIT: 1

    - identifier: centos7_gcc4x_x86_64
      buildspec: ./tests/ci/codebuild/linux-x86/run_posix_tests.yml
      env:
        type: LINUX_CONTAINER
        privileged-mode: true
        compute-type: BUILD_GENERAL1_LARGE
        image: 620771051181.dkr.ecr.us-west-2.amazonaws.com/aws-lc-docker-images-linux-x86:centos-7_gcc-4x_latest

    - identifier: centos7_gcc4x_x86_64_fips
      buildspec: ./tests/ci/codebuild/linux-x86/run_fips_tests.yml
      env:
        type: LINUX_CONTAINER
        privileged-mode: true
        compute-type: BUILD_GENERAL1_LARGE
        image: 620771051181.dkr.ecr.us-west-2.amazonaws.com/aws-lc-docker-images-linux-x86:centos-7_gcc-4x_latest

    - identifier: centos8_gcc8x_x86_64
      buildspec: ./tests/ci/codebuild/linux-x86/run_posix_tests.yml
      env:
        type: LINUX_CONTAINER
        privileged-mode: true
        compute-type: BUILD_GENERAL1_LARGE
        image: 620771051181.dkr.ecr.us-west-2.amazonaws.com/aws-lc-docker-images-linux-x86:centos-8_gcc-8x_latest

    - identifier: centos8_gcc8x_x86_64_fips
      buildspec: ./tests/ci/codebuild/linux-x86/run_fips_tests.yml
      env:
        type: LINUX_CONTAINER
        privileged-mode: true
        compute-type: BUILD_GENERAL1_LARGE
        image: 620771051181.dkr.ecr.us-west-2.amazonaws.com/aws-lc-docker-images-linux-x86:centos-8_gcc-8x_latest


    - identifier: amazonlinux2_gcc7x_x86_64
      buildspec: ./tests/ci/codebuild/linux-x86/run_posix_tests.yml
      env:
        type: LINUX_CONTAINER
        privileged-mode: true
        compute-type: BUILD_GENERAL1_LARGE
        image: 620771051181.dkr.ecr.us-west-2.amazonaws.com/aws-lc-docker-images-linux-x86:amazonlinux-2_gcc-7x_latest

    - identifier: amazonlinux2_gcc7x_x86_64_fips
      buildspec: ./tests/ci/codebuild/linux-x86/run_fips_tests.yml
      env:
        type: LINUX_CONTAINER
        privileged-mode: true
        compute-type: BUILD_GENERAL1_LARGE
        image: 620771051181.dkr.ecr.us-west-2.amazonaws.com/aws-lc-docker-images-linux-x86:amazonlinux-2_gcc-7x_latest

    - identifier: amazonlinux2_clang7x_x86_64
      buildspec: ./tests/ci/codebuild/linux-x86/run_posix_tests.yml
      env:
        type: LINUX_CONTAINER
        privileged-mode: true
        compute-type: BUILD_GENERAL1_LARGE
        image: 620771051181.dkr.ecr.us-west-2.amazonaws.com/aws-lc-docker-images-linux-x86:amazonlinux-2_clang-7x_latest

    - identifier: amazonlinux2_clang7x_x86_64_fips
      buildspec: ./tests/ci/codebuild/linux-x86/run_fips_tests.yml
      env:
        type: LINUX_CONTAINER
        privileged-mode: true
        compute-type: BUILD_GENERAL1_LARGE
        image: 620771051181.dkr.ecr.us-west-2.amazonaws.com/aws-lc-docker-images-linux-x86:amazonlinux-2_clang-7x_latest
        variables:
          # AL2 Clang-7 does not support AddressSanitizer. Related ticket is linked in CryptoAlg-694.
          # https://github.com/aws/aws-lc/pull/120#issuecomment-808439279
          AWSLC_NO_ASM_FIPS: 0

    - identifier: amazonlinux2_clang7x_x86_64_prefix
      buildspec: ./tests/ci/codebuild/linux-x86/run_prefix_tests.yml
      env:
        type: LINUX_CONTAINER
        privileged-mode: true
        compute-type: BUILD_GENERAL1_LARGE
        image: 620771051181.dkr.ecr.us-west-2.amazonaws.com/aws-lc-docker-images-linux-x86:amazonlinux-2_clang-7x_latest

    - identifier: amazonlinux2_gcc7x_intel_sde_x86_64
      buildspec: ./tests/ci/codebuild/linux-x86/amazonlinux-2_gcc-7x_intel-sde.yml
      env:
        type: LINUX_CONTAINER
        privileged-mode: true
        compute-type: BUILD_GENERAL1_2XLARGE
        image: 620771051181.dkr.ecr.us-west-2.amazonaws.com/aws-lc-docker-images-linux-x86:amazonlinux-2_gcc-7x_intel-sde_latest

    - identifier: amazonlinux2023_gcc11x_x86_64_valgrind
      buildspec: ./tests/ci/codebuild/common/run_valgrind_tests.yml
      env:
        type: LINUX_CONTAINER
        privileged-mode: true
        compute-type: BUILD_GENERAL1_2XLARGE
        image: 620771051181.dkr.ecr.us-west-2.amazonaws.com/aws-lc-docker-images-linux-x86:amazonlinux-2023_gcc-11x_latest

    - identifier: amazonlinux2023_gcc11x_x86_64
      buildspec: ./tests/ci/codebuild/linux-x86/run_posix_tests.yml
      env:
        type: LINUX_CONTAINER
        privileged-mode: true
        compute-type: BUILD_GENERAL1_LARGE
        image: 620771051181.dkr.ecr.us-west-2.amazonaws.com/aws-lc-docker-images-linux-x86:amazonlinux-2023_gcc-11x_latest

<<<<<<< HEAD
    - identifier: amazonlinux2022_gcc11x_x86_64_fips
=======
    - identifier: amazonlinux2023_gcc11x_x86_64_fips
>>>>>>> 32e1f960
      buildspec: ./tests/ci/codebuild/linux-x86/run_fips_tests.yml
      env:
        type: LINUX_CONTAINER
        privileged-mode: true
        compute-type: BUILD_GENERAL1_LARGE
<<<<<<< HEAD
        image: 620771051181.dkr.ecr.us-west-2.amazonaws.com/aws-lc-docker-images-linux-x86:amazonlinux-2022_gcc-11x_latest

    - identifier: amazonlinux2022_clang14x_x86_64
=======
        image: 620771051181.dkr.ecr.us-west-2.amazonaws.com/aws-lc-docker-images-linux-x86:amazonlinux-2023_gcc-11x_latest

    - identifier: amazonlinux2023_clang15x_x86_64
>>>>>>> 32e1f960
      buildspec: ./tests/ci/codebuild/linux-x86/run_posix_tests.yml
      env:
        type: LINUX_CONTAINER
        privileged-mode: true
        compute-type: BUILD_GENERAL1_LARGE
<<<<<<< HEAD
        image: 620771051181.dkr.ecr.us-west-2.amazonaws.com/aws-lc-docker-images-linux-x86:amazonlinux-2022_clang-14x_latest
=======
        image: 620771051181.dkr.ecr.us-west-2.amazonaws.com/aws-lc-docker-images-linux-x86:amazonlinux-2023_clang-15x_latest
>>>>>>> 32e1f960

    - identifier: amazonlinux2023_clang15x_x86_64_fips
      buildspec: ./tests/ci/codebuild/linux-x86/run_fips_tests.yml
      env:
        type: LINUX_CONTAINER
        privileged-mode: true
        compute-type: BUILD_GENERAL1_LARGE
        image: 620771051181.dkr.ecr.us-west-2.amazonaws.com/aws-lc-docker-images-linux-x86:amazonlinux-2023_clang-15x_latest

    - identifier: amazonlinux2023_clang15x_x86_64_sanitizer
      buildspec: ./tests/ci/codebuild/linux-x86/run_sanitizer_tests.yml
      env:
        type: LINUX_CONTAINER
        privileged-mode: true
        compute-type: BUILD_GENERAL1_LARGE
<<<<<<< HEAD
        image: 620771051181.dkr.ecr.us-west-2.amazonaws.com/aws-lc-docker-images-linux-x86:amazonlinux-2022_clang-14x_sanitizer_latest
=======
        image: 620771051181.dkr.ecr.us-west-2.amazonaws.com/aws-lc-docker-images-linux-x86:amazonlinux-2023_clang-15x_sanitizer_latest
>>>>>>> 32e1f960

    - identifier: s2n_integration
      buildspec: ./tests/ci/codebuild/linux-x86/s2n_integration.yml
      env:
        type: LINUX_CONTAINER
        privileged-mode: false
        compute-type: BUILD_GENERAL1_LARGE
        image: 620771051181.dkr.ecr.us-west-2.amazonaws.com/aws-lc-docker-images-linux-x86:ubuntu-20.04_clang-9x_latest

    - identifier: install_shared_and_static
      buildspec: ./tests/ci/codebuild/linux-x86/install_shared_and_static.yml
      env:
        type: LINUX_CONTAINER
        privileged-mode: false
        compute-type: BUILD_GENERAL1_SMALL
        image: 620771051181.dkr.ecr.us-west-2.amazonaws.com/aws-lc-docker-images-linux-x86:ubuntu-20.04_clang-9x_latest

    - identifier: fedora31_clang9x_x86_64
      buildspec: ./tests/ci/codebuild/linux-x86/fedora-31_clang-9x.yml
      env:
        type: LINUX_CONTAINER
        privileged-mode: true
        compute-type: BUILD_GENERAL1_LARGE
        image: 620771051181.dkr.ecr.us-west-2.amazonaws.com/aws-lc-docker-images-linux-x86:fedora-31_clang-9x_latest

    # When no SELECTCHECK env variable is defined, quick check is run with just a few parameters.
    # We parallel the quick check proof scripts.
    # Since each proof script takes around 7GB of memory, this results in a high demand for memory.
    # Current benchmarks show running quick check using 8 processes can consume more than 55 GB of memory.
    # Therefore, BUILD_GENERAL1_2XLARGE (72 vCPUs, 145 GB memory) is selected for quick check.
    - identifier: ubuntu2004_clang10x_formal_verification_quickcheck
      buildspec: ./tests/ci/codebuild/linux-x86/ubuntu-20.04_clang-10x_formal-verification.yml
      env:
        type: LINUX_CONTAINER
        privileged-mode: false
        compute-type: BUILD_GENERAL1_2XLARGE
        image: 620771051181.dkr.ecr.us-west-2.amazonaws.com/aws-lc-docker-images-linux-x86:ubuntu-20.04_clang-10x_formal-verification_latest

    # In addition, we do select checks to verify more parameters.
    # For select check, BUILD_GENERAL1_2XLARGE is also used to speed up proof instances by creating multiple processes for each parameter.
    # When 'SHA512_384_SELECTCHECK' is defined, SHA512-384 formal verification is executed against more parameters.
    - identifier: ubuntu2004_clang10x_formal_verification_sha_selectcheck
      buildspec: ./tests/ci/codebuild/linux-x86/ubuntu-20.04_clang-10x_formal-verification.yml
      env:
        type: LINUX_CONTAINER
        privileged-mode: false
        compute-type: BUILD_GENERAL1_2XLARGE
        image: 620771051181.dkr.ecr.us-west-2.amazonaws.com/aws-lc-docker-images-linux-x86:ubuntu-20.04_clang-10x_formal-verification_latest
        variables:
          SHA512_384_SELECTCHECK: 1

    # When 'AES_GCM_SELECTCHECK' is defined, AES-GCM formal verification is executed against more parameters.
    # Each dimension only checks |evp_cipher_update_len| from AES_GCM_SELECTCHECK_START to AES_GCM_SELECTCHECK_END.
    # https://github.com/awslabs/aws-lc-verification/blob/master/SAW/proof/AES/verify-AES-GCM-selectcheck-template.txt
    - identifier: ubuntu2004_clang10x_formal_verification_aes_gcm_selectcheck_1_140
      buildspec: ./tests/ci/codebuild/linux-x86/ubuntu-20.04_clang-10x_formal-verification.yml
      env:
        type: LINUX_CONTAINER
        privileged-mode: false
        compute-type: BUILD_GENERAL1_2XLARGE
        image: 620771051181.dkr.ecr.us-west-2.amazonaws.com/aws-lc-docker-images-linux-x86:ubuntu-20.04_clang-10x_formal-verification_latest
        variables:
          AES_GCM_SELECTCHECK: 1
          AES_GCM_SELECTCHECK_START: 1
          AES_GCM_SELECTCHECK_END: 140

    - identifier: ubuntu2004_clang10x_formal_verification_aes_gcm_selectcheck_141_231
      buildspec: ./tests/ci/codebuild/linux-x86/ubuntu-20.04_clang-10x_formal-verification.yml
      env:
        type: LINUX_CONTAINER
        privileged-mode: false
        compute-type: BUILD_GENERAL1_2XLARGE
        image: 620771051181.dkr.ecr.us-west-2.amazonaws.com/aws-lc-docker-images-linux-x86:ubuntu-20.04_clang-10x_formal-verification_latest
        variables:
          AES_GCM_SELECTCHECK: 1
          AES_GCM_SELECTCHECK_START: 141
          AES_GCM_SELECTCHECK_END: 231

    - identifier: ubuntu2004_clang10x_formal_verification_aes_gcm_selectcheck_232_289
      buildspec: ./tests/ci/codebuild/linux-x86/ubuntu-20.04_clang-10x_formal-verification.yml
      env:
        type: LINUX_CONTAINER
        privileged-mode: false
        compute-type: BUILD_GENERAL1_2XLARGE
        image: 620771051181.dkr.ecr.us-west-2.amazonaws.com/aws-lc-docker-images-linux-x86:ubuntu-20.04_clang-10x_formal-verification_latest
        variables:
          AES_GCM_SELECTCHECK: 1
          AES_GCM_SELECTCHECK_START: 232
          AES_GCM_SELECTCHECK_END: 289

    - identifier: ubuntu2004_clang10x_formal_verification_aes_gcm_selectcheck_290_325
      buildspec: ./tests/ci/codebuild/linux-x86/ubuntu-20.04_clang-10x_formal-verification.yml
      env:
        type: LINUX_CONTAINER
        privileged-mode: false
        compute-type: BUILD_GENERAL1_2XLARGE
        image: 620771051181.dkr.ecr.us-west-2.amazonaws.com/aws-lc-docker-images-linux-x86:ubuntu-20.04_clang-10x_formal-verification_latest
        variables:
          AES_GCM_SELECTCHECK: 1
          AES_GCM_SELECTCHECK_START: 290
          AES_GCM_SELECTCHECK_END: 325

    - identifier: ubuntu2004_clang10x_formal_verification_aes_gcm_selectcheck_326_356
      buildspec: ./tests/ci/codebuild/linux-x86/ubuntu-20.04_clang-10x_formal-verification.yml
      env:
        type: LINUX_CONTAINER
        privileged-mode: false
        compute-type: BUILD_GENERAL1_2XLARGE
        image: 620771051181.dkr.ecr.us-west-2.amazonaws.com/aws-lc-docker-images-linux-x86:ubuntu-20.04_clang-10x_formal-verification_latest
        variables:
          AES_GCM_SELECTCHECK: 1
          AES_GCM_SELECTCHECK_START: 326
          AES_GCM_SELECTCHECK_END: 356

    - identifier: ubuntu2004_clang10x_formal_verification_aes_gcm_selectcheck_357_384
      buildspec: ./tests/ci/codebuild/linux-x86/ubuntu-20.04_clang-10x_formal-verification.yml
      env:
        type: LINUX_CONTAINER
        privileged-mode: false
        compute-type: BUILD_GENERAL1_2XLARGE
        image: 620771051181.dkr.ecr.us-west-2.amazonaws.com/aws-lc-docker-images-linux-x86:ubuntu-20.04_clang-10x_formal-verification_latest
        variables:
          AES_GCM_SELECTCHECK: 1
          AES_GCM_SELECTCHECK_START: 357
          AES_GCM_SELECTCHECK_END: 384

    # Build and test aws-lc without Perl/Go.
    - identifier: amazonlinux2_gcc7x_x86_64_minimal
      buildspec: ./tests/ci/codebuild/linux-x86/run_minimal_tests.yml
      env:
        type: LINUX_CONTAINER
        privileged-mode: true
        compute-type: BUILD_GENERAL1_SMALL
        image: 620771051181.dkr.ecr.us-west-2.amazonaws.com/aws-lc-docker-images-linux-x86:amazonlinux-2_gcc-7x_latest

    - identifier: centos7_gcc4x_x86_64_minimal
      buildspec: ./tests/ci/codebuild/linux-x86/run_minimal_tests.yml
      env:
        type: LINUX_CONTAINER
        privileged-mode: true
        compute-type: BUILD_GENERAL1_SMALL
        image: 620771051181.dkr.ecr.us-west-2.amazonaws.com/aws-lc-docker-images-linux-x86:centos-7_gcc-4x_latest

    - identifier: ubuntu1604_gcc5x_x86_minimal
      buildspec: ./tests/ci/codebuild/linux-x86/run_minimal_tests.yml
      env:
        type: LINUX_CONTAINER
        privileged-mode: true
        compute-type: BUILD_GENERAL1_SMALL
        image: 620771051181.dkr.ecr.us-west-2.amazonaws.com/aws-lc-docker-images-linux-x86:ubuntu-16.04_gcc-5x_latest

    - identifier: ubuntu2004_gcc7x_x86_64_minimal
      buildspec: ./tests/ci/codebuild/linux-x86/run_minimal_tests.yml
      env:
        type: LINUX_CONTAINER
        privileged-mode: true
        compute-type: BUILD_GENERAL1_SMALL
        image: 620771051181.dkr.ecr.us-west-2.amazonaws.com/aws-lc-docker-images-linux-x86:ubuntu-20.04_gcc-7x_latest

    - identifier: ubuntu2004_gcc8x_x86_64_minimal
      buildspec: ./tests/ci/codebuild/linux-x86/run_minimal_tests.yml
      env:
        type: LINUX_CONTAINER
        privileged-mode: true
        compute-type: BUILD_GENERAL1_SMALL
        image: 620771051181.dkr.ecr.us-west-2.amazonaws.com/aws-lc-docker-images-linux-x86:ubuntu-20.04_gcc-8x_latest

    - identifier: ubuntu1804_clang6x_x86_64_minimal
      buildspec: ./tests/ci/codebuild/linux-x86/run_minimal_tests.yml
      env:
        type: LINUX_CONTAINER
        privileged-mode: true
        compute-type: BUILD_GENERAL1_SMALL
        image: 620771051181.dkr.ecr.us-west-2.amazonaws.com/aws-lc-docker-images-linux-x86:ubuntu-18.04_clang-6x_latest

    - identifier: ubuntu2004_clang8x_x86_64_minimal
      buildspec: ./tests/ci/codebuild/linux-x86/run_minimal_tests.yml
      env:
        type: LINUX_CONTAINER
        privileged-mode: true
        compute-type: BUILD_GENERAL1_SMALL
        image: 620771051181.dkr.ecr.us-west-2.amazonaws.com/aws-lc-docker-images-linux-x86:ubuntu-20.04_clang-8x_latest

    - identifier: ubuntu2004_clang9x_x86_64_minimal
      buildspec: ./tests/ci/codebuild/linux-x86/run_minimal_tests.yml
      env:
        type: LINUX_CONTAINER
        privileged-mode: true
        compute-type: BUILD_GENERAL1_SMALL
        image: 620771051181.dkr.ecr.us-west-2.amazonaws.com/aws-lc-docker-images-linux-x86:ubuntu-20.04_clang-9x_latest

    - identifier: ubuntu2004_clang7x_x86_64_benchmark
      buildspec: ./tests/ci/codebuild/linux-x86/run_bm_build_test.yml
      env:
        type: LINUX_CONTAINER
        privileged-mode: true
        compute-type: BUILD_GENERAL1_LARGE
        image: 620771051181.dkr.ecr.us-west-2.amazonaws.com/aws-lc-docker-images-linux-x86:ubuntu-20.04_clang-7x-bm-framework_latest

    - identifier: ubuntu1004_gcc4_1x_x86_64_build
      buildspec: ./tests/ci/codebuild/linux-x86/run_legacy_build.yml
      env:
        type: LINUX_CONTAINER
        privileged-mode: true
        compute-type: BUILD_GENERAL1_SMALL
        image: 620771051181.dkr.ecr.us-west-2.amazonaws.com/aws-lc-docker-images-linux-x86:ubuntu-10.04_gcc-4.1x_latest<|MERGE_RESOLUTION|>--- conflicted
+++ resolved
@@ -305,35 +305,21 @@
         compute-type: BUILD_GENERAL1_LARGE
         image: 620771051181.dkr.ecr.us-west-2.amazonaws.com/aws-lc-docker-images-linux-x86:amazonlinux-2023_gcc-11x_latest
 
-<<<<<<< HEAD
-    - identifier: amazonlinux2022_gcc11x_x86_64_fips
-=======
     - identifier: amazonlinux2023_gcc11x_x86_64_fips
->>>>>>> 32e1f960
-      buildspec: ./tests/ci/codebuild/linux-x86/run_fips_tests.yml
-      env:
-        type: LINUX_CONTAINER
-        privileged-mode: true
-        compute-type: BUILD_GENERAL1_LARGE
-<<<<<<< HEAD
-        image: 620771051181.dkr.ecr.us-west-2.amazonaws.com/aws-lc-docker-images-linux-x86:amazonlinux-2022_gcc-11x_latest
-
-    - identifier: amazonlinux2022_clang14x_x86_64
-=======
+      buildspec: ./tests/ci/codebuild/linux-x86/run_fips_tests.yml
+      env:
+        type: LINUX_CONTAINER
+        privileged-mode: true
+        compute-type: BUILD_GENERAL1_LARGE
         image: 620771051181.dkr.ecr.us-west-2.amazonaws.com/aws-lc-docker-images-linux-x86:amazonlinux-2023_gcc-11x_latest
 
     - identifier: amazonlinux2023_clang15x_x86_64
->>>>>>> 32e1f960
-      buildspec: ./tests/ci/codebuild/linux-x86/run_posix_tests.yml
-      env:
-        type: LINUX_CONTAINER
-        privileged-mode: true
-        compute-type: BUILD_GENERAL1_LARGE
-<<<<<<< HEAD
-        image: 620771051181.dkr.ecr.us-west-2.amazonaws.com/aws-lc-docker-images-linux-x86:amazonlinux-2022_clang-14x_latest
-=======
+      buildspec: ./tests/ci/codebuild/linux-x86/run_posix_tests.yml
+      env:
+        type: LINUX_CONTAINER
+        privileged-mode: true
+        compute-type: BUILD_GENERAL1_LARGE
         image: 620771051181.dkr.ecr.us-west-2.amazonaws.com/aws-lc-docker-images-linux-x86:amazonlinux-2023_clang-15x_latest
->>>>>>> 32e1f960
 
     - identifier: amazonlinux2023_clang15x_x86_64_fips
       buildspec: ./tests/ci/codebuild/linux-x86/run_fips_tests.yml
@@ -349,11 +335,7 @@
         type: LINUX_CONTAINER
         privileged-mode: true
         compute-type: BUILD_GENERAL1_LARGE
-<<<<<<< HEAD
-        image: 620771051181.dkr.ecr.us-west-2.amazonaws.com/aws-lc-docker-images-linux-x86:amazonlinux-2022_clang-14x_sanitizer_latest
-=======
         image: 620771051181.dkr.ecr.us-west-2.amazonaws.com/aws-lc-docker-images-linux-x86:amazonlinux-2023_clang-15x_sanitizer_latest
->>>>>>> 32e1f960
 
     - identifier: s2n_integration
       buildspec: ./tests/ci/codebuild/linux-x86/s2n_integration.yml
