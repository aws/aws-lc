# Copyright Amazon.com, Inc. or its affiliates. All Rights Reserved.
# SPDX-License-Identifier: Apache-2.0 OR ISC

version: 0.2

# Doc for batch https://docs.aws.amazon.com/codebuild/latest/userguide/batch-build-buildspec.html#build-spec.batch.build-list
batch:
  build-list:
    - identifier: pre_push_checker
      buildspec: ./tests/ci/codebuild/linux-x86/pre-push.yml
      env:
        type: LINUX_CONTAINER
        privileged-mode: false
        compute-type: BUILD_GENERAL1_SMALL
        image: 620771051181.dkr.ecr.us-west-2.amazonaws.com/aws-lc-docker-images-linux-x86:ubuntu-20.04_clang-8x_latest

    - identifier: ubuntu1604_gcc5x_x86
      buildspec: ./tests/ci/codebuild/linux-x86/run_posix_tests.yml
      env:
        type: LINUX_CONTAINER
        privileged-mode: false
        compute-type: BUILD_GENERAL1_LARGE
        image: 620771051181.dkr.ecr.us-west-2.amazonaws.com/aws-lc-docker-images-linux-x86:ubuntu-16.04_gcc-5x_latest
        variables:
          AWSLC_32BIT: 1

    - identifier: ubuntu1804_clang6x_x86_64
      buildspec: ./tests/ci/codebuild/linux-x86/run_posix_tests.yml
      env:
        type: LINUX_CONTAINER
        privileged-mode: true
        compute-type: BUILD_GENERAL1_LARGE
        image: 620771051181.dkr.ecr.us-west-2.amazonaws.com/aws-lc-docker-images-linux-x86:ubuntu-18.04_clang-6x_latest

    - identifier: ubuntu1804_clang6x_x86_64_fips
      buildspec: ./tests/ci/codebuild/linux-x86/run_fips_tests.yml
      env:
        type: LINUX_CONTAINER
        privileged-mode: true
        compute-type: BUILD_GENERAL1_LARGE
        image: 620771051181.dkr.ecr.us-west-2.amazonaws.com/aws-lc-docker-images-linux-x86:ubuntu-18.04_clang-6x_latest

    - identifier: ubuntu1804_gcc7x_x86_64
      buildspec: ./tests/ci/codebuild/linux-x86/run_posix_tests.yml
      env:
        type: LINUX_CONTAINER
        privileged-mode: true
        compute-type: BUILD_GENERAL1_LARGE
        image: 620771051181.dkr.ecr.us-west-2.amazonaws.com/aws-lc-docker-images-linux-x86:ubuntu-18.04_gcc-7x_latest

    - identifier: ubuntu1804_gcc7x_x86_64_fips
      buildspec: ./tests/ci/codebuild/linux-x86/run_fips_tests.yml
      env:
        type: LINUX_CONTAINER
        privileged-mode: true
        compute-type: BUILD_GENERAL1_LARGE
        image: 620771051181.dkr.ecr.us-west-2.amazonaws.com/aws-lc-docker-images-linux-x86:ubuntu-18.04_gcc-7x_latest

    - identifier: ubuntu2004_gcc7x_x86_64
      buildspec: ./tests/ci/codebuild/linux-x86/run_posix_tests.yml
      env:
        type: LINUX_CONTAINER
        privileged-mode: true
        compute-type: BUILD_GENERAL1_LARGE
        image: 620771051181.dkr.ecr.us-west-2.amazonaws.com/aws-lc-docker-images-linux-x86:ubuntu-20.04_gcc-7x_latest

    - identifier: ubuntu2004_gcc7x_x86_64_fips
      buildspec: ./tests/ci/codebuild/linux-x86/run_fips_tests.yml
      env:
        type: LINUX_CONTAINER
        privileged-mode: true
        compute-type: BUILD_GENERAL1_LARGE
        image: 620771051181.dkr.ecr.us-west-2.amazonaws.com/aws-lc-docker-images-linux-x86:ubuntu-20.04_gcc-7x_latest

    - identifier: ubuntu2004_gcc8x_x86_64
      buildspec: ./tests/ci/codebuild/linux-x86/run_posix_tests.yml
      env:
        type: LINUX_CONTAINER
        privileged-mode: true
        compute-type: BUILD_GENERAL1_LARGE
        image: 620771051181.dkr.ecr.us-west-2.amazonaws.com/aws-lc-docker-images-linux-x86:ubuntu-20.04_gcc-8x_latest

    - identifier: ubuntu2004_gcc8x_x86_64_fips
      buildspec: ./tests/ci/codebuild/linux-x86/run_fips_tests.yml
      env:
        type: LINUX_CONTAINER
        privileged-mode: true
        compute-type: BUILD_GENERAL1_LARGE
        image: 620771051181.dkr.ecr.us-west-2.amazonaws.com/aws-lc-docker-images-linux-x86:ubuntu-20.04_gcc-8x_latest

    - identifier: ubuntu2204_gcc11x_x86_64
      buildspec: ./tests/ci/codebuild/linux-x86/run_posix_tests.yml
      env:
        type: LINUX_CONTAINER
        privileged-mode: true
        compute-type: BUILD_GENERAL1_LARGE
        image: 620771051181.dkr.ecr.us-west-2.amazonaws.com/aws-lc-docker-images-linux-x86:ubuntu-22.04_gcc-11x_latest

    - identifier: ubuntu2204_gcc11x_x86_64_fips
      buildspec: ./tests/ci/codebuild/linux-x86/run_fips_tests.yml
      env:
        type: LINUX_CONTAINER
        privileged-mode: true
        compute-type: BUILD_GENERAL1_LARGE
        image: 620771051181.dkr.ecr.us-west-2.amazonaws.com/aws-lc-docker-images-linux-x86:ubuntu-22.04_gcc-11x_latest

    - identifier: ubuntu2204_gcc11x_x86_64_prefix
      buildspec: ./tests/ci/codebuild/linux-x86/run_prefix_tests.yml
      env:
        type: LINUX_CONTAINER
        privileged-mode: true
        compute-type: BUILD_GENERAL1_LARGE
        image: 620771051181.dkr.ecr.us-west-2.amazonaws.com/aws-lc-docker-images-linux-x86:ubuntu-22.04_gcc-11x_latest

    - identifier: ubuntu2204_gcc12x_x86_64
      buildspec: ./tests/ci/codebuild/linux-x86/run_posix_tests.yml
      env:
        type: LINUX_CONTAINER
        privileged-mode: true
        compute-type: BUILD_GENERAL1_LARGE
        image: 620771051181.dkr.ecr.us-west-2.amazonaws.com/aws-lc-docker-images-linux-x86:ubuntu-22.04_gcc-12x_latest

    - identifier: ubuntu2204_gcc12x_x86_64_fips
      buildspec: ./tests/ci/codebuild/linux-x86/run_fips_tests.yml
      env:
        type: LINUX_CONTAINER
        privileged-mode: true
        compute-type: BUILD_GENERAL1_LARGE
        image: 620771051181.dkr.ecr.us-west-2.amazonaws.com/aws-lc-docker-images-linux-x86:ubuntu-22.04_gcc-12x_latest

    - identifier: ubuntu2004_clang7x_x86_64
      buildspec: ./tests/ci/codebuild/linux-x86/run_posix_tests.yml
      env:
        type: LINUX_CONTAINER
        privileged-mode: true
        compute-type: BUILD_GENERAL1_LARGE
        image: 620771051181.dkr.ecr.us-west-2.amazonaws.com/aws-lc-docker-images-linux-x86:ubuntu-20.04_clang-7x_latest

    - identifier: ubuntu2004_clang7x_x86_64_fips
      buildspec: ./tests/ci/codebuild/linux-x86/run_fips_tests.yml
      env:
        type: LINUX_CONTAINER
        privileged-mode: true
        compute-type: BUILD_GENERAL1_LARGE
        image: 620771051181.dkr.ecr.us-west-2.amazonaws.com/aws-lc-docker-images-linux-x86:ubuntu-20.04_clang-7x_latest
        variables:
          AWSLC_NO_ASM_FIPS: 1

    - identifier: ubuntu2004_clang8x_x86_64
      buildspec: ./tests/ci/codebuild/linux-x86/run_posix_tests.yml
      env:
        type: LINUX_CONTAINER
        privileged-mode: true
        compute-type: BUILD_GENERAL1_LARGE
        image: 620771051181.dkr.ecr.us-west-2.amazonaws.com/aws-lc-docker-images-linux-x86:ubuntu-20.04_clang-8x_latest

    - identifier: ubuntu2004_clang8x_x86_64_fips
      buildspec: ./tests/ci/codebuild/linux-x86/run_fips_tests.yml
      env:
        type: LINUX_CONTAINER
        privileged-mode: true
        compute-type: BUILD_GENERAL1_LARGE
        image: 620771051181.dkr.ecr.us-west-2.amazonaws.com/aws-lc-docker-images-linux-x86:ubuntu-20.04_clang-8x_latest

    - identifier: ubuntu2004_clang9x_x86_64
      buildspec: ./tests/ci/codebuild/linux-x86/run_posix_tests.yml
      env:
        type: LINUX_CONTAINER
        privileged-mode: true
        compute-type: BUILD_GENERAL1_LARGE
        image: 620771051181.dkr.ecr.us-west-2.amazonaws.com/aws-lc-docker-images-linux-x86:ubuntu-20.04_clang-9x_latest

    - identifier: ubuntu2004_clang9x_x86_64_fips
      buildspec: ./tests/ci/codebuild/linux-x86/run_fips_tests.yml
      env:
        type: LINUX_CONTAINER
        privileged-mode: true
        compute-type: BUILD_GENERAL1_LARGE
        image: 620771051181.dkr.ecr.us-west-2.amazonaws.com/aws-lc-docker-images-linux-x86:ubuntu-20.04_clang-9x_latest

    - identifier: ubuntu2004_clang10x_x86_64
      buildspec: ./tests/ci/codebuild/linux-x86/run_posix_tests.yml
      env:
        type: LINUX_CONTAINER
        privileged-mode: true
        compute-type: BUILD_GENERAL1_LARGE
        image: 620771051181.dkr.ecr.us-west-2.amazonaws.com/aws-lc-docker-images-linux-x86:ubuntu-20.04_clang-10x_latest

    - identifier: ubuntu2004_clang10x_x86_64_fips
      buildspec: ./tests/ci/codebuild/linux-x86/run_fips_tests.yml
      env:
        type: LINUX_CONTAINER
        privileged-mode: true
        compute-type: BUILD_GENERAL1_LARGE
        image: 620771051181.dkr.ecr.us-west-2.amazonaws.com/aws-lc-docker-images-linux-x86:ubuntu-20.04_clang-10x_latest

    - identifier: centos7_gcc4x_x86
      buildspec: ./tests/ci/codebuild/linux-x86/run_posix_tests.yml
      env:
        type: LINUX_CONTAINER
        privileged-mode: false
        compute-type: BUILD_GENERAL1_LARGE
        image: 620771051181.dkr.ecr.us-west-2.amazonaws.com/aws-lc-docker-images-linux-x86:centos-7_gcc-4x_latest
        variables:
          AWSLC_32BIT: 1

    - identifier: centos7_gcc4x_x86_64
      buildspec: ./tests/ci/codebuild/linux-x86/run_posix_tests.yml
      env:
        type: LINUX_CONTAINER
        privileged-mode: true
        compute-type: BUILD_GENERAL1_LARGE
        image: 620771051181.dkr.ecr.us-west-2.amazonaws.com/aws-lc-docker-images-linux-x86:centos-7_gcc-4x_latest

    - identifier: centos7_gcc4x_x86_64_fips
      buildspec: ./tests/ci/codebuild/linux-x86/run_fips_tests.yml
      env:
        type: LINUX_CONTAINER
        privileged-mode: true
        compute-type: BUILD_GENERAL1_LARGE
        image: 620771051181.dkr.ecr.us-west-2.amazonaws.com/aws-lc-docker-images-linux-x86:centos-7_gcc-4x_latest

    - identifier: centos8_gcc8x_x86_64
      buildspec: ./tests/ci/codebuild/linux-x86/run_posix_tests.yml
      env:
        type: LINUX_CONTAINER
        privileged-mode: true
        compute-type: BUILD_GENERAL1_LARGE
        image: 620771051181.dkr.ecr.us-west-2.amazonaws.com/aws-lc-docker-images-linux-x86:centos-8_gcc-8x_latest

    - identifier: centos8_gcc8x_x86_64_fips
      buildspec: ./tests/ci/codebuild/linux-x86/run_fips_tests.yml
      env:
        type: LINUX_CONTAINER
        privileged-mode: true
        compute-type: BUILD_GENERAL1_LARGE
        image: 620771051181.dkr.ecr.us-west-2.amazonaws.com/aws-lc-docker-images-linux-x86:centos-8_gcc-8x_latest


    - identifier: amazonlinux2_gcc7x_x86_64
      buildspec: ./tests/ci/codebuild/linux-x86/run_posix_tests.yml
      env:
        type: LINUX_CONTAINER
        privileged-mode: true
        compute-type: BUILD_GENERAL1_LARGE
        image: 620771051181.dkr.ecr.us-west-2.amazonaws.com/aws-lc-docker-images-linux-x86:amazonlinux-2_gcc-7x_latest

    - identifier: amazonlinux2_gcc7x_x86_64_fips
      buildspec: ./tests/ci/codebuild/linux-x86/run_fips_tests.yml
      env:
        type: LINUX_CONTAINER
        privileged-mode: true
        compute-type: BUILD_GENERAL1_LARGE
        image: 620771051181.dkr.ecr.us-west-2.amazonaws.com/aws-lc-docker-images-linux-x86:amazonlinux-2_gcc-7x_latest

    - identifier: amazonlinux2_clang7x_x86_64
      buildspec: ./tests/ci/codebuild/linux-x86/run_posix_tests.yml
      env:
        type: LINUX_CONTAINER
        privileged-mode: true
        compute-type: BUILD_GENERAL1_LARGE
        image: 620771051181.dkr.ecr.us-west-2.amazonaws.com/aws-lc-docker-images-linux-x86:amazonlinux-2_clang-7x_latest

    - identifier: amazonlinux2_clang7x_x86_64_fips
      buildspec: ./tests/ci/codebuild/linux-x86/run_fips_tests.yml
      env:
        type: LINUX_CONTAINER
        privileged-mode: true
        compute-type: BUILD_GENERAL1_LARGE
        image: 620771051181.dkr.ecr.us-west-2.amazonaws.com/aws-lc-docker-images-linux-x86:amazonlinux-2_clang-7x_latest
        variables:
          # AL2 Clang-7 does not support AddressSanitizer. Related ticket is linked in CryptoAlg-694.
          # https://github.com/aws/aws-lc/pull/120#issuecomment-808439279
          AWSLC_NO_ASM_FIPS: 0

    - identifier: amazonlinux2_clang7x_x86_64_prefix
      buildspec: ./tests/ci/codebuild/linux-x86/run_prefix_tests.yml
      env:
        type: LINUX_CONTAINER
        privileged-mode: true
        compute-type: BUILD_GENERAL1_LARGE
        image: 620771051181.dkr.ecr.us-west-2.amazonaws.com/aws-lc-docker-images-linux-x86:amazonlinux-2_clang-7x_latest

    - identifier: amazonlinux2_gcc7x_intel_sde_x86_64
      buildspec: ./tests/ci/codebuild/linux-x86/amazonlinux-2_gcc-7x_intel-sde.yml
      env:
        type: LINUX_CONTAINER
        privileged-mode: true
        compute-type: BUILD_GENERAL1_2XLARGE
        image: 620771051181.dkr.ecr.us-west-2.amazonaws.com/aws-lc-docker-images-linux-x86:amazonlinux-2_gcc-7x_intel-sde_latest

    - identifier: amazonlinux2023_gcc11x_x86_64_valgrind
      buildspec: ./tests/ci/codebuild/common/run_valgrind_tests.yml
      env:
        type: LINUX_CONTAINER
        privileged-mode: true
<<<<<<< HEAD
        compute-type: BUILD_GENERAL1_2XLARGE
        image: 620771051181.dkr.ecr.us-west-2.amazonaws.com/aws-lc-docker-images-linux-x86:amazonlinux-2023_gcc-11x_latest

    - identifier: amazonlinux2023_gcc11x_x86_64
      buildspec: ./tests/ci/codebuild/linux-x86/run_posix_tests.yml
      env:
        type: LINUX_CONTAINER
        privileged-mode: true
        compute-type: BUILD_GENERAL1_LARGE
        image: 620771051181.dkr.ecr.us-west-2.amazonaws.com/aws-lc-docker-images-linux-x86:amazonlinux-2023_gcc-11x_latest

    - identifier: amazonlinux2023_gcc11x_x86_64_fips
      buildspec: ./tests/ci/codebuild/linux-x86/run_fips_tests.yml
=======
        compute-type: BUILD_GENERAL1_LARGE
        image: 620771051181.dkr.ecr.us-west-2.amazonaws.com/aws-lc-docker-images-linux-x86:amazonlinux-2023_gcc-11x_latest

    - identifier: amazonlinux2023_gcc11x_x86_64_ssl_runner_valgrind
      buildspec: ./tests/ci/codebuild/common/run_ssl_runner_valgrind_tests.yml
      env:
        type: LINUX_CONTAINER
        privileged-mode: true
        compute-type: BUILD_GENERAL1_2XLARGE
        image: 620771051181.dkr.ecr.us-west-2.amazonaws.com/aws-lc-docker-images-linux-x86:amazonlinux-2023_gcc-11x_latest

    - identifier: amazonlinux2023_gcc11x_x86_64
      buildspec: ./tests/ci/codebuild/linux-x86/run_posix_tests.yml
>>>>>>> c7d7c74c
      env:
        type: LINUX_CONTAINER
        privileged-mode: true
        compute-type: BUILD_GENERAL1_LARGE
        image: 620771051181.dkr.ecr.us-west-2.amazonaws.com/aws-lc-docker-images-linux-x86:amazonlinux-2023_gcc-11x_latest

<<<<<<< HEAD
    - identifier: amazonlinux2023_clang15x_x86_64
      buildspec: ./tests/ci/codebuild/linux-x86/run_posix_tests.yml
=======
    - identifier: amazonlinux2023_gcc11x_x86_64_fips
      buildspec: ./tests/ci/codebuild/linux-x86/run_fips_tests.yml
>>>>>>> c7d7c74c
      env:
        type: LINUX_CONTAINER
        privileged-mode: true
        compute-type: BUILD_GENERAL1_LARGE
<<<<<<< HEAD
        image: 620771051181.dkr.ecr.us-west-2.amazonaws.com/aws-lc-docker-images-linux-x86:amazonlinux-2023_clang-15x_latest

    - identifier: amazonlinux2023_clang15x_x86_64_fips
      buildspec: ./tests/ci/codebuild/linux-x86/run_fips_tests.yml
=======
        image: 620771051181.dkr.ecr.us-west-2.amazonaws.com/aws-lc-docker-images-linux-x86:amazonlinux-2023_gcc-11x_latest

    - identifier: amazonlinux2023_clang15x_x86_64
      buildspec: ./tests/ci/codebuild/linux-x86/run_posix_tests.yml
>>>>>>> c7d7c74c
      env:
        type: LINUX_CONTAINER
        privileged-mode: true
        compute-type: BUILD_GENERAL1_LARGE
        image: 620771051181.dkr.ecr.us-west-2.amazonaws.com/aws-lc-docker-images-linux-x86:amazonlinux-2023_clang-15x_latest

<<<<<<< HEAD
    - identifier: amazonlinux2023_clang15x_x86_64_sanitizer
      buildspec: ./tests/ci/codebuild/linux-x86/run_sanitizer_tests.yml
=======
    - identifier: amazonlinux2023_clang15x_x86_64_fips
      buildspec: ./tests/ci/codebuild/linux-x86/run_fips_tests.yml
>>>>>>> c7d7c74c
      env:
        type: LINUX_CONTAINER
        privileged-mode: true
        compute-type: BUILD_GENERAL1_LARGE
<<<<<<< HEAD
        image: 620771051181.dkr.ecr.us-west-2.amazonaws.com/aws-lc-docker-images-linux-x86:amazonlinux-2023_clang-15x_sanitizer_latest
=======
        image: 620771051181.dkr.ecr.us-west-2.amazonaws.com/aws-lc-docker-images-linux-x86:amazonlinux-2023_clang-15x_latest
>>>>>>> c7d7c74c

    - identifier: amazonlinux2023_clang15x_x86_64_sanitizer
      buildspec: ./tests/ci/codebuild/linux-x86/run_sanitizer_tests.yml
      env:
        type: LINUX_CONTAINER
        privileged-mode: true
        compute-type: BUILD_GENERAL1_LARGE
        image: 620771051181.dkr.ecr.us-west-2.amazonaws.com/aws-lc-docker-images-linux-x86:amazonlinux-2023_clang-15x_sanitizer_latest

    - identifier: install_shared_and_static
      buildspec: ./tests/ci/codebuild/linux-x86/install_shared_and_static.yml
      env:
        type: LINUX_CONTAINER
        privileged-mode: false
        compute-type: BUILD_GENERAL1_SMALL
        image: 620771051181.dkr.ecr.us-west-2.amazonaws.com/aws-lc-docker-images-linux-x86:ubuntu-20.04_clang-9x_latest

    - identifier: fedora31_clang9x_x86_64
      buildspec: ./tests/ci/codebuild/linux-x86/fedora-31_clang-9x.yml
      env:
        type: LINUX_CONTAINER
        privileged-mode: true
        compute-type: BUILD_GENERAL1_LARGE
        image: 620771051181.dkr.ecr.us-west-2.amazonaws.com/aws-lc-docker-images-linux-x86:fedora-31_clang-9x_latest

    # When no SELECTCHECK env variable is defined, quick check is run with just a few parameters.
    # We parallel the quick check proof scripts.
    # Since each proof script takes around 7GB of memory, this results in a high demand for memory.
    # Current benchmarks show running quick check using 8 processes can consume more than 55 GB of memory.
    # Therefore, BUILD_GENERAL1_2XLARGE (72 vCPUs, 145 GB memory) is selected for quick check.
    - identifier: ubuntu2004_clang10x_formal_verification_quickcheck
      buildspec: ./tests/ci/codebuild/linux-x86/ubuntu-20.04_clang-10x_formal-verification.yml
      env:
        type: LINUX_CONTAINER
        privileged-mode: false
        compute-type: BUILD_GENERAL1_2XLARGE
        image: 620771051181.dkr.ecr.us-west-2.amazonaws.com/aws-lc-docker-images-linux-x86:ubuntu-20.04_clang-10x_formal-verification_latest

    # In addition, we do select checks to verify more parameters.
    # For select check, BUILD_GENERAL1_2XLARGE is also used to speed up proof instances by creating multiple processes for each parameter.
    # When 'SHA512_384_SELECTCHECK' is defined, SHA512-384 formal verification is executed against more parameters.
    - identifier: ubuntu2004_clang10x_formal_verification_sha_selectcheck
      buildspec: ./tests/ci/codebuild/linux-x86/ubuntu-20.04_clang-10x_formal-verification.yml
      env:
        type: LINUX_CONTAINER
        privileged-mode: false
        compute-type: BUILD_GENERAL1_2XLARGE
        image: 620771051181.dkr.ecr.us-west-2.amazonaws.com/aws-lc-docker-images-linux-x86:ubuntu-20.04_clang-10x_formal-verification_latest
        variables:
          SHA512_384_SELECTCHECK: 1

    # When 'AES_GCM_SELECTCHECK' is defined, AES-GCM formal verification is executed against more parameters.
    # Each dimension only checks |evp_cipher_update_len| from AES_GCM_SELECTCHECK_START to AES_GCM_SELECTCHECK_END.
    # https://github.com/awslabs/aws-lc-verification/blob/master/SAW/proof/AES/verify-AES-GCM-selectcheck-template.txt
    - identifier: ubuntu2004_clang10x_formal_verification_aes_gcm_selectcheck_1_140
      buildspec: ./tests/ci/codebuild/linux-x86/ubuntu-20.04_clang-10x_formal-verification.yml
      env:
        type: LINUX_CONTAINER
        privileged-mode: false
        compute-type: BUILD_GENERAL1_2XLARGE
        image: 620771051181.dkr.ecr.us-west-2.amazonaws.com/aws-lc-docker-images-linux-x86:ubuntu-20.04_clang-10x_formal-verification_latest
        variables:
          AES_GCM_SELECTCHECK: 1
          AES_GCM_SELECTCHECK_START: 1
          AES_GCM_SELECTCHECK_END: 140

    - identifier: ubuntu2004_clang10x_formal_verification_aes_gcm_selectcheck_141_231
      buildspec: ./tests/ci/codebuild/linux-x86/ubuntu-20.04_clang-10x_formal-verification.yml
      env:
        type: LINUX_CONTAINER
        privileged-mode: false
        compute-type: BUILD_GENERAL1_2XLARGE
        image: 620771051181.dkr.ecr.us-west-2.amazonaws.com/aws-lc-docker-images-linux-x86:ubuntu-20.04_clang-10x_formal-verification_latest
        variables:
          AES_GCM_SELECTCHECK: 1
          AES_GCM_SELECTCHECK_START: 141
          AES_GCM_SELECTCHECK_END: 231

    - identifier: ubuntu2004_clang10x_formal_verification_aes_gcm_selectcheck_232_289
      buildspec: ./tests/ci/codebuild/linux-x86/ubuntu-20.04_clang-10x_formal-verification.yml
      env:
        type: LINUX_CONTAINER
        privileged-mode: false
        compute-type: BUILD_GENERAL1_2XLARGE
        image: 620771051181.dkr.ecr.us-west-2.amazonaws.com/aws-lc-docker-images-linux-x86:ubuntu-20.04_clang-10x_formal-verification_latest
        variables:
          AES_GCM_SELECTCHECK: 1
          AES_GCM_SELECTCHECK_START: 232
          AES_GCM_SELECTCHECK_END: 289

    - identifier: ubuntu2004_clang10x_formal_verification_aes_gcm_selectcheck_290_325
      buildspec: ./tests/ci/codebuild/linux-x86/ubuntu-20.04_clang-10x_formal-verification.yml
      env:
        type: LINUX_CONTAINER
        privileged-mode: false
        compute-type: BUILD_GENERAL1_2XLARGE
        image: 620771051181.dkr.ecr.us-west-2.amazonaws.com/aws-lc-docker-images-linux-x86:ubuntu-20.04_clang-10x_formal-verification_latest
        variables:
          AES_GCM_SELECTCHECK: 1
          AES_GCM_SELECTCHECK_START: 290
          AES_GCM_SELECTCHECK_END: 325

    - identifier: ubuntu2004_clang10x_formal_verification_aes_gcm_selectcheck_326_356
      buildspec: ./tests/ci/codebuild/linux-x86/ubuntu-20.04_clang-10x_formal-verification.yml
      env:
        type: LINUX_CONTAINER
        privileged-mode: false
        compute-type: BUILD_GENERAL1_2XLARGE
        image: 620771051181.dkr.ecr.us-west-2.amazonaws.com/aws-lc-docker-images-linux-x86:ubuntu-20.04_clang-10x_formal-verification_latest
        variables:
          AES_GCM_SELECTCHECK: 1
          AES_GCM_SELECTCHECK_START: 326
          AES_GCM_SELECTCHECK_END: 356

    - identifier: ubuntu2004_clang10x_formal_verification_aes_gcm_selectcheck_357_384
      buildspec: ./tests/ci/codebuild/linux-x86/ubuntu-20.04_clang-10x_formal-verification.yml
      env:
        type: LINUX_CONTAINER
        privileged-mode: false
        compute-type: BUILD_GENERAL1_2XLARGE
        image: 620771051181.dkr.ecr.us-west-2.amazonaws.com/aws-lc-docker-images-linux-x86:ubuntu-20.04_clang-10x_formal-verification_latest
        variables:
          AES_GCM_SELECTCHECK: 1
          AES_GCM_SELECTCHECK_START: 357
          AES_GCM_SELECTCHECK_END: 384

    # Build and test aws-lc without Perl/Go.
    - identifier: amazonlinux2_gcc7x_x86_64_minimal
      buildspec: ./tests/ci/codebuild/linux-x86/run_minimal_tests.yml
      env:
        type: LINUX_CONTAINER
        privileged-mode: true
        compute-type: BUILD_GENERAL1_SMALL
        image: 620771051181.dkr.ecr.us-west-2.amazonaws.com/aws-lc-docker-images-linux-x86:amazonlinux-2_gcc-7x_latest

    - identifier: centos7_gcc4x_x86_64_minimal
      buildspec: ./tests/ci/codebuild/linux-x86/run_minimal_tests.yml
      env:
        type: LINUX_CONTAINER
        privileged-mode: true
        compute-type: BUILD_GENERAL1_SMALL
        image: 620771051181.dkr.ecr.us-west-2.amazonaws.com/aws-lc-docker-images-linux-x86:centos-7_gcc-4x_latest

    - identifier: ubuntu1604_gcc5x_x86_minimal
      buildspec: ./tests/ci/codebuild/linux-x86/run_minimal_tests.yml
      env:
        type: LINUX_CONTAINER
        privileged-mode: true
        compute-type: BUILD_GENERAL1_SMALL
        image: 620771051181.dkr.ecr.us-west-2.amazonaws.com/aws-lc-docker-images-linux-x86:ubuntu-16.04_gcc-5x_latest

    - identifier: ubuntu2004_gcc7x_x86_64_minimal
      buildspec: ./tests/ci/codebuild/linux-x86/run_minimal_tests.yml
      env:
        type: LINUX_CONTAINER
        privileged-mode: true
        compute-type: BUILD_GENERAL1_SMALL
        image: 620771051181.dkr.ecr.us-west-2.amazonaws.com/aws-lc-docker-images-linux-x86:ubuntu-20.04_gcc-7x_latest

    - identifier: ubuntu2004_gcc8x_x86_64_minimal
      buildspec: ./tests/ci/codebuild/linux-x86/run_minimal_tests.yml
      env:
        type: LINUX_CONTAINER
        privileged-mode: true
        compute-type: BUILD_GENERAL1_SMALL
        image: 620771051181.dkr.ecr.us-west-2.amazonaws.com/aws-lc-docker-images-linux-x86:ubuntu-20.04_gcc-8x_latest

    - identifier: ubuntu1804_clang6x_x86_64_minimal
      buildspec: ./tests/ci/codebuild/linux-x86/run_minimal_tests.yml
      env:
        type: LINUX_CONTAINER
        privileged-mode: true
        compute-type: BUILD_GENERAL1_SMALL
        image: 620771051181.dkr.ecr.us-west-2.amazonaws.com/aws-lc-docker-images-linux-x86:ubuntu-18.04_clang-6x_latest

    - identifier: ubuntu2004_clang8x_x86_64_minimal
      buildspec: ./tests/ci/codebuild/linux-x86/run_minimal_tests.yml
      env:
        type: LINUX_CONTAINER
        privileged-mode: true
        compute-type: BUILD_GENERAL1_SMALL
        image: 620771051181.dkr.ecr.us-west-2.amazonaws.com/aws-lc-docker-images-linux-x86:ubuntu-20.04_clang-8x_latest

    - identifier: ubuntu2004_clang9x_x86_64_minimal
      buildspec: ./tests/ci/codebuild/linux-x86/run_minimal_tests.yml
      env:
        type: LINUX_CONTAINER
        privileged-mode: true
        compute-type: BUILD_GENERAL1_SMALL
        image: 620771051181.dkr.ecr.us-west-2.amazonaws.com/aws-lc-docker-images-linux-x86:ubuntu-20.04_clang-9x_latest

    - identifier: ubuntu2004_clang7x_x86_64_benchmark
      buildspec: ./tests/ci/codebuild/linux-x86/run_bm_build_test.yml
      env:
        type: LINUX_CONTAINER
        privileged-mode: true
        compute-type: BUILD_GENERAL1_LARGE
        image: 620771051181.dkr.ecr.us-west-2.amazonaws.com/aws-lc-docker-images-linux-x86:ubuntu-20.04_clang-7x-bm-framework_latest

    - identifier: ubuntu1004_gcc4_1x_x86_64_build
      buildspec: ./tests/ci/codebuild/linux-x86/run_legacy_build.yml
      env:
        type: LINUX_CONTAINER
        privileged-mode: true
        compute-type: BUILD_GENERAL1_SMALL
        image: 620771051181.dkr.ecr.us-west-2.amazonaws.com/aws-lc-docker-images-linux-x86:ubuntu-10.04_gcc-4.1x_latest<|MERGE_RESOLUTION|>--- conflicted
+++ resolved
@@ -294,21 +294,6 @@
       env:
         type: LINUX_CONTAINER
         privileged-mode: true
-<<<<<<< HEAD
-        compute-type: BUILD_GENERAL1_2XLARGE
-        image: 620771051181.dkr.ecr.us-west-2.amazonaws.com/aws-lc-docker-images-linux-x86:amazonlinux-2023_gcc-11x_latest
-
-    - identifier: amazonlinux2023_gcc11x_x86_64
-      buildspec: ./tests/ci/codebuild/linux-x86/run_posix_tests.yml
-      env:
-        type: LINUX_CONTAINER
-        privileged-mode: true
-        compute-type: BUILD_GENERAL1_LARGE
-        image: 620771051181.dkr.ecr.us-west-2.amazonaws.com/aws-lc-docker-images-linux-x86:amazonlinux-2023_gcc-11x_latest
-
-    - identifier: amazonlinux2023_gcc11x_x86_64_fips
-      buildspec: ./tests/ci/codebuild/linux-x86/run_fips_tests.yml
-=======
         compute-type: BUILD_GENERAL1_LARGE
         image: 620771051181.dkr.ecr.us-west-2.amazonaws.com/aws-lc-docker-images-linux-x86:amazonlinux-2023_gcc-11x_latest
 
@@ -322,57 +307,35 @@
 
     - identifier: amazonlinux2023_gcc11x_x86_64
       buildspec: ./tests/ci/codebuild/linux-x86/run_posix_tests.yml
->>>>>>> c7d7c74c
       env:
         type: LINUX_CONTAINER
         privileged-mode: true
         compute-type: BUILD_GENERAL1_LARGE
         image: 620771051181.dkr.ecr.us-west-2.amazonaws.com/aws-lc-docker-images-linux-x86:amazonlinux-2023_gcc-11x_latest
 
-<<<<<<< HEAD
+    - identifier: amazonlinux2023_gcc11x_x86_64_fips
+      buildspec: ./tests/ci/codebuild/linux-x86/run_fips_tests.yml
+      env:
+        type: LINUX_CONTAINER
+        privileged-mode: true
+        compute-type: BUILD_GENERAL1_LARGE
+        image: 620771051181.dkr.ecr.us-west-2.amazonaws.com/aws-lc-docker-images-linux-x86:amazonlinux-2023_gcc-11x_latest
+
     - identifier: amazonlinux2023_clang15x_x86_64
       buildspec: ./tests/ci/codebuild/linux-x86/run_posix_tests.yml
-=======
-    - identifier: amazonlinux2023_gcc11x_x86_64_fips
-      buildspec: ./tests/ci/codebuild/linux-x86/run_fips_tests.yml
->>>>>>> c7d7c74c
-      env:
-        type: LINUX_CONTAINER
-        privileged-mode: true
-        compute-type: BUILD_GENERAL1_LARGE
-<<<<<<< HEAD
+      env:
+        type: LINUX_CONTAINER
+        privileged-mode: true
+        compute-type: BUILD_GENERAL1_LARGE
         image: 620771051181.dkr.ecr.us-west-2.amazonaws.com/aws-lc-docker-images-linux-x86:amazonlinux-2023_clang-15x_latest
 
     - identifier: amazonlinux2023_clang15x_x86_64_fips
       buildspec: ./tests/ci/codebuild/linux-x86/run_fips_tests.yml
-=======
-        image: 620771051181.dkr.ecr.us-west-2.amazonaws.com/aws-lc-docker-images-linux-x86:amazonlinux-2023_gcc-11x_latest
-
-    - identifier: amazonlinux2023_clang15x_x86_64
-      buildspec: ./tests/ci/codebuild/linux-x86/run_posix_tests.yml
->>>>>>> c7d7c74c
       env:
         type: LINUX_CONTAINER
         privileged-mode: true
         compute-type: BUILD_GENERAL1_LARGE
         image: 620771051181.dkr.ecr.us-west-2.amazonaws.com/aws-lc-docker-images-linux-x86:amazonlinux-2023_clang-15x_latest
-
-<<<<<<< HEAD
-    - identifier: amazonlinux2023_clang15x_x86_64_sanitizer
-      buildspec: ./tests/ci/codebuild/linux-x86/run_sanitizer_tests.yml
-=======
-    - identifier: amazonlinux2023_clang15x_x86_64_fips
-      buildspec: ./tests/ci/codebuild/linux-x86/run_fips_tests.yml
->>>>>>> c7d7c74c
-      env:
-        type: LINUX_CONTAINER
-        privileged-mode: true
-        compute-type: BUILD_GENERAL1_LARGE
-<<<<<<< HEAD
-        image: 620771051181.dkr.ecr.us-west-2.amazonaws.com/aws-lc-docker-images-linux-x86:amazonlinux-2023_clang-15x_sanitizer_latest
-=======
-        image: 620771051181.dkr.ecr.us-west-2.amazonaws.com/aws-lc-docker-images-linux-x86:amazonlinux-2023_clang-15x_latest
->>>>>>> c7d7c74c
 
     - identifier: amazonlinux2023_clang15x_x86_64_sanitizer
       buildspec: ./tests/ci/codebuild/linux-x86/run_sanitizer_tests.yml
