--- conflicted
+++ resolved
@@ -228,44 +228,32 @@
         compute-type: BUILD_GENERAL1_LARGE
         image: 620771051181.dkr.ecr.us-west-2.amazonaws.com/aws-lc-docker-images-linux-x86:centos-8_gcc-8x_latest
 
-<<<<<<< HEAD
+    - identifier: centos8_gcc8x_x86_64_fips
+      buildspec: ./tests/ci/codebuild/linux-x86/run_fips_tests.yml
+      env:
+        type: LINUX_CONTAINER
+        privileged-mode: true
+        compute-type: BUILD_GENERAL1_LARGE
+        image: 620771051181.dkr.ecr.us-west-2.amazonaws.com/aws-lc-docker-images-linux-x86:centos-8_gcc-8x_latest
+
+
+    - identifier: amazonlinux2_gcc7x_x86_64
+      buildspec: ./tests/ci/codebuild/linux-x86/run_posix_tests.yml
+      env:
+        type: LINUX_CONTAINER
+        privileged-mode: true
+        compute-type: BUILD_GENERAL1_LARGE
+        image: 620771051181.dkr.ecr.us-west-2.amazonaws.com/aws-lc-docker-images-linux-x86:amazonlinux-2_gcc-7x_latest
+
     - identifier: amazonlinux2_gcc7x_x86_64_fips
-=======
-    - identifier: centos8_gcc8x_x86_64_fips
->>>>>>> f6b08457
-      buildspec: ./tests/ci/codebuild/linux-x86/run_fips_tests.yml
-      env:
-        type: LINUX_CONTAINER
-        privileged-mode: true
-        compute-type: BUILD_GENERAL1_LARGE
-<<<<<<< HEAD
+      buildspec: ./tests/ci/codebuild/linux-x86/run_fips_tests.yml
+      env:
+        type: LINUX_CONTAINER
+        privileged-mode: true
+        compute-type: BUILD_GENERAL1_LARGE
         image: 620771051181.dkr.ecr.us-west-2.amazonaws.com/aws-lc-docker-images-linux-x86:amazonlinux-2_gcc-7x_latest
 
     - identifier: amazonlinux2_clang7x_x86_64
-=======
-        image: 620771051181.dkr.ecr.us-west-2.amazonaws.com/aws-lc-docker-images-linux-x86:centos-8_gcc-8x_latest
-
-
-    - identifier: amazonlinux2_gcc7x_x86_64
->>>>>>> f6b08457
-      buildspec: ./tests/ci/codebuild/linux-x86/run_posix_tests.yml
-      env:
-        type: LINUX_CONTAINER
-        privileged-mode: true
-        compute-type: BUILD_GENERAL1_LARGE
-        image: 620771051181.dkr.ecr.us-west-2.amazonaws.com/aws-lc-docker-images-linux-x86:amazonlinux-2_gcc-7x_latest
-
-<<<<<<< HEAD
-=======
-    - identifier: amazonlinux2_gcc7x_x86_64_fips
-      buildspec: ./tests/ci/codebuild/linux-x86/run_fips_tests.yml
-      env:
-        type: LINUX_CONTAINER
-        privileged-mode: true
-        compute-type: BUILD_GENERAL1_LARGE
-        image: 620771051181.dkr.ecr.us-west-2.amazonaws.com/aws-lc-docker-images-linux-x86:amazonlinux-2_gcc-7x_latest
-
-    - identifier: amazonlinux2_clang7x_x86_64
       buildspec: ./tests/ci/codebuild/linux-x86/run_posix_tests.yml
       env:
         type: LINUX_CONTAINER
@@ -273,7 +261,6 @@
         compute-type: BUILD_GENERAL1_LARGE
         image: 620771051181.dkr.ecr.us-west-2.amazonaws.com/aws-lc-docker-images-linux-x86:amazonlinux-2_clang-7x_latest
 
->>>>>>> f6b08457
     - identifier: amazonlinux2_clang7x_x86_64_fips
       buildspec: ./tests/ci/codebuild/linux-x86/run_fips_tests.yml
       env:
