--- conflicted
+++ resolved
@@ -12,11 +12,7 @@
         type: LINUX_CONTAINER
         privileged-mode: false
         compute-type: BUILD_GENERAL1_SMALL
-<<<<<<< HEAD
-        image: ECR_REPO_X86_PLACEHOLDER:ubuntu-18.04_gcc-7x_latest
-=======
-        image: AWS_ACCOUNT_ID_PLACEHOLDER.dkr.ecr.AWS_REGION_PLACEHOLDER.amazonaws.com/ECR_REPO_PLACEHOLDER:ubuntu-18.04_gcc-7x_latest
->>>>>>> 6cee32a6
+        image: ECR_REPO_PLACEHOLDER:ubuntu-18.04_gcc-7x_latest
 
     - identifier: ubuntu1604_gcc5x_x86
       buildspec: ./tests/ci/codebuild/linux-x86/ubuntu-16.04_gcc-5x_32-bits.yml
@@ -24,11 +20,7 @@
         type: LINUX_CONTAINER
         privileged-mode: false
         compute-type: BUILD_GENERAL1_LARGE
-<<<<<<< HEAD
-        image: ECR_REPO_X86_PLACEHOLDER:ubuntu-16.04_gcc-5x_latest
-=======
-        image: AWS_ACCOUNT_ID_PLACEHOLDER.dkr.ecr.AWS_REGION_PLACEHOLDER.amazonaws.com/ECR_REPO_PLACEHOLDER:ubuntu-16.04_gcc-5x_latest
->>>>>>> 6cee32a6
+        image: ECR_REPO_PLACEHOLDER:ubuntu-16.04_gcc-5x_latest
 
     - identifier: ubuntu1804_clang6x_x86_64
       buildspec: ./tests/ci/codebuild/linux-x86/ubuntu-18.04_clang-6x.yml
@@ -36,11 +28,7 @@
         type: LINUX_CONTAINER
         privileged-mode: true
         compute-type: BUILD_GENERAL1_LARGE
-<<<<<<< HEAD
-        image: ECR_REPO_X86_PLACEHOLDER:ubuntu-18.04_clang-6x_latest
-=======
-        image: AWS_ACCOUNT_ID_PLACEHOLDER.dkr.ecr.AWS_REGION_PLACEHOLDER.amazonaws.com/ECR_REPO_PLACEHOLDER:ubuntu-18.04_clang-6x_latest
->>>>>>> 6cee32a6
+        image: ECR_REPO_PLACEHOLDER:ubuntu-18.04_clang-6x_latest
 
     - identifier: ubuntu1804_gcc7x_x86_64
       buildspec: ./tests/ci/codebuild/linux-x86/ubuntu-18.04_gcc-7x.yml
@@ -48,11 +36,7 @@
         type: LINUX_CONTAINER
         privileged-mode: true
         compute-type: BUILD_GENERAL1_LARGE
-<<<<<<< HEAD
-        image: ECR_REPO_X86_PLACEHOLDER:ubuntu-18.04_gcc-7x_latest
-=======
-        image: AWS_ACCOUNT_ID_PLACEHOLDER.dkr.ecr.AWS_REGION_PLACEHOLDER.amazonaws.com/ECR_REPO_PLACEHOLDER:ubuntu-18.04_gcc-7x_latest
->>>>>>> 6cee32a6
+        image: ECR_REPO_PLACEHOLDER:ubuntu-18.04_gcc-7x_latest
 
     - identifier: ubuntu1910_clang9x_x86_64
       buildspec: ./tests/ci/codebuild/linux-x86/ubuntu-19.10_clang-9x.yml
@@ -60,11 +44,7 @@
         type: LINUX_CONTAINER
         privileged-mode: true
         compute-type: BUILD_GENERAL1_LARGE
-<<<<<<< HEAD
-        image: ECR_REPO_X86_PLACEHOLDER:ubuntu-19.10_clang-9x_latest
-=======
-        image: AWS_ACCOUNT_ID_PLACEHOLDER.dkr.ecr.AWS_REGION_PLACEHOLDER.amazonaws.com/ECR_REPO_PLACEHOLDER:ubuntu-19.10_clang-9x_latest
->>>>>>> 6cee32a6
+        image: ECR_REPO_PLACEHOLDER:ubuntu-19.10_clang-9x_latest
 
     - identifier: ubuntu2004_clang10x_x86_64
       buildspec: ./tests/ci/codebuild/linux-x86/ubuntu-20.04_clang-10x.yml
@@ -72,11 +52,7 @@
         type: LINUX_CONTAINER
         privileged-mode: true
         compute-type: BUILD_GENERAL1_LARGE
-<<<<<<< HEAD
-        image: ECR_REPO_X86_PLACEHOLDER:ubuntu-20.04_clang-10x_latest
-=======
-        image: AWS_ACCOUNT_ID_PLACEHOLDER.dkr.ecr.AWS_REGION_PLACEHOLDER.amazonaws.com/ECR_REPO_PLACEHOLDER:ubuntu-20.04_clang-10x_latest
->>>>>>> 6cee32a6
+        image: ECR_REPO_PLACEHOLDER:ubuntu-20.04_clang-10x_latest
 
     - identifier: ubuntu1904_gcc8x_x86_64
       buildspec: ./tests/ci/codebuild/linux-x86/ubuntu-19.04_gcc-8x.yml
@@ -84,11 +60,7 @@
         type: LINUX_CONTAINER
         privileged-mode: true
         compute-type: BUILD_GENERAL1_LARGE
-<<<<<<< HEAD
-        image: ECR_REPO_X86_PLACEHOLDER:ubuntu-19.04_gcc-8x_latest
-=======
-        image: AWS_ACCOUNT_ID_PLACEHOLDER.dkr.ecr.AWS_REGION_PLACEHOLDER.amazonaws.com/ECR_REPO_PLACEHOLDER:ubuntu-19.04_gcc-8x_latest
->>>>>>> 6cee32a6
+        image: ECR_REPO_PLACEHOLDER:ubuntu-19.04_gcc-8x_latest
 
     - identifier: ubuntu1904_clang8x_x86_64
       buildspec: ./tests/ci/codebuild/linux-x86/ubuntu-19.04_clang-8x.yml
@@ -96,11 +68,7 @@
         type: LINUX_CONTAINER
         privileged-mode: true
         compute-type: BUILD_GENERAL1_LARGE
-<<<<<<< HEAD
-        image: ECR_REPO_X86_PLACEHOLDER:ubuntu-19.04_clang-8x_latest
-=======
-        image: AWS_ACCOUNT_ID_PLACEHOLDER.dkr.ecr.AWS_REGION_PLACEHOLDER.amazonaws.com/ECR_REPO_PLACEHOLDER:ubuntu-19.04_clang-8x_latest
->>>>>>> 6cee32a6
+        image: ECR_REPO_PLACEHOLDER:ubuntu-19.04_clang-8x_latest
 
     - identifier: centos7_gcc4x_x86
       buildspec: ./tests/ci/codebuild/linux-x86/centos-7_gcc-4x-32-bits.yml
@@ -108,11 +76,7 @@
         type: LINUX_CONTAINER
         privileged-mode: false
         compute-type: BUILD_GENERAL1_LARGE
-<<<<<<< HEAD
-        image: ECR_REPO_X86_PLACEHOLDER:centos-7_gcc-4x_latest
-=======
-        image: AWS_ACCOUNT_ID_PLACEHOLDER.dkr.ecr.AWS_REGION_PLACEHOLDER.amazonaws.com/ECR_REPO_PLACEHOLDER:centos-7_gcc-4x_latest
->>>>>>> 6cee32a6
+        image: ECR_REPO_PLACEHOLDER:centos-7_gcc-4x_latest
 
     - identifier: centos7_gcc4x_x86_64
       buildspec: ./tests/ci/codebuild/linux-x86/centos-7_gcc-4x.yml
@@ -120,11 +84,7 @@
         type: LINUX_CONTAINER
         privileged-mode: true
         compute-type: BUILD_GENERAL1_LARGE
-<<<<<<< HEAD
-        image: ECR_REPO_X86_PLACEHOLDER:centos-7_gcc-4x_latest
-=======
-        image: AWS_ACCOUNT_ID_PLACEHOLDER.dkr.ecr.AWS_REGION_PLACEHOLDER.amazonaws.com/ECR_REPO_PLACEHOLDER:centos-7_gcc-4x_latest
->>>>>>> 6cee32a6
+        image: ECR_REPO_PLACEHOLDER:centos-7_gcc-4x_latest
 
     - identifier: amazonlinux2_gcc7x_x86_64
       buildspec: ./tests/ci/codebuild/linux-x86/amazonlinux2-x64_gcc-7x.yml
@@ -132,11 +92,7 @@
         type: LINUX_CONTAINER
         privileged-mode: true
         compute-type: BUILD_GENERAL1_LARGE
-<<<<<<< HEAD
-        image: ECR_REPO_X86_PLACEHOLDER:amazonlinux-2_gcc-7x_latest
-=======
-        image: AWS_ACCOUNT_ID_PLACEHOLDER.dkr.ecr.AWS_REGION_PLACEHOLDER.amazonaws.com/ECR_REPO_PLACEHOLDER:amazonlinux-2_gcc-7x_latest
->>>>>>> 6cee32a6
+        image: ECR_REPO_PLACEHOLDER:amazonlinux-2_gcc-7x_latest
 
     - identifier: amazonlinux2_gcc7x_intel_sde_x86_64
       buildspec: ./tests/ci/codebuild/linux-x86/amazonlinux-2_gcc-7x_intel-sde.yml
@@ -144,11 +100,7 @@
         type: LINUX_CONTAINER
         privileged-mode: true
         compute-type: BUILD_GENERAL1_LARGE
-<<<<<<< HEAD
-        image: ECR_REPO_X86_PLACEHOLDER:amazonlinux-2_gcc-7x_intel-sde_latest
-=======
-        image: AWS_ACCOUNT_ID_PLACEHOLDER.dkr.ecr.AWS_REGION_PLACEHOLDER.amazonaws.com/ECR_REPO_PLACEHOLDER:amazonlinux-2_gcc-7x_intel-sde_latest
->>>>>>> 6cee32a6
+        image: ECR_REPO_PLACEHOLDER:amazonlinux-2_gcc-7x_intel-sde_latest
 
     - identifier: amazonlinux2_gcc7x_x86_64_valgrind
       buildspec: ./tests/ci/codebuild/linux-x86/amazonlinux-2_gcc-7x_valgrind.yml
@@ -156,11 +108,7 @@
         type: LINUX_CONTAINER
         privileged-mode: true
         compute-type: BUILD_GENERAL1_LARGE
-<<<<<<< HEAD
-        image: ECR_REPO_X86_PLACEHOLDER:amazonlinux-2_gcc-7x_latest
-=======
-        image: AWS_ACCOUNT_ID_PLACEHOLDER.dkr.ecr.AWS_REGION_PLACEHOLDER.amazonaws.com/ECR_REPO_PLACEHOLDER:amazonlinux-2_gcc-7x_latest
->>>>>>> 6cee32a6
+        image: ECR_REPO_PLACEHOLDER:amazonlinux-2_gcc-7x_latest
 
     - identifier: s2n_integration
       buildspec: ./tests/ci/codebuild/linux-x86/s2n_integration.yml
@@ -168,11 +116,7 @@
         type: LINUX_CONTAINER
         privileged-mode: false
         compute-type: BUILD_GENERAL1_LARGE
-<<<<<<< HEAD
-        image: ECR_REPO_X86_PLACEHOLDER:s2n_integration_clang-9x_latest
-=======
-        image: AWS_ACCOUNT_ID_PLACEHOLDER.dkr.ecr.AWS_REGION_PLACEHOLDER.amazonaws.com/ECR_REPO_PLACEHOLDER:s2n_integration_clang-9x_latest
->>>>>>> 6cee32a6
+        image: ECR_REPO_PLACEHOLDER:s2n_integration_clang-9x_latest
 
     - identifier: fedora31_clang9x_x86_64
       buildspec: ./tests/ci/codebuild/linux-x86/fedora-31_clang-9x.yml
@@ -180,11 +124,7 @@
         type: LINUX_CONTAINER
         privileged-mode: true
         compute-type: BUILD_GENERAL1_LARGE
-<<<<<<< HEAD
-        image: ECR_REPO_X86_PLACEHOLDER:fedora-31_clang-9x_latest
-=======
-        image: AWS_ACCOUNT_ID_PLACEHOLDER.dkr.ecr.AWS_REGION_PLACEHOLDER.amazonaws.com/ECR_REPO_PLACEHOLDER:fedora-31_clang-9x_latest
->>>>>>> 6cee32a6
+        image: ECR_REPO_PLACEHOLDER:fedora-31_clang-9x_latest
 
     - identifier: ubuntu1910_clang9x_x86_64_sanitizer
       buildspec: ./tests/ci/codebuild/linux-x86/ubuntu-19.10_clang-9x_sanitizer.yml
@@ -192,11 +132,7 @@
         type: LINUX_CONTAINER
         privileged-mode: true
         compute-type: BUILD_GENERAL1_LARGE
-<<<<<<< HEAD
-        image: ECR_REPO_X86_PLACEHOLDER:ubuntu-19.10_clang-9x_sanitizer_latest
-=======
-        image: AWS_ACCOUNT_ID_PLACEHOLDER.dkr.ecr.AWS_REGION_PLACEHOLDER.amazonaws.com/ECR_REPO_PLACEHOLDER:ubuntu-19.10_clang-9x_sanitizer_latest
->>>>>>> 6cee32a6
+        image: ECR_REPO_PLACEHOLDER:ubuntu-19.10_clang-9x_sanitizer_latest
 
     # When no SELECTCHECK env variable is undefined, formal verification is executed with a few parameters.
     # SAW does not support thread level parallelism.
@@ -209,11 +145,7 @@
         type: LINUX_CONTAINER
         privileged-mode: false
         compute-type: BUILD_GENERAL1_LARGE
-<<<<<<< HEAD
-        image: ECR_REPO_X86_PLACEHOLDER:ubuntu-20.04_clang-10x_formal-verification_latest
-=======
-        image: AWS_ACCOUNT_ID_PLACEHOLDER.dkr.ecr.AWS_REGION_PLACEHOLDER.amazonaws.com/ECR_REPO_PLACEHOLDER:ubuntu-20.04_clang-10x_formal-verification_latest
->>>>>>> 6cee32a6
+        image: ECR_REPO_PLACEHOLDER:ubuntu-20.04_clang-10x_formal-verification_latest
 
     # When 'SHA512_384_SELECTCHECK' is defined, SHA512-384 formal verification is executed against more parameters.
     - identifier: ubuntu2004_clang10x_formal_verification_sha_selectcheck
@@ -222,11 +154,7 @@
         type: LINUX_CONTAINER
         privileged-mode: false
         compute-type: BUILD_GENERAL1_2XLARGE
-<<<<<<< HEAD
-        image: ECR_REPO_X86_PLACEHOLDER:ubuntu-20.04_clang-10x_formal-verification_latest
-=======
-        image: AWS_ACCOUNT_ID_PLACEHOLDER.dkr.ecr.AWS_REGION_PLACEHOLDER.amazonaws.com/ECR_REPO_PLACEHOLDER:ubuntu-20.04_clang-10x_formal-verification_latest
->>>>>>> 6cee32a6
+        image: ECR_REPO_PLACEHOLDER:ubuntu-20.04_clang-10x_formal-verification_latest
         variables:
           SHA512_384_SELECTCHECK: 1
 
@@ -237,11 +165,7 @@
         type: LINUX_CONTAINER
         privileged-mode: false
         compute-type: BUILD_GENERAL1_2XLARGE
-<<<<<<< HEAD
-        image: ECR_REPO_X86_PLACEHOLDER:ubuntu-20.04_clang-10x_formal-verification_latest
-=======
-        image: AWS_ACCOUNT_ID_PLACEHOLDER.dkr.ecr.AWS_REGION_PLACEHOLDER.amazonaws.com/ECR_REPO_PLACEHOLDER:ubuntu-20.04_clang-10x_formal-verification_latest
->>>>>>> 6cee32a6
+        image: ECR_REPO_PLACEHOLDER:ubuntu-20.04_clang-10x_formal-verification_latest
         variables:
           HMAC_SELECTCHECK: 1
 
@@ -256,7 +180,7 @@
         type: LINUX_CONTAINER
         privileged-mode: true
         compute-type: BUILD_GENERAL1_SMALL
-        image: ECR_REPO_X86_PLACEHOLDER:aws-crt-al2-x64_v0.7.2_latest
+        image: ECR_REPO_PLACEHOLDER:aws-crt-al2-x64_v0.7.2_latest
 
     - identifier: aws_crt_manylinux2014_x86_v0_7_2_gcc_4x
       buildspec: ./tests/ci/codebuild/linux-x86/minimal_tests/aws-crt-manylinux2014-x86_gcc-4x.yml
@@ -264,7 +188,7 @@
         type: LINUX_CONTAINER
         privileged-mode: true
         compute-type: BUILD_GENERAL1_SMALL
-        image: ECR_REPO_X86_PLACEHOLDER:aws-crt-manylinux2014-x86_v0.7.2_latest
+        image: ECR_REPO_PLACEHOLDER:aws-crt-manylinux2014-x86_v0.7.2_latest
 
     - identifier: aws_crt_manylinux2014_x64_v0_7_2_gcc_4x
       buildspec: ./tests/ci/codebuild/linux-x86/minimal_tests/aws-crt-manylinux2014-x64_gcc-4x.yml
@@ -272,7 +196,7 @@
         type: LINUX_CONTAINER
         privileged-mode: true
         compute-type: BUILD_GENERAL1_SMALL
-        image: ECR_REPO_X86_PLACEHOLDER:aws-crt-manylinux2014-x64_v0.7.2_latest
+        image: ECR_REPO_PLACEHOLDER:aws-crt-manylinux2014-x64_v0.7.2_latest
 
     - identifier: aws_crt_manylinux1_x86_v0_7_2_gcc_4x
       buildspec: ./tests/ci/codebuild/linux-x86/minimal_tests/aws-crt-manylinux1-x86_gcc-4x.yml
@@ -280,7 +204,7 @@
         type: LINUX_CONTAINER
         privileged-mode: true
         compute-type: BUILD_GENERAL1_SMALL
-        image: ECR_REPO_X86_PLACEHOLDER:aws-crt-manylinux1-x86_v0.7.2_latest
+        image: ECR_REPO_PLACEHOLDER:aws-crt-manylinux1-x86_v0.7.2_latest
 
     - identifier: aws_crt_manylinux1_x64_v0_7_2_gcc_4x
       buildspec: ./tests/ci/codebuild/linux-x86/minimal_tests/aws-crt-manylinux1-x64_gcc-4x.yml
@@ -288,7 +212,7 @@
         type: LINUX_CONTAINER
         privileged-mode: true
         compute-type: BUILD_GENERAL1_SMALL
-        image: ECR_REPO_X86_PLACEHOLDER:aws-crt-manylinux1-x64_v0.7.2_latest
+        image: ECR_REPO_PLACEHOLDER:aws-crt-manylinux1-x64_v0.7.2_latest
 
     - identifier: aws_crt_ubuntu_16_x64_v0_7_2_gcc_4x
       buildspec: ./tests/ci/codebuild/linux-x86/minimal_tests/aws-crt-ubuntu-16-x64_gcc-4x.yml
@@ -296,7 +220,7 @@
         type: LINUX_CONTAINER
         privileged-mode: true
         compute-type: BUILD_GENERAL1_SMALL
-        image: ECR_REPO_X86_PLACEHOLDER:aws-crt-ubuntu-16-x64_v0.7.2_latest
+        image: ECR_REPO_PLACEHOLDER:aws-crt-ubuntu-16-x64_v0.7.2_latest
 
     - identifier: aws_crt_ubuntu_16_x64_v0_7_2_gcc_5x
       buildspec: ./tests/ci/codebuild/linux-x86/minimal_tests/aws-crt-ubuntu-16-x64_gcc-5x.yml
@@ -304,7 +228,7 @@
         type: LINUX_CONTAINER
         privileged-mode: true
         compute-type: BUILD_GENERAL1_SMALL
-        image: ECR_REPO_X86_PLACEHOLDER:aws-crt-ubuntu-16-x64_v0.7.2_latest
+        image: ECR_REPO_PLACEHOLDER:aws-crt-ubuntu-16-x64_v0.7.2_latest
 
     - identifier: aws_crt_ubuntu_16_x64_v0_7_2_gcc_6x
       buildspec: ./tests/ci/codebuild/linux-x86/minimal_tests/aws-crt-ubuntu-16-x64_gcc-6x.yml
@@ -312,7 +236,7 @@
         type: LINUX_CONTAINER
         privileged-mode: true
         compute-type: BUILD_GENERAL1_SMALL
-        image: ECR_REPO_X86_PLACEHOLDER:aws-crt-ubuntu-16-x64_v0.7.2_latest
+        image: ECR_REPO_PLACEHOLDER:aws-crt-ubuntu-16-x64_v0.7.2_latest
 
     - identifier: aws_crt_ubuntu_16_x64_v0_7_2_gcc_7x
       buildspec: ./tests/ci/codebuild/linux-x86/minimal_tests/aws-crt-ubuntu-16-x64_gcc-7x.yml
@@ -320,7 +244,7 @@
         type: LINUX_CONTAINER
         privileged-mode: true
         compute-type: BUILD_GENERAL1_SMALL
-        image: ECR_REPO_X86_PLACEHOLDER:aws-crt-ubuntu-16-x64_v0.7.2_latest
+        image: ECR_REPO_PLACEHOLDER:aws-crt-ubuntu-16-x64_v0.7.2_latest
 
     - identifier: aws_crt_ubuntu_16_x64_v0_7_2_gcc_8x
       buildspec: ./tests/ci/codebuild/linux-x86/minimal_tests/aws-crt-ubuntu-16-x64_gcc-8x.yml
@@ -328,7 +252,7 @@
         type: LINUX_CONTAINER
         privileged-mode: true
         compute-type: BUILD_GENERAL1_SMALL
-        image: ECR_REPO_X86_PLACEHOLDER:aws-crt-ubuntu-16-x64_v0.7.2_latest
+        image: ECR_REPO_PLACEHOLDER:aws-crt-ubuntu-16-x64_v0.7.2_latest
 
     - identifier: aws_crt_ubuntu_16_x64_v0_7_2_clang_3x
       buildspec: ./tests/ci/codebuild/linux-x86/minimal_tests/aws-crt-ubuntu-16-x64_clang-3x.yml
@@ -336,7 +260,7 @@
         type: LINUX_CONTAINER
         privileged-mode: true
         compute-type: BUILD_GENERAL1_SMALL
-        image: ECR_REPO_X86_PLACEHOLDER:aws-crt-ubuntu-16-x64_v0.7.2_latest
+        image: ECR_REPO_PLACEHOLDER:aws-crt-ubuntu-16-x64_v0.7.2_latest
 
     - identifier: aws_crt_ubuntu_16_x64_v0_7_2_clang_6x
       buildspec: ./tests/ci/codebuild/linux-x86/minimal_tests/aws-crt-ubuntu-16-x64_clang-6x.yml
@@ -344,7 +268,7 @@
         type: LINUX_CONTAINER
         privileged-mode: true
         compute-type: BUILD_GENERAL1_SMALL
-        image: ECR_REPO_X86_PLACEHOLDER:aws-crt-ubuntu-16-x64_v0.7.2_latest
+        image: ECR_REPO_PLACEHOLDER:aws-crt-ubuntu-16-x64_v0.7.2_latest
 
     - identifier: aws_crt_ubuntu_16_x64_v0_7_2_clang_8x
       buildspec: ./tests/ci/codebuild/linux-x86/minimal_tests/aws-crt-ubuntu-16-x64_clang-8x.yml
@@ -352,7 +276,7 @@
         type: LINUX_CONTAINER
         privileged-mode: true
         compute-type: BUILD_GENERAL1_SMALL
-        image: ECR_REPO_X86_PLACEHOLDER:aws-crt-ubuntu-16-x64_v0.7.2_latest
+        image: ECR_REPO_PLACEHOLDER:aws-crt-ubuntu-16-x64_v0.7.2_latest
 
     - identifier: aws_crt_ubuntu_16_x64_v0_7_2_clang_9x
       buildspec: ./tests/ci/codebuild/linux-x86/minimal_tests/aws-crt-ubuntu-16-x64_clang-9x.yml
@@ -360,4 +284,4 @@
         type: LINUX_CONTAINER
         privileged-mode: true
         compute-type: BUILD_GENERAL1_SMALL
-        image: ECR_REPO_X86_PLACEHOLDER:aws-crt-ubuntu-16-x64_v0.7.2_latest+        image: ECR_REPO_PLACEHOLDER:aws-crt-ubuntu-16-x64_v0.7.2_latest