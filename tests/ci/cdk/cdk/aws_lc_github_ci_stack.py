--- conflicted
+++ resolved
@@ -46,16 +46,9 @@
                         inline_policies=inline_policies)
 
         # Create build spec.
-<<<<<<< HEAD
-        ecr_repo_prefix = "{}.dkr.ecr.{}.amazonaws.com".format(AWS_ACCOUNT, AWS_REGION)
-        placeholder_map = {
-            "ECR_REPO_X86_PLACEHOLDER": "{}/{}".format(ecr_repo_prefix, LINUX_X86_ECR_REPO),
-            "ECR_REPO_AARCH_PLACEHOLDER": "{}/{}".format(ecr_repo_prefix, LINUX_AARCH_ECR_REPO),
-            "ECR_REPO_WINDOWS_PLACEHOLDER": "{}/{}".format(ecr_repo_prefix, WINDOWS_X86_ECR_REPO)}
-=======
+        ecr_repo_full_name = "{}.dkr.ecr.{}.amazonaws.com/{}".format(AWS_ACCOUNT, AWS_REGION, ecr_repo_name)
         placeholder_map = {"AWS_ACCOUNT_ID_PLACEHOLDER": AWS_ACCOUNT, "AWS_REGION_PLACEHOLDER": AWS_REGION,
-                           "ECR_REPO_PLACEHOLDER": ecr_repo_name}
->>>>>>> 6cee32a6
+                           "ECR_REPO_PLACEHOLDER": ecr_repo_full_name}
         build_spec_content = YmlLoader.load(spec_file_path, placeholder_map)
 
         # Define CodeBuild.
