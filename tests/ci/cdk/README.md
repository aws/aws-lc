## Overview

AWS-LC CI uses AWS CDK to define and deploy AWS resources (e.g. AWS CodeBuild, ECR).

## CI Setup

### Before running CDK command:

* Install [AWS CDK](https://docs.aws.amazon.com/cdk/latest/guide/getting_started.html#getting_started_install)
* Install [AWS CLI](https://docs.aws.amazon.com/cli/latest/userguide/install-cliv2.html)
* [Connect AWS CodeBuild with GitHub](https://docs.aws.amazon.com/codebuild/latest/userguide/sample-access-tokens.html)
  * Note: This step should grant AWS CodeBuild with access to create WebHook.
* [Create GitHub Personal Access Token](https://docs.github.com/en/github/authenticating-to-github/creating-a-personal-access-token)
  * Note: This token ONLY needs ['read:packages' permission](https://docs.github.com/en/packages/learn-github-packages/about-github-packages#authenticating-to-github-packages), and should be deleted from GitHub account after docker image build.
  * This token is needed when pulling images from 'docker.pkg.github.com'.

### Minimal permissions:

To setup or update the CI in your account you will need the following IAM permissions. 

* CodeBuild
  * codebuild:Create*
  * codebuild:Update*
  * codebuild:Batch*
  * codebuild:StartBuild
  * codebuild:StopBuild
  * codebuild:RetryBuild
* EC2
  * ec2:Describe*
  * ec2:Create*
  * ec2:RunInstances
  * ec2:TerminateInstances
* ECR
  * ecr:Batch*
  * ecr:Get*
  * ecr:Describe*
  * ecr:List*
  * ecr:Initiate*
  * ecr:Upload*
  * ecr:Complete*
  * ecr:Put*
* S3
  * s3:Put*
  * s3:Get*
* SSM
  * ssm:Describe*
  * ssm:List*
  * ssm:Get*
  * ssm:Put*
  * ssm:Update*
  * ssm:List*
* SecretsManager
  * secretsmanager:CreateSecret
  * secretsmanager:PutSecretValue
  * secretsmanager:DeleteSecret
  * secretsmanager:GetSecretValue

### Command

To set up AWS-LC CI, run command:
```
<<<<<<< HEAD
./run-cdk.sh --action deploy-ci --github-access-token 123456
=======
export GITHUB_ACCESS_TOKEN='xxxxx'
./run-cdk.sh --action deploy-ci --github-access-token ${GITHUB_ACCESS_TOKEN}
>>>>>>> 6cee32a6
```

To create/udpate Docker images, run command:
```
<<<<<<< HEAD
./run-cdk.sh --action build-img --github-access-token 123456
=======
export GITHUB_ACCESS_TOKEN='xxxxx'
./run-cdk.sh --action build-img --github-access-token ${GITHUB_ACCESS_TOKEN}
>>>>>>> 6cee32a6
```

To destroy AWS-LC CI resources created above, run command:
```
./run-cdk.sh --action destroy-ci
```

For help, run command:
```
./run-cdk.sh --help
```

## Files

Inspired by [AWS CDK blog](https://aws.amazon.com/blogs/developer/getting-started-with-the-aws-cloud-development-kit-and-python/)

Below is CI file structure.

```
(.env) $ tree
.
├── README.md
├── app.py
├── cdk
│   ├── __init__.py
│   ├── ecr_stack.py
│   ├── ...
├── cdk.json
├── requirements.txt
├── run-cdk.sh
├── setup.py
└── util
    ├── __init__.py
    └── env_util.py
    └── ...
```
* `README.md` — The introductory README for this project.
* `app.py` — The “main” for this sample application.
* `cdk.json` — A configuration file for CDK that defines what executable CDK should run to generate the CDK construct tree.
* `cdk` — A CDK module directory
* `requirements.txt` — This file is used by pip to install all of the dependencies for your application. In this case, it contains only -e . This tells pip to install the requirements specified in setup.py. It also tells pip to run python setup.py develop to install the code in the cdk module so that it can be edited in place.
* `setup.py` — Defines how this Python package would be constructed and what the dependencies are.

## Development Reference

The `cdk.json` file tells the CDK Toolkit how to execute this CDK app `app.py`.

This project is set up like a standard Python project.  The initialization
process also creates a virtualenv within this project, stored under the .env
directory.  To create the virtualenv it assumes that there is a `python3`
(or `python` for Windows) executable in your path with access to the `venv`
package. If for any reason the automatic creation of the virtualenv fails,
you can create the virtualenv manually.

To manually create a virtualenv on MacOS and Linux:

```
$ python3 -m venv .env
```

After the init process completes and the virtualenv is created, you can use the following
step to activate your virtualenv.

```
$ source .env/bin/activate
```

If you are a Windows platform, you would activate the virtualenv like this:

```
% .env\Scripts\activate.bat
```

Once the virtualenv is activated, you can install the required dependencies.

```
$ pip install -r requirements.txt
```

At this point you can now synthesize the CloudFormation template for this code.

```
$ cdk synth
```

To add additional dependencies, for example other CDK libraries, just add
them to your `setup.py` file and rerun the `pip install -r requirements.txt`
command.

### Useful commands

 * `cdk ls`          list all stacks in the app
 * `cdk synth`       emits the synthesized CloudFormation template
 * `cdk deploy`      deploy this stack to your default AWS account/region
 * `cdk diff`        compare deployed stack with current state
 * `cdk docs`        open CDK documentation
 
### Useful Docker image build commands

**Notes**:
* below commands replicate steps that are performed in `run-cdk.sh` but use default values set in `cdk/util/metadata.py`.
* Always clean up resources set up for Docker image build.
  * `cdk destroy aws-lc-docker-image-build-* --force`

#### Linux Docker image build

```bash
# Create GitHub personal access token, which is needed when pulling Docker images from 'docker.pkg.github.com'.
export AWS_LC_CI_SECRET_NAME='aws-lc-ci-external-credential'
secret_arn=$(aws secretsmanager create-secret --name "${AWS_LC_CI_SECRET_NAME}" --secret-string "${GITHUB_ACCESS_TOKEN}" | jq -r '.ARN')
# Export this variable so CDK can create related IAM policy on this ARN.
export EXTERNAL_CREDENTIAL_SECRET_ARN="${secret_arn}"

# Launch Linux Docker image CodeBuild resources.
cdk deploy aws-lc-docker-image-build-linux --require-approval never

# Trigger CodeBuild to build Linux Docker Images
aws codebuild start-build-batch --project-name aws-lc-docker-image-build-linux

# Go to AWS console, you can check CodeBuild by clicking "Developer Tools > CodeBuild > Build projects".
```

#### Windows Docker image build
Windows docker image build requires more resources (like EC2 host, S3, SSM and so on) set up because DIND (Docker in Docker) is not supported by Windows.
Below are some commands specific to windows docker image build.
 
```bash
# Define environment variables needed by Windows docker image build.
DATE_NOW="$(date +%Y-%m-%d-%H-%M)"
export AWS_LC_S3_BUCKET_PREFIX='aws-lc-windows-docker-image-build-s3'
export S3_FOR_WIN_DOCKER_IMG_BUILD="${AWS_LC_S3_BUCKET_PREFIX}-${DATE_NOW}"
export WIN_EC2_TAG_KEY='aws-lc'
export WIN_EC2_TAG_VALUE="aws-lc-windows-docker-image-build-${DATE_NOW}"
export WIN_DOCKER_BUILD_SSM_DOCUMENT="windows-ssm-document"

# Clean up all Windows docker image build resources.
cdk destroy aws-lc-docker-image-build-windows --force
aws s3 rm "s3://${S3_FOR_WIN_DOCKER_IMG_BUILD}" --recursive
aws s3api delete-bucket --bucket "${S3_FOR_WIN_DOCKER_IMG_BUILD}"

# Deploy Windows docker image build resources.
cdk deploy aws-lc-docker-image-build-windows --require-approval never

# Sleep 10 minutes so Windows EC2 is ready to execute SSM commands.
sleep 600

# Trigger SSM commands to build Windows Docker Images.
instance_id=$(aws ec2 describe-instances \
    --filters "Name=tag:${WIN_EC2_TAG_KEY},Values=${WIN_EC2_TAG_VALUE}" | jq -r '.Reservations[0].Instances[0].InstanceId')
aws ssm send-command \
        --instance-ids "${instance_id}" \
        --document-name "${WIN_DOCKER_BUILD_SSM_DOCUMENT}" \
        --output-s3-bucket-name "${S3_FOR_WIN_DOCKER_IMG_BUILD}" \
        --output-s3-key-prefix 'ssm-runcommand-logs'

# Go to AWS console, you can check run command by clicking `AWS Systems Manager > Run Command`.
```<|MERGE_RESOLUTION|>--- conflicted
+++ resolved
@@ -59,22 +59,14 @@
 
 To set up AWS-LC CI, run command:
 ```
-<<<<<<< HEAD
-./run-cdk.sh --action deploy-ci --github-access-token 123456
-=======
 export GITHUB_ACCESS_TOKEN='xxxxx'
 ./run-cdk.sh --action deploy-ci --github-access-token ${GITHUB_ACCESS_TOKEN}
->>>>>>> 6cee32a6
 ```
 
 To create/udpate Docker images, run command:
 ```
-<<<<<<< HEAD
-./run-cdk.sh --action build-img --github-access-token 123456
-=======
 export GITHUB_ACCESS_TOKEN='xxxxx'
 ./run-cdk.sh --action build-img --github-access-token ${GITHUB_ACCESS_TOKEN}
->>>>>>> 6cee32a6
 ```
 
 To destroy AWS-LC CI resources created above, run command:
