# Copyright Amazon.com, Inc. or its affiliates. All Rights Reserved.
# SPDX-License-Identifier: Apache-2.0 OR ISC

if [ -v CODEBUILD_SRC_DIR ]; then
  SRC_ROOT="$CODEBUILD_SRC_DIR"
else
  SRC_ROOT=$(pwd)
fi
echo "$SRC_ROOT"

BUILD_ROOT="${SRC_ROOT}/test_build_dir"
echo "$BUILD_ROOT"

PLATFORM=$(uname -m)

NUM_CPU_THREADS=''
KERNEL_NAME=$(uname -s)
if [[ "${KERNEL_NAME}" == "Darwin" ]]; then
  # On MacOS, /proc/cpuinfo does not exist.
  NUM_CPU_THREADS=$(sysctl -n hw.ncpu)
else
  # Assume KERNEL_NAME is Linux.
  NUM_CPU_THREADS=$(grep -c ^processor /proc/cpuinfo)
  if [[ $PLATFORM == "aarch64" ]]; then
    CPU_PART=$(grep -Po -m 1 'CPU part.*:\s\K.*' /proc/cpuinfo)
    NUM_CPU_PART=$(grep -c $CPU_PART /proc/cpuinfo)
    # Set capabilities via the static flags for valgrind tests.
    # This is because valgrind reports the instruction
    #   mrs %0, MIDR_EL1
    # which fetches the CPU part number, as illegal.
    # For some reason, valgrind also reports SHA512 instructions illegal,
    # so the SHA512 capability is not included below.
    VALGRIND_STATIC_CAP_FLAGS="-DOPENSSL_STATIC_ARMCAP -DOPENSSL_STATIC_ARMCAP_NEON"
    VALGRIND_STATIC_CAP_FLAGS+=" -DOPENSSL_STATIC_ARMCAP_AES -DOPENSSL_STATIC_ARMCAP_PMULL "
    VALGRIND_STATIC_CAP_FLAGS+=" -DOPENSSL_STATIC_ARMCAP_SHA1 -DOPENSSL_STATIC_ARMCAP_SHA256 "
    if [[ $NUM_CPU_PART == $NUM_CPU_THREADS ]] && [[ ${CPU_PART} =~ 0x[dD]40 ]]; then
      VALGRIND_STATIC_CAP_FLAGS+=" -DOPENSSL_STATIC_ARMCAP_SHA3 -DOPENSSL_STATIC_ARMCAP_NEOVERSE_V1"
    fi
  fi
fi

# Pick cmake3 if possible. We don't know of any OS that installs a cmake3
# executable that is not at least version 3.0.
if [[ -x "$(command -v cmake3)" ]] ; then
  CMAKE_COMMAND="cmake3"
else
  CMAKE_COMMAND="cmake"
fi

function run_build {
  local cflags=("$@")
  rm -rf "$BUILD_ROOT"
  mkdir -p "$BUILD_ROOT"
  cd "$BUILD_ROOT" || exit 1

  if [[ "${AWSLC_32BIT}" == "1" ]]; then
    cflags+=("-DCMAKE_TOOLCHAIN_FILE=${SRC_ROOT}/util/32-bit-toolchain.cmake")
  fi

  if [[ -x "$(command -v ninja)" ]]; then
    echo "Using Ninja build system (ninja)."
    BUILD_COMMAND="ninja"
    cflags+=(-GNinja)
  elif [[ -x "$(command -v ninja-build)" ]]; then
    echo "Using Ninja build system (ninja-build)."
    BUILD_COMMAND="ninja-build"
    cflags+=(-GNinja)
  else
    echo "Using Make."
    BUILD_COMMAND="make -j${NUM_CPU_THREADS}"
  fi

  ${CMAKE_COMMAND} "${cflags[@]}" "$SRC_ROOT"
  $BUILD_COMMAND
  cd "$SRC_ROOT"
}

function run_cmake_custom_target {
  $BUILD_COMMAND -C "$BUILD_ROOT" "$@"
}

function build_and_test {
  run_build "$@"
  run_cmake_custom_target 'run_tests'
}

function generate_symbols_file {
  # read_symbols.go currently only support static libraries
  if [ ! -f  "$BUILD_ROOT"/crypto/libcrypto.a ]; then
    echo "Static library not found: ${BUILD_ROOT}/crypto/libcrypto.a"
    exit 1
  fi

  go run "$SRC_ROOT"/util/read_symbols.go -out "$BUILD_ROOT"/symbols_crypto.txt "$BUILD_ROOT"/crypto/libcrypto.a
  go run "$SRC_ROOT"/util/read_symbols.go -out "$BUILD_ROOT"/symbols_ssl.txt "$BUILD_ROOT"/ssl/libssl.a

  # The $BUILD_ROOT gets deleted on each run. symbols.txt must be placed elsewhere.
  cat "$BUILD_ROOT"/symbols_crypto.txt  "$BUILD_ROOT"/symbols_ssl.txt >  "$SRC_ROOT"/symbols.txt
}


function verify_symbols_prefixed {
  go run "$SRC_ROOT"/util/read_symbols.go -out "$BUILD_ROOT"/symbols_final_crypto.txt "$BUILD_ROOT"/crypto/libcrypto.a
  go run "$SRC_ROOT"/util/read_symbols.go -out "$BUILD_ROOT"/symbols_final_ssl.txt "$BUILD_ROOT"/ssl/libssl.a
  # For grep's basic regular expression language the meta-characters (e.g. "?",
  # "|", etc.) are interpreted as literal characters. To keep their
  # meta-character semantics, they must be escaped with "\".
  # Deciphering the pattern "^_\?\(bignum\|curve25519_x25519\)":
  #  * "^": anchor at start of line.
  #  * "_\?": might contain underscore.
  #  * "\(bignum\|curve25519_x25519\)": match string of either "bignum" or "curve25519_x25519".
  # Recall that the option "-v" reverse the pattern matching. So, we are really
  # filtering out lines that contain either "bignum" or "curve25519_x25519".
  cat "$BUILD_ROOT"/symbols_final_crypto.txt  "$BUILD_ROOT"/symbols_final_ssl.txt | grep -v -e '^_\?\(bignum\|curve25519_x25519\)' >  "$SRC_ROOT"/symbols_final.txt
  # Now filter out every line that has the unique prefix $CUSTOM_PREFIX. If we
  # have any lines left, then some symbol(s) weren't prefixed, unexpectedly.
  if [ $(grep -c -v ${CUSTOM_PREFIX}  "$SRC_ROOT"/symbols_final.txt) -ne 0 ]; then
    echo "Symbol(s) missing prefix!"
    exit 1
  fi
}


function build_prefix_and_test {
  CUSTOM_PREFIX=aws_lc_1_1_0
  run_build "$@"
  generate_symbols_file
  run_build "$@" "-DBORINGSSL_PREFIX=${CUSTOM_PREFIX}" "-DBORINGSSL_PREFIX_SYMBOLS=${SRC_ROOT}/symbols.txt"
  verify_symbols_prefixed
  run_cmake_custom_target 'run_tests'
}

function fips_build_and_test {
  run_build "$@" -DFIPS=1
  # Upon completion of the build process. The module’s status can be verified by 'tool/bssl isfips'.
  # https://csrc.nist.gov/CSRC/media/projects/cryptographic-module-validation-program/documents/security-policies/140sp3678.pdf
  # FIPS mode is enabled when 'defined(BORINGSSL_FIPS) && !defined(OPENSSL_ASAN)'.
  # https://github.com/aws/aws-lc/blob/220e266d4e415cf0101388b89a2bd855e0e4e203/crypto/fipsmodule/is_fips.c#L22
  expect_fips_mode=1
  for build_flag in "$@"
  do
    if [[ "${build_flag}" == '-DASAN=1' ]]; then
      expect_fips_mode=0
      break
    fi
  done
  module_status=$("${BUILD_ROOT}/tool/bssl" isfips)
  [[ "${expect_fips_mode}" == "${module_status}" ]] || { echo >&2 "FIPS Mode validation failed."; exit 1; }
  # Run tests.
  run_cmake_custom_target 'run_tests'
  "${BUILD_ROOT}/util/fipstools/test_fips"
}

function build_and_test_valgrind {
<<<<<<< HEAD
  run_build "$@"
  run_cmake_custom_target 'run_tests_valgrind' && run_cmake_custom_target 'run_ssl_runner_tests_valgrind'
=======
  if [[ $PLATFORM == "aarch64" ]]; then
    run_build "$@" -DCMAKE_C_FLAGS="$VALGRIND_STATIC_CAP_FLAGS"
    run_cmake_custom_target 'run_tests_valgrind'

    # Disable all capabilities and run again
    # (We don't use the env. variable OPENSSL_armcap because it is currently
    #  restricted to the case of runtime discovery of capabilities
    #  in cpu_aarch64_linux.c)
    run_build "$@" -DCMAKE_C_FLAGS="-DOPENSSL_STATIC_ARMCAP"
    run_cmake_custom_target 'run_tests_valgrind'
  else
    run_build "$@"
    run_cmake_custom_target 'run_tests_valgrind'
  fi
}

function build_and_test_ssl_runner_valgrind {
  export AWS_LC_GO_TEST_TIMEOUT="60m"

  if [[ $PLATFORM == "aarch64" ]]; then
    run_build "$@" -DCMAKE_C_FLAGS="$VALGRIND_STATIC_CAP_FLAGS"
  else
    run_build "$@"
  fi
    run_cmake_custom_target 'run_ssl_runner_tests_valgrind'
>>>>>>> c7d7c74c
}

function build_and_test_with_sde {
  run_build "$@"
  run_cmake_custom_target 'run_tests_with_sde'
}

function build_and_run_minimal_test {
  run_build "$@"
  run_cmake_custom_target 'run_minimal_tests'
}

function print_executable_information {
  EXE_NAME=${1}
  EXE_ARGUMENT=${2}
  LABEL=${3}

  echo ""
  echo "${LABEL}:"
  if command -v ${EXE_NAME} &> /dev/null
  then
    ${EXE_NAME} ${EXE_ARGUMENT}
  else
    echo "${EXE_NAME} not found"
  fi
}

print_executable_information "cmake" "--version" "CMake version"
print_executable_information "cmake3" "--version" "CMake version (cmake3 executable)"
print_executable_information "go" "version" "Go version"
print_executable_information "perl" "--version" "Perl version"
# Ninja executable names are not uniform over operating systems
print_executable_information "ninja-build" "--version" "Ninja version (ninja-build executable)"
print_executable_information "ninja" "--version" "Ninja version (ninja executable)"
print_executable_information "gcc" "--version" "gcc version"
print_executable_information "g++" "--version" "g++ version"
print_executable_information "clang" "--version" "clang version"
print_executable_information "clang++" "--version" "clang++ version"
print_executable_information "cc" "--version" "cc version"
print_executable_information "c++" "--version" "c++ version"
print_executable_information "make" "--version" "Make version"
print_executable_information "rustup" "show" "Rust toolchain"
echo ""
echo "Operating system information:"
uname -a
echo ""
echo "Environment variables:"
env<|MERGE_RESOLUTION|>--- conflicted
+++ resolved
@@ -152,10 +152,6 @@
 }
 
 function build_and_test_valgrind {
-<<<<<<< HEAD
-  run_build "$@"
-  run_cmake_custom_target 'run_tests_valgrind' && run_cmake_custom_target 'run_ssl_runner_tests_valgrind'
-=======
   if [[ $PLATFORM == "aarch64" ]]; then
     run_build "$@" -DCMAKE_C_FLAGS="$VALGRIND_STATIC_CAP_FLAGS"
     run_cmake_custom_target 'run_tests_valgrind'
@@ -181,7 +177,6 @@
     run_build "$@"
   fi
     run_cmake_custom_target 'run_ssl_runner_tests_valgrind'
->>>>>>> c7d7c74c
 }
 
 function build_and_test_with_sde {
