--- conflicted
+++ resolved
@@ -29,12 +29,6 @@
     "env": ["OPENSSL_armcap=0x3D"],
     "target_arch": "arm",
     "skip_valgrind": true
-  },
-  {
-    "comment": "Test OPENSSL_ia32cap on crypto_test for x86, as urandom_test is disabled for shared builds on x86",
-    "cmd": ["crypto/crypto_test", "--gtest_filter=Crypto.OnDemandIntegrityTest"],
-    "env": ["OPENSSL_ia32cap=0:0"],
-    "target_arch": "x86"
   },
   {
     "comment": "Test OPENSSL_ia32cap on crypto_test for x86, as urandom_test is disabled for shared builds on x86",
@@ -100,12 +94,9 @@
   },
   {
     "cmd": ["ssl/ssl_test"]
-<<<<<<< HEAD
   },
   {
     "cmd": ["ssl/integration_test"]
-=======
->>>>>>> c7d7c74c
   },
   {
     "cmd": ["crypto/mem_test"]
