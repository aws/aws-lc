--- conflicted
+++ resolved
@@ -2102,7 +2102,6 @@
   return write_reply({BIGNUMBytes(DH_get0_pub_key(dh.get())), z});
 }
 
-<<<<<<< HEAD
 static bool PBKDF(const Span<const uint8_t> args[], ReplyCallback write_reply) {
   const Span<const uint8_t> password = args[0];
   const Span<const uint8_t> salt = args[1];
@@ -2127,7 +2126,12 @@
                           salt.data(), salt.size(),
                           iterations_uint, hmac_alg,
                           key_len_uint, out_key.data())) {
-=======
+    return false;
+  }
+
+  return write_reply({Span<const uint8_t>(out_key)});
+}
+
 template <const EVP_MD *(MDFunc)()>
 static bool HKDF(const Span<const uint8_t> args[], ReplyCallback write_reply) {
   const Span<const uint8_t> key = args[0];
@@ -2145,7 +2149,6 @@
               key.data(), key.size(),
               salt.data(), salt.size(),
               info.data(), info.size())) {
->>>>>>> df8cb4a6
     return false;
   }
 
@@ -2236,15 +2239,12 @@
     {"ECDH/P-384", 3, ECDH<NID_secp384r1>},
     {"ECDH/P-521", 3, ECDH<NID_secp521r1>},
     {"FFDH", 6, FFDH},
-<<<<<<< HEAD
     {"PBKDF", 5, PBKDF},
-=======
     {"KDA/HKDF/SHA-1", 4, HKDF<EVP_sha1>},
     {"KDA/HKDF/SHA2-224", 4, HKDF<EVP_sha224>},
     {"KDA/HKDF/SHA2-256", 4, HKDF<EVP_sha256>},
     {"KDA/HKDF/SHA2-384", 4, HKDF<EVP_sha384>},
     {"KDA/HKDF/SHA2-512", 4, HKDF<EVP_sha512>},
->>>>>>> df8cb4a6
 };
 
 Handler FindHandler(Span<const Span<const uint8_t>> args) {
