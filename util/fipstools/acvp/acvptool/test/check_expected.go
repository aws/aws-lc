--- conflicted
+++ resolved
@@ -11,8 +11,6 @@
 // WHATSOEVER RESULTING FROM LOSS OF USE, DATA OR PROFITS, WHETHER IN AN ACTION
 // OF CONTRACT, NEGLIGENCE OR OTHER TORTIOUS ACTION, ARISING OUT OF OR IN
 // CONNECTION WITH THE USE OR PERFORMANCE OF THIS SOFTWARE.
-
-//go:build ignore
 
 package main
 
@@ -201,10 +199,7 @@
 }
 
 func writeUpdate(path string, contents []byte) {
-<<<<<<< HEAD
-=======
 	path = strings.TrimSuffix(path, ".bz2")
->>>>>>> 32e1f960
 	if err := os.WriteFile(path, contents, 0644); err != nil {
 		log.Printf("Failed to create missing file %q: %s", path, err)
 	} else {
