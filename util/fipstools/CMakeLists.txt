<<<<<<< HEAD
if(FIPS)
=======
if(FIPS AND BUILD_TESTING)
>>>>>>> c7d7c74c
  add_executable(
    test_fips

    test_fips.c
  )
  target_link_libraries(test_fips crypto)
endif()<|MERGE_RESOLUTION|>--- conflicted
+++ resolved
@@ -1,8 +1,4 @@
-<<<<<<< HEAD
-if(FIPS)
-=======
 if(FIPS AND BUILD_TESTING)
->>>>>>> c7d7c74c
   add_executable(
     test_fips
 
