# coding=utf8

# Copyright (c) 2015, Google Inc.
#
# Permission to use, copy, modify, and/or distribute this software for any
# purpose with or without fee is hereby granted, provided that the above
# copyright notice and this permission notice appear in all copies.
#
# THE SOFTWARE IS PROVIDED "AS IS" AND THE AUTHOR DISCLAIMS ALL WARRANTIES
# WITH REGARD TO THIS SOFTWARE INCLUDING ALL IMPLIED WARRANTIES OF
# MERCHANTABILITY AND FITNESS. IN NO EVENT SHALL THE AUTHOR BE LIABLE FOR ANY
# SPECIAL, DIRECT, INDIRECT, OR CONSEQUENTIAL DAMAGES OR ANY DAMAGES
# WHATSOEVER RESULTING FROM LOSS OF USE, DATA OR PROFITS, WHETHER IN AN ACTION
# OF CONTRACT, NEGLIGENCE OR OTHER TORTIOUS ACTION, ARISING OUT OF OR IN
# CONNECTION WITH THE USE OR PERFORMANCE OF THIS SOFTWARE.

"""Enumerates source files for consumption by various build systems."""

import io
import optparse
import os
import subprocess
import sys
import json
from string import Template

# OS_ARCH_COMBOS maps from OS and platform to the OpenSSL assembly "style" for
# that platform and the extension used by asm files.
OS_ARCH_COMBOS = [
    ('ios', 'arm', 'ios32', [], 'S'),
    ('ios', 'aarch64', 'ios64', [], 'S'),
    ('linux', 'arm', 'linux32', [], 'S'),
    ('linux', 'aarch64', 'linux64', [], 'S'),
    ('linux', 'ppc64le', 'linux64le', [], 'S'),
    ('linux', 'x86', 'elf', ['-fPIC', '-DOPENSSL_IA32_SSE2'], 'S'),
    ('linux', 'x86_64', 'elf', [], 'S'),
    ('mac', 'x86', 'macosx', ['-fPIC', '-DOPENSSL_IA32_SSE2'], 'S'),
    ('mac', 'x86_64', 'macosx', [], 'S'),
    ('win', 'x86', 'win32n', ['-DOPENSSL_IA32_SSE2'], 'asm'),
    ('win', 'x86_64', 'nasm', [], 'asm'),
    ('win', 'aarch64', 'win64', [], 'S'),
]

<<<<<<< HEAD
=======
# NON_PERL_FILES enumerates assembly files that are not processed by the
# perlasm system.
NON_PERL_FILES = {
    ('linux', 'arm'): [
        'src/crypto/curve25519/asm/x25519-asm-arm.S',
        'src/crypto/poly1305/poly1305_arm_asm.S',
    ],
    ('linux', 'x86_64'): [
        'src/crypto/hrss/asm/poly_rq_mul.S',
    ],
}

PREFIX = None
EMBED_TEST_DATA = True


def PathOf(x):
  return x if not PREFIX else os.path.join(PREFIX, x)


class Android(object):

  def __init__(self):
    self.header = \
"""# Copyright (C) 2015 The Android Open Source Project
#
# Licensed under the Apache License, Version 2.0 (the "License");
# you may not use this file except in compliance with the License.
# You may obtain a copy of the License at
#
#      http://www.apache.org/licenses/LICENSE-2.0
#
# Unless required by applicable law or agreed to in writing, software
# distributed under the License is distributed on an "AS IS" BASIS,
# WITHOUT WARRANTIES OR CONDITIONS OF ANY KIND, either express or implied.
# See the License for the specific language governing permissions and
# limitations under the License.

# This file is created by generate_build_files.py. Do not edit manually.
"""

  def PrintVariableSection(self, out, name, files):
    out.write('%s := \\\n' % name)
    for f in sorted(files):
      out.write('  %s\\\n' % f)
    out.write('\n')

  def WriteFiles(self, files, asm_outputs):
    # New Android.bp format
    with open('sources.bp', 'w+') as blueprint:
      blueprint.write(self.header.replace('#', '//'))

      #  Separate out BCM files to allow different compilation rules (specific to Android FIPS)
      bcm_c_files = files['bcm_crypto']
      non_bcm_c_files = [file for file in files['crypto'] if file not in bcm_c_files]
      non_bcm_asm = self.FilterBcmAsm(asm_outputs, False)
      bcm_asm = self.FilterBcmAsm(asm_outputs, True)

      self.PrintDefaults(blueprint, 'libcrypto_sources', non_bcm_c_files, non_bcm_asm)
      self.PrintDefaults(blueprint, 'libcrypto_bcm_sources', bcm_c_files, bcm_asm)
      self.PrintDefaults(blueprint, 'libssl_sources', files['ssl'])
      self.PrintDefaults(blueprint, 'bssl_sources', files['tool'])
      self.PrintDefaults(blueprint, 'boringssl_test_support_sources', files['test_support'])
      self.PrintDefaults(blueprint, 'boringssl_crypto_test_sources', files['crypto_test'])
      self.PrintDefaults(blueprint, 'boringssl_ssl_test_sources', files['ssl_test'])

    # Legacy Android.mk format, only used by Trusty in new branches
    with open('sources.mk', 'w+') as makefile:
      makefile.write(self.header)
      makefile.write('\n')
      self.PrintVariableSection(makefile, 'crypto_sources', files['crypto'])

      for ((osname, arch), asm_files) in asm_outputs:
        if osname != 'linux':
          continue
        self.PrintVariableSection(
            makefile, '%s_%s_sources' % (osname, arch), asm_files)

  def PrintDefaults(self, blueprint, name, files, asm_outputs={}):
    """Print a cc_defaults section from a list of C files and optionally assembly outputs"""
    blueprint.write('\n')
    blueprint.write('cc_defaults {\n')
    blueprint.write('    name: "%s",\n' % name)
    blueprint.write('    srcs: [\n')
    for f in sorted(files):
      blueprint.write('        "%s",\n' % f)
    blueprint.write('    ],\n')

    if asm_outputs:
      blueprint.write('    target: {\n')
      for ((osname, arch), asm_files) in asm_outputs:
        if osname != 'linux' or arch == 'ppc64le':
          continue
        if arch == 'aarch64':
          arch = 'arm64'

        blueprint.write('        linux_%s: {\n' % arch)
        blueprint.write('            srcs: [\n')
        for f in sorted(asm_files):
          blueprint.write('                "%s",\n' % f)
        blueprint.write('            ],\n')
        blueprint.write('        },\n')
      blueprint.write('    },\n')

    blueprint.write('}\n')

  def FilterBcmAsm(self, asm, want_bcm):
    """Filter a list of assembly outputs based on whether they belong in BCM

    Args:
      asm: Assembly file lists to filter
      want_bcm: If true then include BCM files, otherwise do not

    Returns:
      A copy of |asm| with files filtered according to |want_bcm|
    """
    return [(archinfo, filter(lambda p: ("/crypto/fipsmodule/" in p) == want_bcm, files))
            for (archinfo, files) in asm]


class AndroidCMake(object):

  def __init__(self):
    self.header = \
"""# Copyright (C) 2019 The Android Open Source Project
#
# Licensed under the Apache License, Version 2.0 (the "License");
# you may not use this file except in compliance with the License.
# You may obtain a copy of the License at
#
#      http://www.apache.org/licenses/LICENSE-2.0
#
# Unless required by applicable law or agreed to in writing, software
# distributed under the License is distributed on an "AS IS" BASIS,
# WITHOUT WARRANTIES OR CONDITIONS OF ANY KIND, either express or implied.
# See the License for the specific language governing permissions and
# limitations under the License.

# This file is created by generate_build_files.py. Do not edit manually.
# To specify a custom path prefix, set BORINGSSL_ROOT before including this
# file, or use list(TRANSFORM ... PREPEND) from CMake 3.12.

"""

  def PrintVariableSection(self, out, name, files):
    out.write('set(%s\n' % name)
    for f in sorted(files):
      # Ideally adding the prefix would be the caller's job, but
      # list(TRANSFORM ... PREPEND) is only available starting CMake 3.12. When
      # sources.cmake is the source of truth, we can ask Android to either write
      # a CMake function or update to 3.12.
      out.write('  ${BORINGSSL_ROOT}%s\n' % f)
    out.write(')\n')

  def WriteFiles(self, files, asm_outputs):
    # The Android emulator uses a custom CMake buildsystem.
    #
    # TODO(davidben): Move our various source lists into sources.cmake and have
    # Android consume that directly.
    with open('android-sources.cmake', 'w+') as out:
      out.write(self.header)

      self.PrintVariableSection(out, 'crypto_sources', files['crypto'])
      self.PrintVariableSection(out, 'ssl_sources', files['ssl'])
      self.PrintVariableSection(out, 'tool_sources', files['tool'])
      self.PrintVariableSection(out, 'test_support_sources',
                                files['test_support'])
      self.PrintVariableSection(out, 'crypto_test_sources',
                                files['crypto_test'])
      self.PrintVariableSection(out, 'ssl_test_sources', files['ssl_test'])

      for ((osname, arch), asm_files) in asm_outputs:
        self.PrintVariableSection(
            out, 'crypto_sources_%s_%s' % (osname, arch), asm_files)


class Bazel(object):
  """Bazel outputs files suitable for including in Bazel files."""

  def __init__(self):
    self.firstSection = True
    self.header = \
"""# This file is created by generate_build_files.py. Do not edit manually.

"""

  def PrintVariableSection(self, out, name, files):
    if not self.firstSection:
      out.write('\n')
    self.firstSection = False

    out.write('%s = [\n' % name)
    for f in sorted(files):
      out.write('    "%s",\n' % PathOf(f))
    out.write(']\n')

  def WriteFiles(self, files, asm_outputs):
    with open('BUILD.generated.bzl', 'w+') as out:
      out.write(self.header)

      self.PrintVariableSection(out, 'ssl_headers', files['ssl_headers'])
      self.PrintVariableSection(out, 'fips_fragments', files['fips_fragments'])
      self.PrintVariableSection(
          out, 'ssl_internal_headers', files['ssl_internal_headers'])
      self.PrintVariableSection(out, 'ssl_sources', files['ssl'])
      self.PrintVariableSection(out, 'crypto_headers', files['crypto_headers'])
      self.PrintVariableSection(
          out, 'crypto_internal_headers', files['crypto_internal_headers'])
      self.PrintVariableSection(out, 'crypto_sources', files['crypto'])
      self.PrintVariableSection(out, 'tool_sources', files['tool'])
      self.PrintVariableSection(out, 'tool_headers', files['tool_headers'])

      for ((osname, arch), asm_files) in asm_outputs:
        self.PrintVariableSection(
            out, 'crypto_sources_%s_%s' % (osname, arch), asm_files)

    with open('BUILD.generated_tests.bzl', 'w+') as out:
      out.write(self.header)

      out.write('test_support_sources = [\n')
      for filename in sorted(files['test_support'] +
                             files['test_support_headers'] +
                             files['crypto_internal_headers'] +
                             files['ssl_internal_headers']):
        if os.path.basename(filename) == 'malloc.cc':
          continue
        out.write('    "%s",\n' % PathOf(filename))

      out.write(']\n')

      self.PrintVariableSection(out, 'crypto_test_sources',
                                files['crypto_test'])
      self.PrintVariableSection(out, 'ssl_test_sources', files['ssl_test'])
      self.PrintVariableSection(out, 'crypto_test_data',
                                files['crypto_test_data'])
      self.PrintVariableSection(out, 'urandom_test_sources',
                                files['urandom_test'])


class Eureka(object):

  def __init__(self):
    self.header = \
"""# Copyright (C) 2017 The Android Open Source Project
#
# Licensed under the Apache License, Version 2.0 (the "License");
# you may not use this file except in compliance with the License.
# You may obtain a copy of the License at
#
#      http://www.apache.org/licenses/LICENSE-2.0
#
# Unless required by applicable law or agreed to in writing, software
# distributed under the License is distributed on an "AS IS" BASIS,
# WITHOUT WARRANTIES OR CONDITIONS OF ANY KIND, either express or implied.
# See the License for the specific language governing permissions and
# limitations under the License.

# This file is created by generate_build_files.py. Do not edit manually.

"""

  def PrintVariableSection(self, out, name, files):
    out.write('%s := \\\n' % name)
    for f in sorted(files):
      out.write('  %s\\\n' % f)
    out.write('\n')

  def WriteFiles(self, files, asm_outputs):
    # Legacy Android.mk format
    with open('eureka.mk', 'w+') as makefile:
      makefile.write(self.header)

      self.PrintVariableSection(makefile, 'crypto_sources', files['crypto'])
      self.PrintVariableSection(makefile, 'ssl_sources', files['ssl'])
      self.PrintVariableSection(makefile, 'tool_sources', files['tool'])

      for ((osname, arch), asm_files) in asm_outputs:
        if osname != 'linux':
          continue
        self.PrintVariableSection(
            makefile, '%s_%s_sources' % (osname, arch), asm_files)


class GN(object):

  def __init__(self):
    self.firstSection = True
    self.header = \
"""# Copyright (c) 2016 The Chromium Authors. All rights reserved.
# Use of this source code is governed by a BSD-style license that can be
# found in the LICENSE file.

# This file is created by generate_build_files.py. Do not edit manually.

"""

  def PrintVariableSection(self, out, name, files):
    if not self.firstSection:
      out.write('\n')
    self.firstSection = False

    out.write('%s = [\n' % name)
    for f in sorted(files):
      out.write('  "%s",\n' % f)
    out.write(']\n')

  def WriteFiles(self, files, asm_outputs):
    with open('BUILD.generated.gni', 'w+') as out:
      out.write(self.header)

      self.PrintVariableSection(out, 'crypto_sources',
                                files['crypto'] +
                                files['crypto_internal_headers'])
      self.PrintVariableSection(out, 'crypto_headers',
                                files['crypto_headers'])
      self.PrintVariableSection(out, 'ssl_sources',
                                files['ssl'] + files['ssl_internal_headers'])
      self.PrintVariableSection(out, 'ssl_headers', files['ssl_headers'])
      self.PrintVariableSection(out, 'tool_sources',
                                files['tool'] + files['tool_headers'])

      for ((osname, arch), asm_files) in asm_outputs:
        self.PrintVariableSection(
            out, 'crypto_sources_%s_%s' % (osname, arch), asm_files)

      fuzzers = [os.path.splitext(os.path.basename(fuzzer))[0]
                 for fuzzer in files['fuzz']]
      self.PrintVariableSection(out, 'fuzzers', fuzzers)

    with open('BUILD.generated_tests.gni', 'w+') as out:
      self.firstSection = True
      out.write(self.header)

      self.PrintVariableSection(out, 'test_support_sources',
                                files['test_support'] +
                                files['test_support_headers'])
      self.PrintVariableSection(out, 'crypto_test_sources',
                                files['crypto_test'])
      self.PrintVariableSection(out, 'crypto_test_data',
                                files['crypto_test_data'])
      self.PrintVariableSection(out, 'ssl_test_sources', files['ssl_test'])


class GYP(object):

  def __init__(self):
    self.header = \
"""# Copyright (c) 2016 The Chromium Authors. All rights reserved.
# Use of this source code is governed by a BSD-style license that can be
# found in the LICENSE file.

# This file is created by generate_build_files.py. Do not edit manually.

"""

  def PrintVariableSection(self, out, name, files):
    out.write('    \'%s\': [\n' % name)
    for f in sorted(files):
      out.write('      \'%s\',\n' % f)
    out.write('    ],\n')

  def WriteFiles(self, files, asm_outputs):
    with open('boringssl.gypi', 'w+') as gypi:
      gypi.write(self.header + '{\n  \'variables\': {\n')

      self.PrintVariableSection(gypi, 'boringssl_ssl_sources',
                                files['ssl'] + files['ssl_headers'] +
                                files['ssl_internal_headers'])
      self.PrintVariableSection(gypi, 'boringssl_crypto_sources',
                                files['crypto'] + files['crypto_headers'] +
                                files['crypto_internal_headers'])

      for ((osname, arch), asm_files) in asm_outputs:
        self.PrintVariableSection(gypi, 'boringssl_%s_%s_sources' %
                                  (osname, arch), asm_files)

      gypi.write('  }\n}\n')

class CMake(object):

  def __init__(self):
    self.header = \
R'''# Copyright (c) 2019 The Chromium Authors. All rights reserved.
# Use of this source code is governed by a BSD-style license that can be
# found in the LICENSE file.

# This file is created by generate_build_files.py. Do not edit manually.

cmake_minimum_required(VERSION 3.5)

project(BoringSSL LANGUAGES C CXX)

if(CMAKE_CXX_COMPILER_ID MATCHES "Clang")
  set(CLANG 1)
endif()

if(CMAKE_COMPILER_IS_GNUCXX OR CLANG)
  set(CMAKE_CXX_FLAGS "${CMAKE_CXX_FLAGS} -std=c++14 -fvisibility=hidden -fno-common -fno-exceptions -fno-rtti")
  if(APPLE)
    set(CMAKE_CXX_FLAGS "${CMAKE_CXX_FLAGS} -stdlib=libc++")
  endif()

  set(CMAKE_C_FLAGS "${CMAKE_C_FLAGS} -fvisibility=hidden -fno-common -std=c11")
endif()

# pthread_rwlock_t requires a feature flag.
if(NOT WIN32)
  set(CMAKE_C_FLAGS "${CMAKE_C_FLAGS} -D_XOPEN_SOURCE=700")
endif()

if(WIN32)
  add_definitions(-D_HAS_EXCEPTIONS=0)
  add_definitions(-DWIN32_LEAN_AND_MEAN)
  add_definitions(-DNOMINMAX)
  # Allow use of fopen.
  add_definitions(-D_CRT_SECURE_NO_WARNINGS)
  # VS 2017 and higher supports STL-only warning suppressions.
  # A bug in CMake < 3.13.0 may cause the space in this value to
  # cause issues when building with NASM. In that case, update CMake.
  add_definitions("-D_STL_EXTRA_DISABLED_WARNINGS=4774 4987")
endif()

add_definitions(-DBORINGSSL_IMPLEMENTATION)

# CMake's iOS support uses Apple's multiple-architecture toolchain. It takes an
# architecture list from CMAKE_OSX_ARCHITECTURES, leaves CMAKE_SYSTEM_PROCESSOR
# alone, and expects all architecture-specific logic to be conditioned within
# the source files rather than the build. This does not work for our assembly
# files, so we fix CMAKE_SYSTEM_PROCESSOR and only support single-architecture
# builds.
if(NOT OPENSSL_NO_ASM AND CMAKE_OSX_ARCHITECTURES)
  list(LENGTH CMAKE_OSX_ARCHITECTURES NUM_ARCHES)
  if(NOT NUM_ARCHES EQUAL 1)
    message(FATAL_ERROR "Universal binaries not supported.")
  endif()
  list(GET CMAKE_OSX_ARCHITECTURES 0 CMAKE_SYSTEM_PROCESSOR)
endif()

if(OPENSSL_NO_ASM)
  add_definitions(-DOPENSSL_NO_ASM)
  set(ARCH "generic")
elseif(CMAKE_SYSTEM_PROCESSOR STREQUAL "x86_64")
  set(ARCH "x86_64")
elseif(CMAKE_SYSTEM_PROCESSOR STREQUAL "amd64")
  set(ARCH "x86_64")
elseif(CMAKE_SYSTEM_PROCESSOR STREQUAL "AMD64")
  # cmake reports AMD64 on Windows, but we might be building for 32-bit.
  if(CMAKE_SIZEOF_VOID_P EQUAL 8)
    set(ARCH "x86_64")
  else()
    set(ARCH "x86")
  endif()
elseif(CMAKE_SYSTEM_PROCESSOR STREQUAL "x86")
  set(ARCH "x86")
elseif(CMAKE_SYSTEM_PROCESSOR STREQUAL "i386")
  set(ARCH "x86")
elseif(CMAKE_SYSTEM_PROCESSOR STREQUAL "i686")
  set(ARCH "x86")
elseif(CMAKE_SYSTEM_PROCESSOR STREQUAL "aarch64")
  set(ARCH "aarch64")
elseif(CMAKE_SYSTEM_PROCESSOR STREQUAL "arm64")
  set(ARCH "aarch64")
# Apple A12 Bionic chipset which is added in iPhone XS/XS Max/XR uses arm64e architecture.
elseif(CMAKE_SYSTEM_PROCESSOR STREQUAL "arm64e")
  set(ARCH "aarch64")
elseif(CMAKE_SYSTEM_PROCESSOR MATCHES "^arm*")
  set(ARCH "arm")
elseif(CMAKE_SYSTEM_PROCESSOR STREQUAL "mips")
  # Just to avoid the “unknown processor” error.
  set(ARCH "generic")
elseif(CMAKE_SYSTEM_PROCESSOR STREQUAL "ppc64le")
  set(ARCH "ppc64le")
else()
  message(FATAL_ERROR "Unknown processor:" ${CMAKE_SYSTEM_PROCESSOR})
endif()

if(NOT OPENSSL_NO_ASM)
  if(UNIX)
    enable_language(ASM)

    # Clang's integerated assembler does not support debug symbols.
    if(NOT CMAKE_ASM_COMPILER_ID MATCHES "Clang")
      set(CMAKE_ASM_FLAGS "${CMAKE_ASM_FLAGS} -Wa,-g")
    endif()

    # CMake does not add -isysroot and -arch flags to assembly.
    if(APPLE)
      if(CMAKE_OSX_SYSROOT)
        set(CMAKE_ASM_FLAGS "${CMAKE_ASM_FLAGS} -isysroot \"${CMAKE_OSX_SYSROOT}\"")
      endif()
      foreach(arch ${CMAKE_OSX_ARCHITECTURES})
        set(CMAKE_ASM_FLAGS "${CMAKE_ASM_FLAGS} -arch ${arch}")
      endforeach()
    endif()
  else()
    set(CMAKE_ASM_NASM_FLAGS "${CMAKE_ASM_NASM_FLAGS} -gcv8")
    enable_language(ASM_NASM)
  endif()
endif()

if(BUILD_SHARED_LIBS)
  add_definitions(-DBORINGSSL_SHARED_LIBRARY)
  # Enable position-independent code globally. This is needed because
  # some library targets are OBJECT libraries.
  set(CMAKE_POSITION_INDEPENDENT_CODE TRUE)
endif()

include_directories(src/include)

'''

  def PrintLibrary(self, out, name, files):
    out.write('add_library(\n')
    out.write('  %s\n\n' % name)

    for f in sorted(files):
      out.write('  %s\n' % PathOf(f))

    out.write(')\n\n')

  def PrintExe(self, out, name, files, libs):
    out.write('add_executable(\n')
    out.write('  %s\n\n' % name)

    for f in sorted(files):
      out.write('  %s\n' % PathOf(f))

    out.write(')\n\n')
    out.write('target_link_libraries(%s %s)\n\n' % (name, ' '.join(libs)))

  def PrintSection(self, out, name, files):
    out.write('set(\n')
    out.write('  %s\n\n' % name)
    for f in sorted(files):
      out.write('  %s\n' % PathOf(f))
    out.write(')\n\n')

  def WriteFiles(self, files, asm_outputs):
    with open('CMakeLists.txt', 'w+') as cmake:
      cmake.write(self.header)

      for ((osname, arch), asm_files) in asm_outputs:
        self.PrintSection(cmake, 'CRYPTO_%s_%s_SOURCES' % (osname, arch),
            asm_files)

      cmake.write(
R'''if(APPLE)
  set(CRYPTO_ARCH_SOURCES ${CRYPTO_apple_${ARCH}_SOURCES})
elseif(UNIX)
  set(CRYPTO_ARCH_SOURCES ${CRYPTO_linux_${ARCH}_SOURCES})
elseif(WIN32)
  set(CRYPTO_ARCH_SOURCES ${CRYPTO_win_${ARCH}_SOURCES})
endif()

''')

      self.PrintLibrary(cmake, 'crypto',
          files['crypto'] + ['${CRYPTO_ARCH_SOURCES}'])
      self.PrintLibrary(cmake, 'ssl', files['ssl'])
      self.PrintExe(cmake, 'bssl', files['tool'], ['ssl', 'crypto'])

      cmake.write(
R'''if(NOT WIN32 AND NOT ANDROID)
  target_link_libraries(crypto pthread)
endif()

if(WIN32)
  target_link_libraries(bssl ws2_32)
endif()

''')

class JSON(object):
  def WriteFiles(self, files, asm_outputs):
    sources = dict(files)
    for ((osname, arch), asm_files) in asm_outputs:
      sources['crypto_%s_%s' % (osname, arch)] = asm_files
    with open('sources.json', 'w+') as f:
      json.dump(sources, f, sort_keys=True, indent=2)

>>>>>>> 59e37765
def FindCMakeFiles(directory):
  """Returns list of all CMakeLists.txt files recursively in directory."""
  cmakefiles = []

  for (path, _, filenames) in os.walk(directory):
    for filename in filenames:
      if filename == 'CMakeLists.txt':
        cmakefiles.append(os.path.join(path, filename))

  return cmakefiles

def OnlyFIPSFragments(path, dent, is_dir):
  return is_dir or (path.startswith(
      os.path.join(SRC_DIR, 'crypto', 'fipsmodule', '')) and
      NoTests(path, dent, is_dir))

def NoTestsNorFIPSFragments(path, dent, is_dir):
  return (NoTests(path, dent, is_dir) and
      (is_dir or not OnlyFIPSFragments(path, dent, is_dir)))

def NoTests(path, dent, is_dir):
  """Filter function that can be passed to FindCFiles in order to remove test
  sources."""
  if is_dir:
    return dent != 'test'
  return 'test.' not in dent


def OnlyTests(path, dent, is_dir):
  """Filter function that can be passed to FindCFiles in order to remove
  non-test sources."""
  if is_dir:
    return dent != 'test'
  return '_test.' in dent


def AllFiles(path, dent, is_dir):
  """Filter function that can be passed to FindCFiles in order to include all
  sources."""
  return True


def NoTestRunnerFiles(path, dent, is_dir):
  """Filter function that can be passed to FindCFiles or FindHeaderFiles in
  order to exclude test runner files."""
  # NOTE(martinkr): This prevents .h/.cc files in src/ssl/test/runner, which
  # are in their own subpackage, from being included in boringssl/BUILD files.
  return not is_dir or dent != 'runner'


def NotGTestSupport(path, dent, is_dir):
  return 'gtest' not in dent and 'abi_test' not in dent


def SSLHeaderFiles(path, dent, is_dir):
  return dent in ['ssl.h', 'tls1.h', 'ssl23.h', 'ssl3.h', 'dtls1.h', 'srtp.h']


def FindCFiles(directory, filter_func):
  """Recurses through directory and returns a list of paths to all the C source
  files that pass filter_func."""
  cfiles = []

  for (path, dirnames, filenames) in os.walk(directory):
    for filename in filenames:
      if not filename.endswith('.c') and not filename.endswith('.cc'):
        continue
      if not filter_func(path, filename, False):
        continue
      cfiles.append(os.path.relpath(os.path.join(path, filename), DEST_DIR))

    for (i, dirname) in enumerate(dirnames):
      if not filter_func(path, dirname, True):
        del dirnames[i]

  cfiles.sort()
  return cfiles


def FindHeaderFiles(directory, filter_func):
  """Recurses through directory and returns a list of paths to all the header files that pass filter_func."""
  hfiles = []

  for (path, dirnames, filenames) in os.walk(directory):
    for filename in filenames:
      if not filename.endswith('.h'):
        continue
      if not filter_func(path, filename, False):
        continue
      hfiles.append(os.path.join(path, filename))

      for (i, dirname) in enumerate(dirnames):
        if not filter_func(path, dirname, True):
          del dirnames[i]

  hfiles.sort()
  return hfiles


def ExtractPerlAsmFromCMakeFile(cmakefile):
  """Parses the contents of the CMakeLists.txt file passed as an argument and
  returns a list of all the perlasm() directives found in the file."""
  perlasms = []
  with io.open(cmakefile, encoding="utf-8") as f:
    for line in f:
      line = line.strip()
      if not line.startswith('perlasm('):
        continue
      if not line.endswith(')'):
        raise ValueError('Bad perlasm line in %s' % cmakefile)
      # Remove "perlasm(" from start and ")" from end
      params = line[8:-1].split()
      if len(params) < 2:
        raise ValueError('Bad perlasm line in %s' % cmakefile)
      perlasms.append({
          'extra_args': params[2:],
          'input': os.path.join(os.path.dirname(cmakefile), params[1]),
          'output': os.path.join(os.path.relpath(os.path.dirname(cmakefile), SRC_DIR), params[0])
      })

  return perlasms


def ReadPerlAsmOperations():
  """Returns a list of all perlasm() directives found in CMake config files in
  src_dir"""
  perlasms = []
  cmakefiles = FindCMakeFiles(SRC_DIR)

  for cmakefile in cmakefiles:
    perlasms.extend(ExtractPerlAsmFromCMakeFile(cmakefile))

  return perlasms


def PerlAsm(output_filename, input_filename, perlasm_style, extra_args):
  """Runs the a perlasm script and puts the output into output_filename."""
  base_dir = os.path.dirname(output_filename)
  if not os.path.isdir(base_dir):
    os.makedirs(base_dir)
  subprocess.check_call(
      ['perl', input_filename, perlasm_style, output_filename] + extra_args)


def ArchForAsmFilename(filename):
  """Returns the architectures that a given asm file should be compiled for
  based on substrings in the filename."""

  if 'x86_64' in filename or 'avx2' in filename:
    return ['x86_64']
  elif ('x86' in filename and 'x86_64' not in filename) or '586' in filename:
    return ['x86']
  elif 'armx' in filename:
    return ['arm', 'aarch64']
  elif 'armv8' in filename:
    return ['aarch64']
  elif 'arm' in filename:
    return ['arm']
  elif 'ppc' in filename:
    return ['ppc64le']
  else:
    raise ValueError('Unknown arch for asm filename: ' + filename)


def WriteAsmFiles(perlasms):
  """Generates asm files from perlasm directives for each supported OS x
  platform combination."""
  asmfiles = {}

  for osarch in OS_ARCH_COMBOS:
    (osname, arch, perlasm_style, extra_args, asm_ext) = osarch
    key = (osname, arch)
    outDir = os.path.join(DEST_DIR, ('%s-%s' % key))

    for perlasm in perlasms:
      filename = os.path.basename(perlasm['input'])
      output = perlasm['output']
      output = os.path.relpath(os.path.join(outDir, output), DEST_DIR)
      output = output.replace('${ASM_EXT}', asm_ext)

      if arch in ArchForAsmFilename(filename):
        PerlAsm(os.path.join(DEST_DIR, output), perlasm['input'], perlasm_style,
                perlasm['extra_args'] + extra_args)
        asmfiles.setdefault(key, []).append(output)

  for (key, non_perl_asm_files) in NON_PERL_FILES.items():
    asmfiles.setdefault(key, []).extend(non_perl_asm_files)

  for files in asmfiles.values():
    files.sort()

  return asmfiles


def ExtractVariablesFromCMakeFile(cmakefile):
  """Parses the contents of the CMakeLists.txt file passed as an argument and
  returns a dictionary of exported source lists."""
  variables = {}
  in_set_command = False
  set_command = []
  with open(cmakefile) as f:
    for line in f:
      if '#' in line:
        line = line[:line.index('#')]
      line = line.strip()

      if not in_set_command:
        if line.startswith('set('):
          in_set_command = True
          set_command = []
      elif line == ')':
        in_set_command = False
        if not set_command:
          raise ValueError('Empty set command')
        variables[set_command[0]] = set_command[1:]
      else:
        set_command.extend([c for c in line.split(' ') if c])

  if in_set_command:
    raise ValueError('Unfinished set command')
  return variables


def main():
  cmake = ExtractVariablesFromCMakeFile(os.path.join(SRC_DIR, 'sources.cmake'))
  crypto_c_files = (FindCFiles(os.path.join(SRC_DIR, 'crypto'), NoTestsNorFIPSFragments) +
                    FindCFiles(os.path.join(SRC_DIR, 'third_party', 'fiat'), NoTestsNorFIPSFragments))
  fips_fragments = FindCFiles(os.path.join(SRC_DIR, 'crypto', 'fipsmodule'), OnlyFIPSFragments)
  ssl_source_files = FindCFiles(os.path.join(SRC_DIR, 'ssl'), NoTests)
  tool_c_files = FindCFiles(os.path.join(SRC_DIR, 'tool'), NoTests)
  tool_h_files = FindHeaderFiles(os.path.join(SRC_DIR, 'tool'), AllFiles)

  # BCM shared library C files
  bcm_crypto_c_files = [
      os.path.join(SRC_DIR, 'crypto', 'fipsmodule', 'bcm.c')
  ]

  # Generate err_data.c
  if not os.path.isdir(DEST_DIR):
    os.makedirs(DEST_DIR)

  with open(os.path.join(DEST_DIR, 'err_data.c'), 'w+') as err_data:
    subprocess.check_call(['go', 'run', 'err_data_generate.go'],
                          cwd=os.path.join(SRC_DIR, 'crypto', 'err'),
                          stdout=err_data)

  crypto_c_files.append('err_data.c')
  crypto_c_files.sort()

  test_support_c_files = FindCFiles(os.path.join(SRC_DIR, 'crypto', 'test'),
                                    NotGTestSupport)
  test_support_h_files = (
      FindHeaderFiles(os.path.join(SRC_DIR, 'crypto', 'test'), AllFiles) +
      FindHeaderFiles(os.path.join(SRC_DIR, 'ssl', 'test'), NoTestRunnerFiles))

  crypto_test_files = []

  # Generate crypto_test_data.cc
  with open(os.path.join(DEST_DIR, 'crypto_test_data.cc'), 'w+') as out:
    subprocess.check_call(
        ['go', 'run', 'util/embed_test_data.go'] + cmake['CRYPTO_TEST_DATA'],
        cwd=SRC_DIR,
        stdout=out)
  crypto_test_files += ['crypto_test_data.cc']

  crypto_test_files += FindCFiles(os.path.join(SRC_DIR, 'crypto'), OnlyTests)
  crypto_test_files += [
      os.path.join(SRC_DIR, 'crypto/test/abi_test.cc'),
      os.path.join(SRC_DIR, 'crypto/test/file_test_gtest.cc'),
      os.path.join(SRC_DIR, 'crypto/test/gtest_main.cc'),
  ]
  # urandom_test.cc is in a separate binary so that it can be test PRNG
  # initialisation.
  crypto_test_files = [
      file for file in crypto_test_files
      if not file.endswith('/urandom_test.cc')
  ]
  crypto_test_files.sort()

  ssl_test_files = FindCFiles(os.path.join(SRC_DIR, 'ssl'), OnlyTests)
  ssl_test_files += [
      os.path.join(SRC_DIR, 'crypto/test/abi_test.cc'),
      os.path.join(SRC_DIR, 'crypto/test/gtest_main.cc'),
  ]
  ssl_test_files.sort()

  urandom_test_files = [
      os.path.join(SRC_DIR, "crypto/fipsmodule/rand/urandom_test.cc"),
  ]

  fuzz_c_files = FindCFiles(os.path.join(SRC_DIR, 'fuzz'), NoTests)

  ssl_h_files = FindHeaderFiles(os.path.join(SRC_DIR, 'include', 'openssl'),
                                SSLHeaderFiles)

  def NotSSLHeaderFiles(path, filename, is_dir):
    return not SSLHeaderFiles(path, filename, is_dir)
  crypto_h_files = FindHeaderFiles(os.path.join(SRC_DIR, 'include', 'openssl'),
                                   NotSSLHeaderFiles)

  ssl_internal_h_files = FindHeaderFiles(os.path.join(SRC_DIR, 'ssl'), NoTests)
  crypto_internal_h_files = (
      FindHeaderFiles(os.path.join(SRC_DIR, 'crypto'), NoTests) +
      FindHeaderFiles(os.path.join(SRC_DIR, 'third_party', 'fiat'), NoTests))

  files = {
      'bcm_crypto': bcm_crypto_c_files,
      'crypto': crypto_c_files,
      'crypto_headers': crypto_h_files,
      'crypto_internal_headers': crypto_internal_h_files,
      'crypto_test': crypto_test_files,
      'crypto_test_data': sorted(os.path.join(SRC_DIR, x) for x in cmake['CRYPTO_TEST_DATA']),
      'fips_fragments': fips_fragments,
      'fuzz': fuzz_c_files,
      'ssl': ssl_source_files,
      'ssl_headers': ssl_h_files,
      'ssl_internal_headers': ssl_internal_h_files,
      'ssl_test': ssl_test_files,
      'tool': tool_c_files,
      'tool_headers': tool_h_files,
      'test_support': test_support_c_files,
      'test_support_headers': test_support_h_files,
      'urandom_test': urandom_test_files,
  }

  asm_outputs = sorted(WriteAsmFiles(ReadPerlAsmOperations()).items())

  return 0


if __name__ == '__main__':
  usage = '''%prog

  This script generates intermediate build files for CMake builds without the need
  to install Go or Perl as a dependency. These files are output to the |generated-src|
  directory and are used by the top-level CMakeLists.txt for AWS-LC if these depedencies
  are not found.
  '''

  parser = optparse.OptionParser(usage=usage)
  options, args = parser.parse_args(sys.argv[1:])

  SRC_DIR = os.getcwd()
  DEST_DIR = os.path.relpath('generated-src', os.getcwd())

  # NON_PERL_FILES enumerates assembly files that are not processed by the
  # perlasm system.
  NON_PERL_FILES = {
      ('linux', 'arm'): [
          os.path.relpath(os.path.join(SRC_DIR, "crypto/curve25519/asm/x25519-asm-arm.S"), DEST_DIR),
          os.path.relpath(os.path.join(SRC_DIR, "crypto/poly1305/asm/poly1305_asm_arm.S"), DEST_DIR),
      ],
      ('linux', 'x86_64'): [
          os.path.relpath(os.path.join(SRC_DIR, "crypto/hrss/asm/poly_rq_mul.S"), DEST_DIR),
      ],
  }

  sys.exit(main())<|MERGE_RESOLUTION|>--- conflicted
+++ resolved
@@ -41,8 +41,6 @@
     ('win', 'aarch64', 'win64', [], 'S'),
 ]
 
-<<<<<<< HEAD
-=======
 # NON_PERL_FILES enumerates assembly files that are not processed by the
 # perlasm system.
 NON_PERL_FILES = {
@@ -440,7 +438,7 @@
 endif()
 
 if(CMAKE_COMPILER_IS_GNUCXX OR CLANG)
-  set(CMAKE_CXX_FLAGS "${CMAKE_CXX_FLAGS} -std=c++14 -fvisibility=hidden -fno-common -fno-exceptions -fno-rtti")
+  set(CMAKE_CXX_FLAGS "${CMAKE_CXX_FLAGS} -std=c++11 -fvisibility=hidden -fno-common -fno-exceptions -fno-rtti")
   if(APPLE)
     set(CMAKE_CXX_FLAGS "${CMAKE_CXX_FLAGS} -stdlib=libc++")
   endif()
@@ -623,7 +621,6 @@
     with open('sources.json', 'w+') as f:
       json.dump(sources, f, sort_keys=True, indent=2)
 
->>>>>>> 59e37765
 def FindCMakeFiles(directory):
   """Returns list of all CMakeLists.txt files recursively in directory."""
   cmakefiles = []
