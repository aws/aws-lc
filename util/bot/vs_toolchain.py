# Copyright 2014 The Chromium Authors. All rights reserved.
# Use of this source code is governed by a BSD-style license that can be
# found in the LICENSE file.

from __future__ import print_function

import json
import os
import os.path
import subprocess
import sys


script_dir = os.path.dirname(os.path.realpath(__file__))
json_data_file = os.path.join(script_dir, 'win_toolchain.json')


def SetEnvironmentForCPU(cpu):
  """Sets the environment to build with the selected toolchain for |cpu|."""
  with open(json_data_file, 'r') as tempf:
    toolchain_data = json.load(tempf)
  sdk_dir = toolchain_data['win_sdk']
  os.environ['WINDOWSSDKDIR'] = sdk_dir
  os.environ['WDK_DIR'] = toolchain_data['wdk']
  # Include the VS runtime in the PATH in case it's not machine-installed.
  vs_runtime_dll_dirs = toolchain_data['runtime_dirs']
  runtime_path = os.pathsep.join(vs_runtime_dll_dirs)
  os.environ['PATH'] = runtime_path + os.pathsep + os.environ['PATH']

  # Set up the architecture-specific environment from the SetEnv files. See
  # _LoadToolchainEnv() from setup_toolchain.py in Chromium.
  assert cpu in ('x86', 'x64', 'arm', 'arm64')
  with open(os.path.join(sdk_dir, 'bin', 'SetEnv.%s.json' % cpu)) as f:
    env = json.load(f)['env']
  if env['VSINSTALLDIR'] == [["..", "..\\"]]:
    # Old-style paths were relative to the win_sdk\bin directory.
    json_relative_dir = os.path.join(sdk_dir, 'bin')
  else:
    # New-style paths are relative to the toolchain directory.
    json_relative_dir = toolchain_data['path']
  for k in env:
    entries = [os.path.join(*([json_relative_dir] + e)) for e in env[k]]
    # clang-cl wants INCLUDE to be ;-separated even on non-Windows,
    # lld-link wants LIB to be ;-separated even on non-Windows.  Path gets :.
    sep = os.pathsep if k == 'PATH' else ';'
    env[k] = sep.join(entries)
  # PATH is a bit of a special case, it's in addition to the current PATH.
  env['PATH'] = env['PATH'] + os.pathsep + os.environ['PATH']

  for k, v in env.items():
    os.environ[k] = v


def FindDepotTools():
  """Returns the path to depot_tools in $PATH."""
  for path in os.environ['PATH'].split(os.pathsep):
    if os.path.isfile(os.path.join(path, 'gclient.py')):
      return path
  raise Exception("depot_tools not found!")


def _GetDesiredVsToolchainHashes(version):
  """Load a list of SHA1s corresponding to the toolchains that we want installed
  to build with."""
  if version == '2015':
    # Update 3 final with 10.0.15063.468 SDK and no vctip.exe.
    return ['f53e4598951162bad6330f7a167486c7ae5db1e5']
  if version == '2017':
    # VS 2017 Update 9 (15.9.12) with 10.0.18362 SDK, 10.0.17763 version of
    # Debuggers, and 10.0.17134 version of d3dcompiler_47.dll, with ARM64
    # libraries.
    return ['418b3076791776573a815eb298c8aa590307af63']
  if version == '2019':
    # VS 2019 16.61 with 10.0.20348.0 SDK, 10.0.22621.755 version of Debuggers,
    # with ARM64 libraries and UWP support.
    return ['0b5ee4d2b1']
<<<<<<< HEAD
=======
  if version == '2022':
    # VS 2022 17.4 with 10.0.22621.0 SDK with ARM64 libraries and UWP support.
    return ['27370823e7']
>>>>>>> c7d7c74c
  raise Exception('Unsupported VS version %s' % version)


def Update(version):
  """Requests an update of the toolchain to the specific hashes we have at
  this revision. The update outputs a .json of the various configuration
  information required to pass to vs_env.py which we use in
  |SetEnvironmentForCPU()|.
  """
  depot_tools_path = FindDepotTools()
  get_toolchain_args = [
      sys.executable,
      os.path.join(depot_tools_path,
                  'win_toolchain',
                  'get_toolchain_if_necessary.py'),
      '--output-json', json_data_file,
    ] + _GetDesiredVsToolchainHashes(version)
  subprocess.check_call(get_toolchain_args)
  return 0


def main():
  if not sys.platform.startswith(('win32', 'cygwin')):
    return 0
  commands = {
      'update': Update,
  }
  if len(sys.argv) < 2 or sys.argv[1] not in commands:
    print('Expected one of: %s' % ', '.join(commands), file=sys.stderr)
    return 1
  return commands[sys.argv[1]](*sys.argv[2:])


if __name__ == '__main__':
  sys.exit(main())<|MERGE_RESOLUTION|>--- conflicted
+++ resolved
@@ -74,12 +74,9 @@
     # VS 2019 16.61 with 10.0.20348.0 SDK, 10.0.22621.755 version of Debuggers,
     # with ARM64 libraries and UWP support.
     return ['0b5ee4d2b1']
-<<<<<<< HEAD
-=======
   if version == '2022':
     # VS 2022 17.4 with 10.0.22621.0 SDK with ARM64 libraries and UWP support.
     return ['27370823e7']
->>>>>>> c7d7c74c
   raise Exception('Unsupported VS version %s' % version)
 
 
