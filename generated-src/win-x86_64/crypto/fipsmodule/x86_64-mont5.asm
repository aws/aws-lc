; This file is generated from a similarly-named Perl script in the BoringSSL
; source tree. Do not edit by hand.

%ifidn __OUTPUT_FORMAT__, win64
default	rel
%define XMMWORD
%define YMMWORD
%define ZMMWORD
%define _CET_ENDBR

%include "openssl/boringssl_prefix_symbols_nasm.inc"
section	.text code align=64


global	bn_mul_mont_gather5_nohw

ALIGN	64
bn_mul_mont_gather5_nohw:
	mov	QWORD[8+rsp],rdi	;WIN64 prologue
	mov	QWORD[16+rsp],rsi
	mov	rax,rsp
$L$SEH_begin_bn_mul_mont_gather5_nohw:
	mov	rdi,rcx
	mov	rsi,rdx
	mov	rdx,r8
	mov	rcx,r9
	mov	r8,QWORD[40+rsp]
	mov	r9,QWORD[48+rsp]



_CET_ENDBR
	mov	r9d,r9d
	mov	rax,rsp

	movd	xmm5,DWORD[56+rsp]
	push	rbx

	push	rbp

	push	r12

	push	r13

	push	r14

	push	r15


	neg	r9
	mov	r11,rsp
	lea	r10,[((-280))+r9*8+rsp]
	neg	r9
	and	r10,-1024









	sub	r11,r10
	and	r11,-4096
	lea	rsp,[r11*1+r10]
	mov	r11,QWORD[rsp]
	cmp	rsp,r10
	ja	NEAR $L$mul_page_walk
	jmp	NEAR $L$mul_page_walk_done

$L$mul_page_walk:
	lea	rsp,[((-4096))+rsp]
	mov	r11,QWORD[rsp]
	cmp	rsp,r10
	ja	NEAR $L$mul_page_walk
$L$mul_page_walk_done:

	lea	r10,[$L$inc]
	mov	QWORD[8+r9*8+rsp],rax

$L$mul_body:

	lea	r12,[128+rdx]
	movdqa	xmm0,XMMWORD[r10]
	movdqa	xmm1,XMMWORD[16+r10]
	lea	r10,[((24-112))+r9*8+rsp]
	and	r10,-16

	pshufd	xmm5,xmm5,0
	movdqa	xmm4,xmm1
	movdqa	xmm2,xmm1
	paddd	xmm1,xmm0
	pcmpeqd	xmm0,xmm5
	DB	0x67
	movdqa	xmm3,xmm4
	paddd	xmm2,xmm1
	pcmpeqd	xmm1,xmm5
	movdqa	XMMWORD[112+r10],xmm0
	movdqa	xmm0,xmm4

	paddd	xmm3,xmm2
	pcmpeqd	xmm2,xmm5
	movdqa	XMMWORD[128+r10],xmm1
	movdqa	xmm1,xmm4

	paddd	xmm0,xmm3
	pcmpeqd	xmm3,xmm5
	movdqa	XMMWORD[144+r10],xmm2
	movdqa	xmm2,xmm4

	paddd	xmm1,xmm0
	pcmpeqd	xmm0,xmm5
	movdqa	XMMWORD[160+r10],xmm3
	movdqa	xmm3,xmm4
	paddd	xmm2,xmm1
	pcmpeqd	xmm1,xmm5
	movdqa	XMMWORD[176+r10],xmm0
	movdqa	xmm0,xmm4

	paddd	xmm3,xmm2
	pcmpeqd	xmm2,xmm5
	movdqa	XMMWORD[192+r10],xmm1
	movdqa	xmm1,xmm4

	paddd	xmm0,xmm3
	pcmpeqd	xmm3,xmm5
	movdqa	XMMWORD[208+r10],xmm2
	movdqa	xmm2,xmm4

	paddd	xmm1,xmm0
	pcmpeqd	xmm0,xmm5
	movdqa	XMMWORD[224+r10],xmm3
	movdqa	xmm3,xmm4
	paddd	xmm2,xmm1
	pcmpeqd	xmm1,xmm5
	movdqa	XMMWORD[240+r10],xmm0
	movdqa	xmm0,xmm4

	paddd	xmm3,xmm2
	pcmpeqd	xmm2,xmm5
	movdqa	XMMWORD[256+r10],xmm1
	movdqa	xmm1,xmm4

	paddd	xmm0,xmm3
	pcmpeqd	xmm3,xmm5
	movdqa	XMMWORD[272+r10],xmm2
	movdqa	xmm2,xmm4

	paddd	xmm1,xmm0
	pcmpeqd	xmm0,xmm5
	movdqa	XMMWORD[288+r10],xmm3
	movdqa	xmm3,xmm4
	paddd	xmm2,xmm1
	pcmpeqd	xmm1,xmm5
	movdqa	XMMWORD[304+r10],xmm0

	paddd	xmm3,xmm2
	DB	0x67
	pcmpeqd	xmm2,xmm5
	movdqa	XMMWORD[320+r10],xmm1

	pcmpeqd	xmm3,xmm5
	movdqa	XMMWORD[336+r10],xmm2
	pand	xmm0,XMMWORD[64+r12]

	pand	xmm1,XMMWORD[80+r12]
	pand	xmm2,XMMWORD[96+r12]
	movdqa	XMMWORD[352+r10],xmm3
	pand	xmm3,XMMWORD[112+r12]
	por	xmm0,xmm2
	por	xmm1,xmm3
	movdqa	xmm4,XMMWORD[((-128))+r12]
	movdqa	xmm5,XMMWORD[((-112))+r12]
	movdqa	xmm2,XMMWORD[((-96))+r12]
	pand	xmm4,XMMWORD[112+r10]
	movdqa	xmm3,XMMWORD[((-80))+r12]
	pand	xmm5,XMMWORD[128+r10]
	por	xmm0,xmm4
	pand	xmm2,XMMWORD[144+r10]
	por	xmm1,xmm5
	pand	xmm3,XMMWORD[160+r10]
	por	xmm0,xmm2
	por	xmm1,xmm3
	movdqa	xmm4,XMMWORD[((-64))+r12]
	movdqa	xmm5,XMMWORD[((-48))+r12]
	movdqa	xmm2,XMMWORD[((-32))+r12]
	pand	xmm4,XMMWORD[176+r10]
	movdqa	xmm3,XMMWORD[((-16))+r12]
	pand	xmm5,XMMWORD[192+r10]
	por	xmm0,xmm4
	pand	xmm2,XMMWORD[208+r10]
	por	xmm1,xmm5
	pand	xmm3,XMMWORD[224+r10]
	por	xmm0,xmm2
	por	xmm1,xmm3
	movdqa	xmm4,XMMWORD[r12]
	movdqa	xmm5,XMMWORD[16+r12]
	movdqa	xmm2,XMMWORD[32+r12]
	pand	xmm4,XMMWORD[240+r10]
	movdqa	xmm3,XMMWORD[48+r12]
	pand	xmm5,XMMWORD[256+r10]
	por	xmm0,xmm4
	pand	xmm2,XMMWORD[272+r10]
	por	xmm1,xmm5
	pand	xmm3,XMMWORD[288+r10]
	por	xmm0,xmm2
	por	xmm1,xmm3
	por	xmm0,xmm1

	pshufd	xmm1,xmm0,0x4e
	por	xmm0,xmm1
	lea	r12,[256+r12]
DB	102,72,15,126,195

	mov	r8,QWORD[r8]
	mov	rax,QWORD[rsi]

	xor	r14,r14
	xor	r15,r15

	mov	rbp,r8
	mul	rbx
	mov	r10,rax
	mov	rax,QWORD[rcx]

	imul	rbp,r10
	mov	r11,rdx

	mul	rbp
	add	r10,rax
	mov	rax,QWORD[8+rsi]
	adc	rdx,0
	mov	r13,rdx

	lea	r15,[1+r15]
	jmp	NEAR $L$1st_enter

ALIGN	16
$L$1st:
	add	r13,rax
	mov	rax,QWORD[r15*8+rsi]
	adc	rdx,0
	add	r13,r11
	mov	r11,r10
	adc	rdx,0
	mov	QWORD[((-16))+r15*8+rsp],r13
	mov	r13,rdx

$L$1st_enter:
	mul	rbx
	add	r11,rax
	mov	rax,QWORD[r15*8+rcx]
	adc	rdx,0
	lea	r15,[1+r15]
	mov	r10,rdx

	mul	rbp
	cmp	r15,r9
	jne	NEAR $L$1st


	add	r13,rax
	adc	rdx,0
	add	r13,r11
	adc	rdx,0
	mov	QWORD[((-16))+r9*8+rsp],r13
	mov	r13,rdx
	mov	r11,r10

	xor	rdx,rdx
	add	r13,r11
	adc	rdx,0
	mov	QWORD[((-8))+r9*8+rsp],r13
	mov	QWORD[r9*8+rsp],rdx

	lea	r14,[1+r14]
	jmp	NEAR $L$outer
ALIGN	16
$L$outer:
	lea	rdx,[((24+128))+r9*8+rsp]
	and	rdx,-16
	pxor	xmm4,xmm4
	pxor	xmm5,xmm5
	movdqa	xmm0,XMMWORD[((-128))+r12]
	movdqa	xmm1,XMMWORD[((-112))+r12]
	movdqa	xmm2,XMMWORD[((-96))+r12]
	movdqa	xmm3,XMMWORD[((-80))+r12]
	pand	xmm0,XMMWORD[((-128))+rdx]
	pand	xmm1,XMMWORD[((-112))+rdx]
	por	xmm4,xmm0
	pand	xmm2,XMMWORD[((-96))+rdx]
	por	xmm5,xmm1
	pand	xmm3,XMMWORD[((-80))+rdx]
	por	xmm4,xmm2
	por	xmm5,xmm3
	movdqa	xmm0,XMMWORD[((-64))+r12]
	movdqa	xmm1,XMMWORD[((-48))+r12]
	movdqa	xmm2,XMMWORD[((-32))+r12]
	movdqa	xmm3,XMMWORD[((-16))+r12]
	pand	xmm0,XMMWORD[((-64))+rdx]
	pand	xmm1,XMMWORD[((-48))+rdx]
	por	xmm4,xmm0
	pand	xmm2,XMMWORD[((-32))+rdx]
	por	xmm5,xmm1
	pand	xmm3,XMMWORD[((-16))+rdx]
	por	xmm4,xmm2
	por	xmm5,xmm3
	movdqa	xmm0,XMMWORD[r12]
	movdqa	xmm1,XMMWORD[16+r12]
	movdqa	xmm2,XMMWORD[32+r12]
	movdqa	xmm3,XMMWORD[48+r12]
	pand	xmm0,XMMWORD[rdx]
	pand	xmm1,XMMWORD[16+rdx]
	por	xmm4,xmm0
	pand	xmm2,XMMWORD[32+rdx]
	por	xmm5,xmm1
	pand	xmm3,XMMWORD[48+rdx]
	por	xmm4,xmm2
	por	xmm5,xmm3
	movdqa	xmm0,XMMWORD[64+r12]
	movdqa	xmm1,XMMWORD[80+r12]
	movdqa	xmm2,XMMWORD[96+r12]
	movdqa	xmm3,XMMWORD[112+r12]
	pand	xmm0,XMMWORD[64+rdx]
	pand	xmm1,XMMWORD[80+rdx]
	por	xmm4,xmm0
	pand	xmm2,XMMWORD[96+rdx]
	por	xmm5,xmm1
	pand	xmm3,XMMWORD[112+rdx]
	por	xmm4,xmm2
	por	xmm5,xmm3
	por	xmm4,xmm5

	pshufd	xmm0,xmm4,0x4e
	por	xmm0,xmm4
	lea	r12,[256+r12]

	mov	rax,QWORD[rsi]
DB	102,72,15,126,195

	xor	r15,r15
	mov	rbp,r8
	mov	r10,QWORD[rsp]

	mul	rbx
	add	r10,rax
	mov	rax,QWORD[rcx]
	adc	rdx,0

	imul	rbp,r10
	mov	r11,rdx

	mul	rbp
	add	r10,rax
	mov	rax,QWORD[8+rsi]
	adc	rdx,0
	mov	r10,QWORD[8+rsp]
	mov	r13,rdx

	lea	r15,[1+r15]
	jmp	NEAR $L$inner_enter

ALIGN	16
$L$inner:
	add	r13,rax
	mov	rax,QWORD[r15*8+rsi]
	adc	rdx,0
	add	r13,r10
	mov	r10,QWORD[r15*8+rsp]
	adc	rdx,0
	mov	QWORD[((-16))+r15*8+rsp],r13
	mov	r13,rdx

$L$inner_enter:
	mul	rbx
	add	r11,rax
	mov	rax,QWORD[r15*8+rcx]
	adc	rdx,0
	add	r10,r11
	mov	r11,rdx
	adc	r11,0
	lea	r15,[1+r15]

	mul	rbp
	cmp	r15,r9
	jne	NEAR $L$inner

	add	r13,rax
	adc	rdx,0
	add	r13,r10
	mov	r10,QWORD[r9*8+rsp]
	adc	rdx,0
	mov	QWORD[((-16))+r9*8+rsp],r13
	mov	r13,rdx

	xor	rdx,rdx
	add	r13,r11
	adc	rdx,0
	add	r13,r10
	adc	rdx,0
	mov	QWORD[((-8))+r9*8+rsp],r13
	mov	QWORD[r9*8+rsp],rdx

	lea	r14,[1+r14]
	cmp	r14,r9
	jb	NEAR $L$outer

	xor	r14,r14
	mov	rax,QWORD[rsp]
	lea	rsi,[rsp]
	mov	r15,r9
	jmp	NEAR $L$sub
ALIGN	16
$L$sub:	sbb	rax,QWORD[r14*8+rcx]
	mov	QWORD[r14*8+rdi],rax
	mov	rax,QWORD[8+r14*8+rsi]
	lea	r14,[1+r14]
	dec	r15
	jnz	NEAR $L$sub

	sbb	rax,0
	mov	rbx,-1
	xor	rbx,rax
	xor	r14,r14
	mov	r15,r9

$L$copy:
	mov	rcx,QWORD[r14*8+rdi]
	mov	rdx,QWORD[r14*8+rsp]
	and	rcx,rbx
	and	rdx,rax
	mov	QWORD[r14*8+rsp],r14
	or	rdx,rcx
	mov	QWORD[r14*8+rdi],rdx
	lea	r14,[1+r14]
	sub	r15,1
	jnz	NEAR $L$copy

	mov	rsi,QWORD[8+r9*8+rsp]

	mov	rax,1

	mov	r15,QWORD[((-48))+rsi]

	mov	r14,QWORD[((-40))+rsi]

	mov	r13,QWORD[((-32))+rsi]

	mov	r12,QWORD[((-24))+rsi]

	mov	rbp,QWORD[((-16))+rsi]

	mov	rbx,QWORD[((-8))+rsi]

	lea	rsp,[rsi]

$L$mul_epilogue:
	mov	rdi,QWORD[8+rsp]	;WIN64 epilogue
	mov	rsi,QWORD[16+rsp]
	DB	0F3h,0C3h		;repret

$L$SEH_end_bn_mul_mont_gather5_nohw:
global	bn_mul4x_mont_gather5

ALIGN	32
bn_mul4x_mont_gather5:
	mov	QWORD[8+rsp],rdi	;WIN64 prologue
	mov	QWORD[16+rsp],rsi
	mov	rax,rsp
$L$SEH_begin_bn_mul4x_mont_gather5:
	mov	rdi,rcx
	mov	rsi,rdx
	mov	rdx,r8
	mov	rcx,r9
	mov	r8,QWORD[40+rsp]
	mov	r9,QWORD[48+rsp]



_CET_ENDBR
	DB	0x67
	mov	rax,rsp

	push	rbx

	push	rbp

	push	r12

	push	r13

	push	r14

	push	r15

$L$mul4x_prologue:

	DB	0x67
	shl	r9d,3
	lea	r10,[r9*2+r9]
	neg	r9










	lea	r11,[((-320))+r9*2+rsp]
	mov	rbp,rsp
	sub	r11,rdi
	and	r11,4095
	cmp	r10,r11
	jb	NEAR $L$mul4xsp_alt
	sub	rbp,r11
	lea	rbp,[((-320))+r9*2+rbp]
	jmp	NEAR $L$mul4xsp_done

ALIGN	32
$L$mul4xsp_alt:
	lea	r10,[((4096-320))+r9*2]
	lea	rbp,[((-320))+r9*2+rbp]
	sub	r11,r10
	mov	r10,0
	cmovc	r11,r10
	sub	rbp,r11
$L$mul4xsp_done:
	and	rbp,-64
	mov	r11,rsp
	sub	r11,rbp
	and	r11,-4096
	lea	rsp,[rbp*1+r11]
	mov	r10,QWORD[rsp]
	cmp	rsp,rbp
	ja	NEAR $L$mul4x_page_walk
	jmp	NEAR $L$mul4x_page_walk_done

$L$mul4x_page_walk:
	lea	rsp,[((-4096))+rsp]
	mov	r10,QWORD[rsp]
	cmp	rsp,rbp
	ja	NEAR $L$mul4x_page_walk
$L$mul4x_page_walk_done:

	neg	r9

	mov	QWORD[40+rsp],rax

$L$mul4x_body:

	call	mul4x_internal

	mov	rsi,QWORD[40+rsp]

	mov	rax,1

	mov	r15,QWORD[((-48))+rsi]

	mov	r14,QWORD[((-40))+rsi]

	mov	r13,QWORD[((-32))+rsi]

	mov	r12,QWORD[((-24))+rsi]

	mov	rbp,QWORD[((-16))+rsi]

	mov	rbx,QWORD[((-8))+rsi]

	lea	rsp,[rsi]

$L$mul4x_epilogue:
	mov	rdi,QWORD[8+rsp]	;WIN64 epilogue
	mov	rsi,QWORD[16+rsp]
	DB	0F3h,0C3h		;repret

$L$SEH_end_bn_mul4x_mont_gather5:


ALIGN	32
mul4x_internal:

	shl	r9,5
	movd	xmm5,DWORD[56+rax]
	lea	rax,[$L$inc]
	lea	r13,[128+r9*1+rdx]
	shr	r9,5
	movdqa	xmm0,XMMWORD[rax]
	movdqa	xmm1,XMMWORD[16+rax]
	lea	r10,[((88-112))+r9*1+rsp]
	lea	r12,[128+rdx]

	pshufd	xmm5,xmm5,0
	movdqa	xmm4,xmm1
	DB	0x67,0x67
	movdqa	xmm2,xmm1
	paddd	xmm1,xmm0
	pcmpeqd	xmm0,xmm5
	DB	0x67
	movdqa	xmm3,xmm4
	paddd	xmm2,xmm1
	pcmpeqd	xmm1,xmm5
	movdqa	XMMWORD[112+r10],xmm0
	movdqa	xmm0,xmm4

	paddd	xmm3,xmm2
	pcmpeqd	xmm2,xmm5
	movdqa	XMMWORD[128+r10],xmm1
	movdqa	xmm1,xmm4

	paddd	xmm0,xmm3
	pcmpeqd	xmm3,xmm5
	movdqa	XMMWORD[144+r10],xmm2
	movdqa	xmm2,xmm4

	paddd	xmm1,xmm0
	pcmpeqd	xmm0,xmm5
	movdqa	XMMWORD[160+r10],xmm3
	movdqa	xmm3,xmm4
	paddd	xmm2,xmm1
	pcmpeqd	xmm1,xmm5
	movdqa	XMMWORD[176+r10],xmm0
	movdqa	xmm0,xmm4

	paddd	xmm3,xmm2
	pcmpeqd	xmm2,xmm5
	movdqa	XMMWORD[192+r10],xmm1
	movdqa	xmm1,xmm4

	paddd	xmm0,xmm3
	pcmpeqd	xmm3,xmm5
	movdqa	XMMWORD[208+r10],xmm2
	movdqa	xmm2,xmm4

	paddd	xmm1,xmm0
	pcmpeqd	xmm0,xmm5
	movdqa	XMMWORD[224+r10],xmm3
	movdqa	xmm3,xmm4
	paddd	xmm2,xmm1
	pcmpeqd	xmm1,xmm5
	movdqa	XMMWORD[240+r10],xmm0
	movdqa	xmm0,xmm4

	paddd	xmm3,xmm2
	pcmpeqd	xmm2,xmm5
	movdqa	XMMWORD[256+r10],xmm1
	movdqa	xmm1,xmm4

	paddd	xmm0,xmm3
	pcmpeqd	xmm3,xmm5
	movdqa	XMMWORD[272+r10],xmm2
	movdqa	xmm2,xmm4

	paddd	xmm1,xmm0
	pcmpeqd	xmm0,xmm5
	movdqa	XMMWORD[288+r10],xmm3
	movdqa	xmm3,xmm4
	paddd	xmm2,xmm1
	pcmpeqd	xmm1,xmm5
	movdqa	XMMWORD[304+r10],xmm0

	paddd	xmm3,xmm2
	DB	0x67
	pcmpeqd	xmm2,xmm5
	movdqa	XMMWORD[320+r10],xmm1

	pcmpeqd	xmm3,xmm5
	movdqa	XMMWORD[336+r10],xmm2
	pand	xmm0,XMMWORD[64+r12]

	pand	xmm1,XMMWORD[80+r12]
	pand	xmm2,XMMWORD[96+r12]
	movdqa	XMMWORD[352+r10],xmm3
	pand	xmm3,XMMWORD[112+r12]
	por	xmm0,xmm2
	por	xmm1,xmm3
	movdqa	xmm4,XMMWORD[((-128))+r12]
	movdqa	xmm5,XMMWORD[((-112))+r12]
	movdqa	xmm2,XMMWORD[((-96))+r12]
	pand	xmm4,XMMWORD[112+r10]
	movdqa	xmm3,XMMWORD[((-80))+r12]
	pand	xmm5,XMMWORD[128+r10]
	por	xmm0,xmm4
	pand	xmm2,XMMWORD[144+r10]
	por	xmm1,xmm5
	pand	xmm3,XMMWORD[160+r10]
	por	xmm0,xmm2
	por	xmm1,xmm3
	movdqa	xmm4,XMMWORD[((-64))+r12]
	movdqa	xmm5,XMMWORD[((-48))+r12]
	movdqa	xmm2,XMMWORD[((-32))+r12]
	pand	xmm4,XMMWORD[176+r10]
	movdqa	xmm3,XMMWORD[((-16))+r12]
	pand	xmm5,XMMWORD[192+r10]
	por	xmm0,xmm4
	pand	xmm2,XMMWORD[208+r10]
	por	xmm1,xmm5
	pand	xmm3,XMMWORD[224+r10]
	por	xmm0,xmm2
	por	xmm1,xmm3
	movdqa	xmm4,XMMWORD[r12]
	movdqa	xmm5,XMMWORD[16+r12]
	movdqa	xmm2,XMMWORD[32+r12]
	pand	xmm4,XMMWORD[240+r10]
	movdqa	xmm3,XMMWORD[48+r12]
	pand	xmm5,XMMWORD[256+r10]
	por	xmm0,xmm4
	pand	xmm2,XMMWORD[272+r10]
	por	xmm1,xmm5
	pand	xmm3,XMMWORD[288+r10]
	por	xmm0,xmm2
	por	xmm1,xmm3
	por	xmm0,xmm1

	pshufd	xmm1,xmm0,0x4e
	por	xmm0,xmm1
	lea	r12,[256+r12]
DB	102,72,15,126,195

	mov	QWORD[((16+8))+rsp],r13
	mov	QWORD[((56+8))+rsp],rdi

	mov	r8,QWORD[r8]
	mov	rax,QWORD[rsi]
	lea	rsi,[r9*1+rsi]
	neg	r9

	mov	rbp,r8
	mul	rbx
	mov	r10,rax
	mov	rax,QWORD[rcx]

	imul	rbp,r10
	lea	r14,[((64+8))+rsp]
	mov	r11,rdx

	mul	rbp
	add	r10,rax
	mov	rax,QWORD[8+r9*1+rsi]
	adc	rdx,0
	mov	rdi,rdx

	mul	rbx
	add	r11,rax
	mov	rax,QWORD[8+rcx]
	adc	rdx,0
	mov	r10,rdx

	mul	rbp
	add	rdi,rax
	mov	rax,QWORD[16+r9*1+rsi]
	adc	rdx,0
	add	rdi,r11
	lea	r15,[32+r9]
	lea	rcx,[32+rcx]
	adc	rdx,0
	mov	QWORD[r14],rdi
	mov	r13,rdx
	jmp	NEAR $L$1st4x

ALIGN	32
$L$1st4x:
	mul	rbx
	add	r10,rax
	mov	rax,QWORD[((-16))+rcx]
	lea	r14,[32+r14]
	adc	rdx,0
	mov	r11,rdx

	mul	rbp
	add	r13,rax
	mov	rax,QWORD[((-8))+r15*1+rsi]
	adc	rdx,0
	add	r13,r10
	adc	rdx,0
	mov	QWORD[((-24))+r14],r13
	mov	rdi,rdx

	mul	rbx
	add	r11,rax
	mov	rax,QWORD[((-8))+rcx]
	adc	rdx,0
	mov	r10,rdx

	mul	rbp
	add	rdi,rax
	mov	rax,QWORD[r15*1+rsi]
	adc	rdx,0
	add	rdi,r11
	adc	rdx,0
	mov	QWORD[((-16))+r14],rdi
	mov	r13,rdx

	mul	rbx
	add	r10,rax
	mov	rax,QWORD[rcx]
	adc	rdx,0
	mov	r11,rdx

	mul	rbp
	add	r13,rax
	mov	rax,QWORD[8+r15*1+rsi]
	adc	rdx,0
	add	r13,r10
	adc	rdx,0
	mov	QWORD[((-8))+r14],r13
	mov	rdi,rdx

	mul	rbx
	add	r11,rax
	mov	rax,QWORD[8+rcx]
	adc	rdx,0
	mov	r10,rdx

	mul	rbp
	add	rdi,rax
	mov	rax,QWORD[16+r15*1+rsi]
	adc	rdx,0
	add	rdi,r11
	lea	rcx,[32+rcx]
	adc	rdx,0
	mov	QWORD[r14],rdi
	mov	r13,rdx

	add	r15,32
	jnz	NEAR $L$1st4x

	mul	rbx
	add	r10,rax
	mov	rax,QWORD[((-16))+rcx]
	lea	r14,[32+r14]
	adc	rdx,0
	mov	r11,rdx

	mul	rbp
	add	r13,rax
	mov	rax,QWORD[((-8))+rsi]
	adc	rdx,0
	add	r13,r10
	adc	rdx,0
	mov	QWORD[((-24))+r14],r13
	mov	rdi,rdx

	mul	rbx
	add	r11,rax
	mov	rax,QWORD[((-8))+rcx]
	adc	rdx,0
	mov	r10,rdx

	mul	rbp
	add	rdi,rax
	mov	rax,QWORD[r9*1+rsi]
	adc	rdx,0
	add	rdi,r11
	adc	rdx,0
	mov	QWORD[((-16))+r14],rdi
	mov	r13,rdx

	lea	rcx,[r9*1+rcx]

	xor	rdi,rdi
	add	r13,r10
	adc	rdi,0
	mov	QWORD[((-8))+r14],r13

	jmp	NEAR $L$outer4x

ALIGN	32
$L$outer4x:
	lea	rdx,[((16+128))+r14]
	pxor	xmm4,xmm4
	pxor	xmm5,xmm5
	movdqa	xmm0,XMMWORD[((-128))+r12]
	movdqa	xmm1,XMMWORD[((-112))+r12]
	movdqa	xmm2,XMMWORD[((-96))+r12]
	movdqa	xmm3,XMMWORD[((-80))+r12]
	pand	xmm0,XMMWORD[((-128))+rdx]
	pand	xmm1,XMMWORD[((-112))+rdx]
	por	xmm4,xmm0
	pand	xmm2,XMMWORD[((-96))+rdx]
	por	xmm5,xmm1
	pand	xmm3,XMMWORD[((-80))+rdx]
	por	xmm4,xmm2
	por	xmm5,xmm3
	movdqa	xmm0,XMMWORD[((-64))+r12]
	movdqa	xmm1,XMMWORD[((-48))+r12]
	movdqa	xmm2,XMMWORD[((-32))+r12]
	movdqa	xmm3,XMMWORD[((-16))+r12]
	pand	xmm0,XMMWORD[((-64))+rdx]
	pand	xmm1,XMMWORD[((-48))+rdx]
	por	xmm4,xmm0
	pand	xmm2,XMMWORD[((-32))+rdx]
	por	xmm5,xmm1
	pand	xmm3,XMMWORD[((-16))+rdx]
	por	xmm4,xmm2
	por	xmm5,xmm3
	movdqa	xmm0,XMMWORD[r12]
	movdqa	xmm1,XMMWORD[16+r12]
	movdqa	xmm2,XMMWORD[32+r12]
	movdqa	xmm3,XMMWORD[48+r12]
	pand	xmm0,XMMWORD[rdx]
	pand	xmm1,XMMWORD[16+rdx]
	por	xmm4,xmm0
	pand	xmm2,XMMWORD[32+rdx]
	por	xmm5,xmm1
	pand	xmm3,XMMWORD[48+rdx]
	por	xmm4,xmm2
	por	xmm5,xmm3
	movdqa	xmm0,XMMWORD[64+r12]
	movdqa	xmm1,XMMWORD[80+r12]
	movdqa	xmm2,XMMWORD[96+r12]
	movdqa	xmm3,XMMWORD[112+r12]
	pand	xmm0,XMMWORD[64+rdx]
	pand	xmm1,XMMWORD[80+rdx]
	por	xmm4,xmm0
	pand	xmm2,XMMWORD[96+rdx]
	por	xmm5,xmm1
	pand	xmm3,XMMWORD[112+rdx]
	por	xmm4,xmm2
	por	xmm5,xmm3
	por	xmm4,xmm5

	pshufd	xmm0,xmm4,0x4e
	por	xmm0,xmm4
	lea	r12,[256+r12]
DB	102,72,15,126,195

	mov	r10,QWORD[r9*1+r14]
	mov	rbp,r8
	mul	rbx
	add	r10,rax
	mov	rax,QWORD[rcx]
	adc	rdx,0

	imul	rbp,r10
	mov	r11,rdx
	mov	QWORD[r14],rdi

	lea	r14,[r9*1+r14]

	mul	rbp
	add	r10,rax
	mov	rax,QWORD[8+r9*1+rsi]
	adc	rdx,0
	mov	rdi,rdx

	mul	rbx
	add	r11,rax
	mov	rax,QWORD[8+rcx]
	adc	rdx,0
	add	r11,QWORD[8+r14]
	adc	rdx,0
	mov	r10,rdx

	mul	rbp
	add	rdi,rax
	mov	rax,QWORD[16+r9*1+rsi]
	adc	rdx,0
	add	rdi,r11
	lea	r15,[32+r9]
	lea	rcx,[32+rcx]
	adc	rdx,0
	mov	r13,rdx
	jmp	NEAR $L$inner4x

ALIGN	32
$L$inner4x:
	mul	rbx
	add	r10,rax
	mov	rax,QWORD[((-16))+rcx]
	adc	rdx,0
	add	r10,QWORD[16+r14]
	lea	r14,[32+r14]
	adc	rdx,0
	mov	r11,rdx

	mul	rbp
	add	r13,rax
	mov	rax,QWORD[((-8))+r15*1+rsi]
	adc	rdx,0
	add	r13,r10
	adc	rdx,0
	mov	QWORD[((-32))+r14],rdi
	mov	rdi,rdx

	mul	rbx
	add	r11,rax
	mov	rax,QWORD[((-8))+rcx]
	adc	rdx,0
	add	r11,QWORD[((-8))+r14]
	adc	rdx,0
	mov	r10,rdx

	mul	rbp
	add	rdi,rax
	mov	rax,QWORD[r15*1+rsi]
	adc	rdx,0
	add	rdi,r11
	adc	rdx,0
	mov	QWORD[((-24))+r14],r13
	mov	r13,rdx

	mul	rbx
	add	r10,rax
	mov	rax,QWORD[rcx]
	adc	rdx,0
	add	r10,QWORD[r14]
	adc	rdx,0
	mov	r11,rdx

	mul	rbp
	add	r13,rax
	mov	rax,QWORD[8+r15*1+rsi]
	adc	rdx,0
	add	r13,r10
	adc	rdx,0
	mov	QWORD[((-16))+r14],rdi
	mov	rdi,rdx

	mul	rbx
	add	r11,rax
	mov	rax,QWORD[8+rcx]
	adc	rdx,0
	add	r11,QWORD[8+r14]
	adc	rdx,0
	mov	r10,rdx

	mul	rbp
	add	rdi,rax
	mov	rax,QWORD[16+r15*1+rsi]
	adc	rdx,0
	add	rdi,r11
	lea	rcx,[32+rcx]
	adc	rdx,0
	mov	QWORD[((-8))+r14],r13
	mov	r13,rdx

	add	r15,32
	jnz	NEAR $L$inner4x

	mul	rbx
	add	r10,rax
	mov	rax,QWORD[((-16))+rcx]
	adc	rdx,0
	add	r10,QWORD[16+r14]
	lea	r14,[32+r14]
	adc	rdx,0
	mov	r11,rdx

	mul	rbp
	add	r13,rax
	mov	rax,QWORD[((-8))+rsi]
	adc	rdx,0
	add	r13,r10
	adc	rdx,0
	mov	QWORD[((-32))+r14],rdi
	mov	rdi,rdx

	mul	rbx
	add	r11,rax
	mov	rax,rbp
	mov	rbp,QWORD[((-8))+rcx]
	adc	rdx,0
	add	r11,QWORD[((-8))+r14]
	adc	rdx,0
	mov	r10,rdx

	mul	rbp
	add	rdi,rax
	mov	rax,QWORD[r9*1+rsi]
	adc	rdx,0
	add	rdi,r11
	adc	rdx,0
	mov	QWORD[((-24))+r14],r13
	mov	r13,rdx

	mov	QWORD[((-16))+r14],rdi
	lea	rcx,[r9*1+rcx]

	xor	rdi,rdi
	add	r13,r10
	adc	rdi,0
	add	r13,QWORD[r14]
	adc	rdi,0
	mov	QWORD[((-8))+r14],r13

	cmp	r12,QWORD[((16+8))+rsp]
	jb	NEAR $L$outer4x
	xor	rax,rax
	sub	rbp,r13
	adc	r15,r15
	or	rdi,r15
	sub	rax,rdi
	lea	rbx,[r9*1+r14]
	mov	r12,QWORD[rcx]
	lea	rbp,[rcx]
	mov	rcx,r9
	sar	rcx,3+2
	mov	rdi,QWORD[((56+8))+rsp]
	dec	r12
	xor	r10,r10
	mov	r13,QWORD[8+rbp]
	mov	r14,QWORD[16+rbp]
	mov	r15,QWORD[24+rbp]
	jmp	NEAR $L$sqr4x_sub_entry


global	bn_power5_nohw

ALIGN	32
bn_power5_nohw:
	mov	QWORD[8+rsp],rdi	;WIN64 prologue
	mov	QWORD[16+rsp],rsi
	mov	rax,rsp
$L$SEH_begin_bn_power5_nohw:
	mov	rdi,rcx
	mov	rsi,rdx
	mov	rdx,r8
	mov	rcx,r9
	mov	r8,QWORD[40+rsp]
	mov	r9,QWORD[48+rsp]



_CET_ENDBR
	mov	rax,rsp

	push	rbx

	push	rbp

	push	r12

	push	r13

	push	r14

	push	r15

$L$power5_prologue:

	shl	r9d,3
	lea	r10d,[r9*2+r9]
	neg	r9
	mov	r8,QWORD[r8]








	lea	r11,[((-320))+r9*2+rsp]
	mov	rbp,rsp
	sub	r11,rdi
	and	r11,4095
	cmp	r10,r11
	jb	NEAR $L$pwr_sp_alt
	sub	rbp,r11
	lea	rbp,[((-320))+r9*2+rbp]
	jmp	NEAR $L$pwr_sp_done

ALIGN	32
$L$pwr_sp_alt:
	lea	r10,[((4096-320))+r9*2]
	lea	rbp,[((-320))+r9*2+rbp]
	sub	r11,r10
	mov	r10,0
	cmovc	r11,r10
	sub	rbp,r11
$L$pwr_sp_done:
	and	rbp,-64
	mov	r11,rsp
	sub	r11,rbp
	and	r11,-4096
	lea	rsp,[rbp*1+r11]
	mov	r10,QWORD[rsp]
	cmp	rsp,rbp
	ja	NEAR $L$pwr_page_walk
	jmp	NEAR $L$pwr_page_walk_done

$L$pwr_page_walk:
	lea	rsp,[((-4096))+rsp]
	mov	r10,QWORD[rsp]
	cmp	rsp,rbp
	ja	NEAR $L$pwr_page_walk
$L$pwr_page_walk_done:

	mov	r10,r9
	neg	r9










	mov	QWORD[32+rsp],r8
	mov	QWORD[40+rsp],rax

$L$power5_body:
DB	102,72,15,110,207
DB	102,72,15,110,209
DB	102,73,15,110,218
DB	102,72,15,110,226

	call	__bn_sqr8x_internal
	call	__bn_post4x_internal
	call	__bn_sqr8x_internal
	call	__bn_post4x_internal
	call	__bn_sqr8x_internal
	call	__bn_post4x_internal
	call	__bn_sqr8x_internal
	call	__bn_post4x_internal
	call	__bn_sqr8x_internal
	call	__bn_post4x_internal

DB	102,72,15,126,209
DB	102,72,15,126,226
	mov	rdi,rsi
	mov	rax,QWORD[40+rsp]
	lea	r8,[32+rsp]

	call	mul4x_internal

	mov	rsi,QWORD[40+rsp]

	mov	rax,1
	mov	r15,QWORD[((-48))+rsi]

	mov	r14,QWORD[((-40))+rsi]

	mov	r13,QWORD[((-32))+rsi]

	mov	r12,QWORD[((-24))+rsi]

	mov	rbp,QWORD[((-16))+rsi]

	mov	rbx,QWORD[((-8))+rsi]

	lea	rsp,[rsi]

$L$power5_epilogue:
	mov	rdi,QWORD[8+rsp]	;WIN64 epilogue
	mov	rsi,QWORD[16+rsp]
	DB	0F3h,0C3h		;repret

$L$SEH_end_bn_power5_nohw:

global	bn_sqr8x_internal


ALIGN	32
bn_sqr8x_internal:
__bn_sqr8x_internal:

_CET_ENDBR









































































	lea	rbp,[32+r10]
	lea	rsi,[r9*1+rsi]

	mov	rcx,r9


	mov	r14,QWORD[((-32))+rbp*1+rsi]
	lea	rdi,[((48+8))+r9*2+rsp]
	mov	rax,QWORD[((-24))+rbp*1+rsi]
	lea	rdi,[((-32))+rbp*1+rdi]
	mov	rbx,QWORD[((-16))+rbp*1+rsi]
	mov	r15,rax

	mul	r14
	mov	r10,rax
	mov	rax,rbx
	mov	r11,rdx
	mov	QWORD[((-24))+rbp*1+rdi],r10

	mul	r14
	add	r11,rax
	mov	rax,rbx
	adc	rdx,0
	mov	QWORD[((-16))+rbp*1+rdi],r11
	mov	r10,rdx


	mov	rbx,QWORD[((-8))+rbp*1+rsi]
	mul	r15
	mov	r12,rax
	mov	rax,rbx
	mov	r13,rdx

	lea	rcx,[rbp]
	mul	r14
	add	r10,rax
	mov	rax,rbx
	mov	r11,rdx
	adc	r11,0
	add	r10,r12
	adc	r11,0
	mov	QWORD[((-8))+rcx*1+rdi],r10
	jmp	NEAR $L$sqr4x_1st

ALIGN	32
$L$sqr4x_1st:
	mov	rbx,QWORD[rcx*1+rsi]
	mul	r15
	add	r13,rax
	mov	rax,rbx
	mov	r12,rdx
	adc	r12,0

	mul	r14
	add	r11,rax
	mov	rax,rbx
	mov	rbx,QWORD[8+rcx*1+rsi]
	mov	r10,rdx
	adc	r10,0
	add	r11,r13
	adc	r10,0


	mul	r15
	add	r12,rax
	mov	rax,rbx
	mov	QWORD[rcx*1+rdi],r11
	mov	r13,rdx
	adc	r13,0

	mul	r14
	add	r10,rax
	mov	rax,rbx
	mov	rbx,QWORD[16+rcx*1+rsi]
	mov	r11,rdx
	adc	r11,0
	add	r10,r12
	adc	r11,0

	mul	r15
	add	r13,rax
	mov	rax,rbx
	mov	QWORD[8+rcx*1+rdi],r10
	mov	r12,rdx
	adc	r12,0

	mul	r14
	add	r11,rax
	mov	rax,rbx
	mov	rbx,QWORD[24+rcx*1+rsi]
	mov	r10,rdx
	adc	r10,0
	add	r11,r13
	adc	r10,0


	mul	r15
	add	r12,rax
	mov	rax,rbx
	mov	QWORD[16+rcx*1+rdi],r11
	mov	r13,rdx
	adc	r13,0
	lea	rcx,[32+rcx]

	mul	r14
	add	r10,rax
	mov	rax,rbx
	mov	r11,rdx
	adc	r11,0
	add	r10,r12
	adc	r11,0
	mov	QWORD[((-8))+rcx*1+rdi],r10

	cmp	rcx,0
	jne	NEAR $L$sqr4x_1st

	mul	r15
	add	r13,rax
	lea	rbp,[16+rbp]
	adc	rdx,0
	add	r13,r11
	adc	rdx,0

	mov	QWORD[rdi],r13
	mov	r12,rdx
	mov	QWORD[8+rdi],rdx
	jmp	NEAR $L$sqr4x_outer

ALIGN	32
$L$sqr4x_outer:
	mov	r14,QWORD[((-32))+rbp*1+rsi]
	lea	rdi,[((48+8))+r9*2+rsp]
	mov	rax,QWORD[((-24))+rbp*1+rsi]
	lea	rdi,[((-32))+rbp*1+rdi]
	mov	rbx,QWORD[((-16))+rbp*1+rsi]
	mov	r15,rax

	mul	r14
	mov	r10,QWORD[((-24))+rbp*1+rdi]
	add	r10,rax
	mov	rax,rbx
	adc	rdx,0
	mov	QWORD[((-24))+rbp*1+rdi],r10
	mov	r11,rdx

	mul	r14
	add	r11,rax
	mov	rax,rbx
	adc	rdx,0
	add	r11,QWORD[((-16))+rbp*1+rdi]
	mov	r10,rdx
	adc	r10,0
	mov	QWORD[((-16))+rbp*1+rdi],r11

	xor	r12,r12

	mov	rbx,QWORD[((-8))+rbp*1+rsi]
	mul	r15
	add	r12,rax
	mov	rax,rbx
	adc	rdx,0
	add	r12,QWORD[((-8))+rbp*1+rdi]
	mov	r13,rdx
	adc	r13,0

	mul	r14
	add	r10,rax
	mov	rax,rbx
	adc	rdx,0
	add	r10,r12
	mov	r11,rdx
	adc	r11,0
	mov	QWORD[((-8))+rbp*1+rdi],r10

	lea	rcx,[rbp]
	jmp	NEAR $L$sqr4x_inner

ALIGN	32
$L$sqr4x_inner:
	mov	rbx,QWORD[rcx*1+rsi]
	mul	r15
	add	r13,rax
	mov	rax,rbx
	mov	r12,rdx
	adc	r12,0
	add	r13,QWORD[rcx*1+rdi]
	adc	r12,0

	DB	0x67
	mul	r14
	add	r11,rax
	mov	rax,rbx
	mov	rbx,QWORD[8+rcx*1+rsi]
	mov	r10,rdx
	adc	r10,0
	add	r11,r13
	adc	r10,0

	mul	r15
	add	r12,rax
	mov	QWORD[rcx*1+rdi],r11
	mov	rax,rbx
	mov	r13,rdx
	adc	r13,0
	add	r12,QWORD[8+rcx*1+rdi]
	lea	rcx,[16+rcx]
	adc	r13,0

	mul	r14
	add	r10,rax
	mov	rax,rbx
	adc	rdx,0
	add	r10,r12
	mov	r11,rdx
	adc	r11,0
	mov	QWORD[((-8))+rcx*1+rdi],r10

	cmp	rcx,0
	jne	NEAR $L$sqr4x_inner

	DB	0x67
	mul	r15
	add	r13,rax
	adc	rdx,0
	add	r13,r11
	adc	rdx,0

	mov	QWORD[rdi],r13
	mov	r12,rdx
	mov	QWORD[8+rdi],rdx

	add	rbp,16
	jnz	NEAR $L$sqr4x_outer


	mov	r14,QWORD[((-32))+rsi]
	lea	rdi,[((48+8))+r9*2+rsp]
	mov	rax,QWORD[((-24))+rsi]
	lea	rdi,[((-32))+rbp*1+rdi]
	mov	rbx,QWORD[((-16))+rsi]
	mov	r15,rax

	mul	r14
	add	r10,rax
	mov	rax,rbx
	mov	r11,rdx
	adc	r11,0

	mul	r14
	add	r11,rax
	mov	rax,rbx
	mov	QWORD[((-24))+rdi],r10
	mov	r10,rdx
	adc	r10,0
	add	r11,r13
	mov	rbx,QWORD[((-8))+rsi]
	adc	r10,0

	mul	r15
	add	r12,rax
	mov	rax,rbx
	mov	QWORD[((-16))+rdi],r11
	mov	r13,rdx
	adc	r13,0

	mul	r14
	add	r10,rax
	mov	rax,rbx
	mov	r11,rdx
	adc	r11,0
	add	r10,r12
	adc	r11,0
	mov	QWORD[((-8))+rdi],r10

	mul	r15
	add	r13,rax
	mov	rax,QWORD[((-16))+rsi]
	adc	rdx,0
	add	r13,r11
	adc	rdx,0

	mov	QWORD[rdi],r13
	mov	r12,rdx
	mov	QWORD[8+rdi],rdx

	mul	rbx
	add	rbp,16
	xor	r14,r14
	sub	rbp,r9
	xor	r15,r15

	add	rax,r12
	adc	rdx,0
	mov	QWORD[8+rdi],rax
	mov	QWORD[16+rdi],rdx
	mov	QWORD[24+rdi],r15

	mov	rax,QWORD[((-16))+rbp*1+rsi]
	lea	rdi,[((48+8))+rsp]
	xor	r10,r10
	mov	r11,QWORD[8+rdi]

	lea	r12,[r10*2+r14]
	shr	r10,63
	lea	r13,[r11*2+rcx]
	shr	r11,63
	or	r13,r10
	mov	r10,QWORD[16+rdi]
	mov	r14,r11
	mul	rax
	neg	r15
	mov	r11,QWORD[24+rdi]
	adc	r12,rax
	mov	rax,QWORD[((-8))+rbp*1+rsi]
	mov	QWORD[rdi],r12
	adc	r13,rdx

	lea	rbx,[r10*2+r14]
	mov	QWORD[8+rdi],r13
	sbb	r15,r15
	shr	r10,63
	lea	r8,[r11*2+rcx]
	shr	r11,63
	or	r8,r10
	mov	r10,QWORD[32+rdi]
	mov	r14,r11
	mul	rax
	neg	r15
	mov	r11,QWORD[40+rdi]
	adc	rbx,rax
	mov	rax,QWORD[rbp*1+rsi]
	mov	QWORD[16+rdi],rbx
	adc	r8,rdx
	lea	rbp,[16+rbp]
	mov	QWORD[24+rdi],r8
	sbb	r15,r15
	lea	rdi,[64+rdi]
	jmp	NEAR $L$sqr4x_shift_n_add

ALIGN	32
$L$sqr4x_shift_n_add:
	lea	r12,[r10*2+r14]
	shr	r10,63
	lea	r13,[r11*2+rcx]
	shr	r11,63
	or	r13,r10
	mov	r10,QWORD[((-16))+rdi]
	mov	r14,r11
	mul	rax
	neg	r15
	mov	r11,QWORD[((-8))+rdi]
	adc	r12,rax
	mov	rax,QWORD[((-8))+rbp*1+rsi]
	mov	QWORD[((-32))+rdi],r12
	adc	r13,rdx

	lea	rbx,[r10*2+r14]
	mov	QWORD[((-24))+rdi],r13
	sbb	r15,r15
	shr	r10,63
	lea	r8,[r11*2+rcx]
	shr	r11,63
	or	r8,r10
	mov	r10,QWORD[rdi]
	mov	r14,r11
	mul	rax
	neg	r15
	mov	r11,QWORD[8+rdi]
	adc	rbx,rax
	mov	rax,QWORD[rbp*1+rsi]
	mov	QWORD[((-16))+rdi],rbx
	adc	r8,rdx

	lea	r12,[r10*2+r14]
	mov	QWORD[((-8))+rdi],r8
	sbb	r15,r15
	shr	r10,63
	lea	r13,[r11*2+rcx]
	shr	r11,63
	or	r13,r10
	mov	r10,QWORD[16+rdi]
	mov	r14,r11
	mul	rax
	neg	r15
	mov	r11,QWORD[24+rdi]
	adc	r12,rax
	mov	rax,QWORD[8+rbp*1+rsi]
	mov	QWORD[rdi],r12
	adc	r13,rdx

	lea	rbx,[r10*2+r14]
	mov	QWORD[8+rdi],r13
	sbb	r15,r15
	shr	r10,63
	lea	r8,[r11*2+rcx]
	shr	r11,63
	or	r8,r10
	mov	r10,QWORD[32+rdi]
	mov	r14,r11
	mul	rax
	neg	r15
	mov	r11,QWORD[40+rdi]
	adc	rbx,rax
	mov	rax,QWORD[16+rbp*1+rsi]
	mov	QWORD[16+rdi],rbx
	adc	r8,rdx
	mov	QWORD[24+rdi],r8
	sbb	r15,r15
	lea	rdi,[64+rdi]
	add	rbp,32
	jnz	NEAR $L$sqr4x_shift_n_add

	lea	r12,[r10*2+r14]
	DB	0x67
	shr	r10,63
	lea	r13,[r11*2+rcx]
	shr	r11,63
	or	r13,r10
	mov	r10,QWORD[((-16))+rdi]
	mov	r14,r11
	mul	rax
	neg	r15
	mov	r11,QWORD[((-8))+rdi]
	adc	r12,rax
	mov	rax,QWORD[((-8))+rsi]
	mov	QWORD[((-32))+rdi],r12
	adc	r13,rdx

	lea	rbx,[r10*2+r14]
	mov	QWORD[((-24))+rdi],r13
	sbb	r15,r15
	shr	r10,63
	lea	r8,[r11*2+rcx]
	shr	r11,63
	or	r8,r10
	mul	rax
	neg	r15
	adc	rbx,rax
	adc	r8,rdx
	mov	QWORD[((-16))+rdi],rbx
	mov	QWORD[((-8))+rdi],r8
DB	102,72,15,126,213
__bn_sqr8x_reduction:
	xor	rax,rax
	lea	rcx,[rbp*1+r9]
	lea	rdx,[((48+8))+r9*2+rsp]
	mov	QWORD[((0+8))+rsp],rcx
	lea	rdi,[((48+8))+r9*1+rsp]
	mov	QWORD[((8+8))+rsp],rdx
	neg	r9
	jmp	NEAR $L$8x_reduction_loop

ALIGN	32
$L$8x_reduction_loop:
	lea	rdi,[r9*1+rdi]
	DB	0x66
	mov	rbx,QWORD[rdi]
	mov	r9,QWORD[8+rdi]
	mov	r10,QWORD[16+rdi]
	mov	r11,QWORD[24+rdi]
	mov	r12,QWORD[32+rdi]
	mov	r13,QWORD[40+rdi]
	mov	r14,QWORD[48+rdi]
	mov	r15,QWORD[56+rdi]
	mov	QWORD[rdx],rax
	lea	rdi,[64+rdi]

	DB	0x67
	mov	r8,rbx
	imul	rbx,QWORD[((32+8))+rsp]
	mov	rax,QWORD[rbp]
	mov	ecx,8
	jmp	NEAR $L$8x_reduce

ALIGN	32
$L$8x_reduce:
	mul	rbx
	mov	rax,QWORD[8+rbp]
	neg	r8
	mov	r8,rdx
	adc	r8,0

	mul	rbx
	add	r9,rax
	mov	rax,QWORD[16+rbp]
	adc	rdx,0
	add	r8,r9
	mov	QWORD[((48-8+8))+rcx*8+rsp],rbx
	mov	r9,rdx
	adc	r9,0

	mul	rbx
	add	r10,rax
	mov	rax,QWORD[24+rbp]
	adc	rdx,0
	add	r9,r10
	mov	rsi,QWORD[((32+8))+rsp]
	mov	r10,rdx
	adc	r10,0

	mul	rbx
	add	r11,rax
	mov	rax,QWORD[32+rbp]
	adc	rdx,0
	imul	rsi,r8
	add	r10,r11
	mov	r11,rdx
	adc	r11,0

	mul	rbx
	add	r12,rax
	mov	rax,QWORD[40+rbp]
	adc	rdx,0
	add	r11,r12
	mov	r12,rdx
	adc	r12,0

	mul	rbx
	add	r13,rax
	mov	rax,QWORD[48+rbp]
	adc	rdx,0
	add	r12,r13
	mov	r13,rdx
	adc	r13,0

	mul	rbx
	add	r14,rax
	mov	rax,QWORD[56+rbp]
	adc	rdx,0
	add	r13,r14
	mov	r14,rdx
	adc	r14,0

	mul	rbx
	mov	rbx,rsi
	add	r15,rax
	mov	rax,QWORD[rbp]
	adc	rdx,0
	add	r14,r15
	mov	r15,rdx
	adc	r15,0

	dec	ecx
	jnz	NEAR $L$8x_reduce

	lea	rbp,[64+rbp]
	xor	rax,rax
	mov	rdx,QWORD[((8+8))+rsp]
	cmp	rbp,QWORD[((0+8))+rsp]
	jae	NEAR $L$8x_no_tail

	DB	0x66
	add	r8,QWORD[rdi]
	adc	r9,QWORD[8+rdi]
	adc	r10,QWORD[16+rdi]
	adc	r11,QWORD[24+rdi]
	adc	r12,QWORD[32+rdi]
	adc	r13,QWORD[40+rdi]
	adc	r14,QWORD[48+rdi]
	adc	r15,QWORD[56+rdi]
	sbb	rsi,rsi

	mov	rbx,QWORD[((48+56+8))+rsp]
	mov	ecx,8
	mov	rax,QWORD[rbp]
	jmp	NEAR $L$8x_tail

ALIGN	32
$L$8x_tail:
	mul	rbx
	add	r8,rax
	mov	rax,QWORD[8+rbp]
	mov	QWORD[rdi],r8
	mov	r8,rdx
	adc	r8,0

	mul	rbx
	add	r9,rax
	mov	rax,QWORD[16+rbp]
	adc	rdx,0
	add	r8,r9
	lea	rdi,[8+rdi]
	mov	r9,rdx
	adc	r9,0

	mul	rbx
	add	r10,rax
	mov	rax,QWORD[24+rbp]
	adc	rdx,0
	add	r9,r10
	mov	r10,rdx
	adc	r10,0

	mul	rbx
	add	r11,rax
	mov	rax,QWORD[32+rbp]
	adc	rdx,0
	add	r10,r11
	mov	r11,rdx
	adc	r11,0

	mul	rbx
	add	r12,rax
	mov	rax,QWORD[40+rbp]
	adc	rdx,0
	add	r11,r12
	mov	r12,rdx
	adc	r12,0

	mul	rbx
	add	r13,rax
	mov	rax,QWORD[48+rbp]
	adc	rdx,0
	add	r12,r13
	mov	r13,rdx
	adc	r13,0

	mul	rbx
	add	r14,rax
	mov	rax,QWORD[56+rbp]
	adc	rdx,0
	add	r13,r14
	mov	r14,rdx
	adc	r14,0

	mul	rbx
	mov	rbx,QWORD[((48-16+8))+rcx*8+rsp]
	add	r15,rax
	adc	rdx,0
	add	r14,r15
	mov	rax,QWORD[rbp]
	mov	r15,rdx
	adc	r15,0

	dec	ecx
	jnz	NEAR $L$8x_tail

	lea	rbp,[64+rbp]
	mov	rdx,QWORD[((8+8))+rsp]
	cmp	rbp,QWORD[((0+8))+rsp]
	jae	NEAR $L$8x_tail_done

	mov	rbx,QWORD[((48+56+8))+rsp]
	neg	rsi
	mov	rax,QWORD[rbp]
	adc	r8,QWORD[rdi]
	adc	r9,QWORD[8+rdi]
	adc	r10,QWORD[16+rdi]
	adc	r11,QWORD[24+rdi]
	adc	r12,QWORD[32+rdi]
	adc	r13,QWORD[40+rdi]
	adc	r14,QWORD[48+rdi]
	adc	r15,QWORD[56+rdi]
	sbb	rsi,rsi

	mov	ecx,8
	jmp	NEAR $L$8x_tail

ALIGN	32
$L$8x_tail_done:
	xor	rax,rax
	add	r8,QWORD[rdx]
	adc	r9,0
	adc	r10,0
	adc	r11,0
	adc	r12,0
	adc	r13,0
	adc	r14,0
	adc	r15,0
	adc	rax,0

	neg	rsi
$L$8x_no_tail:
	adc	r8,QWORD[rdi]
	adc	r9,QWORD[8+rdi]
	adc	r10,QWORD[16+rdi]
	adc	r11,QWORD[24+rdi]
	adc	r12,QWORD[32+rdi]
	adc	r13,QWORD[40+rdi]
	adc	r14,QWORD[48+rdi]
	adc	r15,QWORD[56+rdi]
	adc	rax,0
	mov	rcx,QWORD[((-8))+rbp]
	xor	rsi,rsi

DB	102,72,15,126,213

	mov	QWORD[rdi],r8
	mov	QWORD[8+rdi],r9
DB	102,73,15,126,217
	mov	QWORD[16+rdi],r10
	mov	QWORD[24+rdi],r11
	mov	QWORD[32+rdi],r12
	mov	QWORD[40+rdi],r13
	mov	QWORD[48+rdi],r14
	mov	QWORD[56+rdi],r15
	lea	rdi,[64+rdi]

	cmp	rdi,rdx
	jb	NEAR $L$8x_reduction_loop
	DB	0F3h,0C3h		;repret



ALIGN	32
__bn_post4x_internal:

	mov	r12,QWORD[rbp]
	lea	rbx,[r9*1+rdi]
	mov	rcx,r9
DB	102,72,15,126,207
	neg	rax
DB	102,72,15,126,206
	sar	rcx,3+2
	dec	r12
	xor	r10,r10
	mov	r13,QWORD[8+rbp]
	mov	r14,QWORD[16+rbp]
	mov	r15,QWORD[24+rbp]
	jmp	NEAR $L$sqr4x_sub_entry

ALIGN	16
$L$sqr4x_sub:
	mov	r12,QWORD[rbp]
	mov	r13,QWORD[8+rbp]
	mov	r14,QWORD[16+rbp]
	mov	r15,QWORD[24+rbp]
$L$sqr4x_sub_entry:
	lea	rbp,[32+rbp]
	not	r12
	not	r13
	not	r14
	not	r15
	and	r12,rax
	and	r13,rax
	and	r14,rax
	and	r15,rax

	neg	r10
	adc	r12,QWORD[rbx]
	adc	r13,QWORD[8+rbx]
	adc	r14,QWORD[16+rbx]
	adc	r15,QWORD[24+rbx]
	mov	QWORD[rdi],r12
	lea	rbx,[32+rbx]
	mov	QWORD[8+rdi],r13
	sbb	r10,r10
	mov	QWORD[16+rdi],r14
	mov	QWORD[24+rdi],r15
	lea	rdi,[32+rdi]

	inc	rcx
	jnz	NEAR $L$sqr4x_sub

	mov	r10,r9
	neg	r9
	DB	0F3h,0C3h		;repret


%ifndef MY_ASSEMBLER_IS_TOO_OLD_FOR_512AVX
global	bn_mulx4x_mont_gather5

ALIGN	32
bn_mulx4x_mont_gather5:
	mov	QWORD[8+rsp],rdi	;WIN64 prologue
	mov	QWORD[16+rsp],rsi
	mov	rax,rsp
$L$SEH_begin_bn_mulx4x_mont_gather5:
	mov	rdi,rcx
	mov	rsi,rdx
	mov	rdx,r8
	mov	rcx,r9
	mov	r8,QWORD[40+rsp]
	mov	r9,QWORD[48+rsp]



_CET_ENDBR
	mov	rax,rsp

	push	rbx

	push	rbp

	push	r12

	push	r13

	push	r14

	push	r15

$L$mulx4x_prologue:

	shl	r9d,3
	lea	r10,[r9*2+r9]
	neg	r9
	mov	r8,QWORD[r8]










	lea	r11,[((-320))+r9*2+rsp]
	mov	rbp,rsp
	sub	r11,rdi
	and	r11,4095
	cmp	r10,r11
	jb	NEAR $L$mulx4xsp_alt
	sub	rbp,r11
	lea	rbp,[((-320))+r9*2+rbp]
	jmp	NEAR $L$mulx4xsp_done

$L$mulx4xsp_alt:
	lea	r10,[((4096-320))+r9*2]
	lea	rbp,[((-320))+r9*2+rbp]
	sub	r11,r10
	mov	r10,0
	cmovc	r11,r10
	sub	rbp,r11
$L$mulx4xsp_done:
	and	rbp,-64
	mov	r11,rsp
	sub	r11,rbp
	and	r11,-4096
	lea	rsp,[rbp*1+r11]
	mov	r10,QWORD[rsp]
	cmp	rsp,rbp
	ja	NEAR $L$mulx4x_page_walk
	jmp	NEAR $L$mulx4x_page_walk_done

$L$mulx4x_page_walk:
	lea	rsp,[((-4096))+rsp]
	mov	r10,QWORD[rsp]
	cmp	rsp,rbp
	ja	NEAR $L$mulx4x_page_walk
$L$mulx4x_page_walk_done:













	mov	QWORD[32+rsp],r8
	mov	QWORD[40+rsp],rax

$L$mulx4x_body:
	call	mulx4x_internal

	mov	rsi,QWORD[40+rsp]

	mov	rax,1

	mov	r15,QWORD[((-48))+rsi]

	mov	r14,QWORD[((-40))+rsi]

	mov	r13,QWORD[((-32))+rsi]

	mov	r12,QWORD[((-24))+rsi]

	mov	rbp,QWORD[((-16))+rsi]

	mov	rbx,QWORD[((-8))+rsi]

	lea	rsp,[rsi]

$L$mulx4x_epilogue:
	mov	rdi,QWORD[8+rsp]	;WIN64 epilogue
	mov	rsi,QWORD[16+rsp]
	DB	0F3h,0C3h		;repret

$L$SEH_end_bn_mulx4x_mont_gather5:


ALIGN	32
mulx4x_internal:

	mov	QWORD[8+rsp],r9
	mov	r10,r9
	neg	r9
	shl	r9,5
	neg	r10
	lea	r13,[128+r9*1+rdx]
	shr	r9,5+5
	movd	xmm5,DWORD[56+rax]
	sub	r9,1
	lea	rax,[$L$inc]
	mov	QWORD[((16+8))+rsp],r13
	mov	QWORD[((24+8))+rsp],r9
	mov	QWORD[((56+8))+rsp],rdi
	movdqa	xmm0,XMMWORD[rax]
	movdqa	xmm1,XMMWORD[16+rax]
	lea	r10,[((88-112))+r10*1+rsp]
	lea	rdi,[128+rdx]

	pshufd	xmm5,xmm5,0
	movdqa	xmm4,xmm1
	DB	0x67
	movdqa	xmm2,xmm1
	DB	0x67
	paddd	xmm1,xmm0
	pcmpeqd	xmm0,xmm5
	movdqa	xmm3,xmm4
	paddd	xmm2,xmm1
	pcmpeqd	xmm1,xmm5
	movdqa	XMMWORD[112+r10],xmm0
	movdqa	xmm0,xmm4

	paddd	xmm3,xmm2
	pcmpeqd	xmm2,xmm5
	movdqa	XMMWORD[128+r10],xmm1
	movdqa	xmm1,xmm4

	paddd	xmm0,xmm3
	pcmpeqd	xmm3,xmm5
	movdqa	XMMWORD[144+r10],xmm2
	movdqa	xmm2,xmm4

	paddd	xmm1,xmm0
	pcmpeqd	xmm0,xmm5
	movdqa	XMMWORD[160+r10],xmm3
	movdqa	xmm3,xmm4
	paddd	xmm2,xmm1
	pcmpeqd	xmm1,xmm5
	movdqa	XMMWORD[176+r10],xmm0
	movdqa	xmm0,xmm4

	paddd	xmm3,xmm2
	pcmpeqd	xmm2,xmm5
	movdqa	XMMWORD[192+r10],xmm1
	movdqa	xmm1,xmm4

	paddd	xmm0,xmm3
	pcmpeqd	xmm3,xmm5
	movdqa	XMMWORD[208+r10],xmm2
	movdqa	xmm2,xmm4

	paddd	xmm1,xmm0
	pcmpeqd	xmm0,xmm5
	movdqa	XMMWORD[224+r10],xmm3
	movdqa	xmm3,xmm4
	paddd	xmm2,xmm1
	pcmpeqd	xmm1,xmm5
	movdqa	XMMWORD[240+r10],xmm0
	movdqa	xmm0,xmm4

	paddd	xmm3,xmm2
	pcmpeqd	xmm2,xmm5
	movdqa	XMMWORD[256+r10],xmm1
	movdqa	xmm1,xmm4

	paddd	xmm0,xmm3
	pcmpeqd	xmm3,xmm5
	movdqa	XMMWORD[272+r10],xmm2
	movdqa	xmm2,xmm4

	paddd	xmm1,xmm0
	pcmpeqd	xmm0,xmm5
	movdqa	XMMWORD[288+r10],xmm3
	movdqa	xmm3,xmm4
	DB	0x67
	paddd	xmm2,xmm1
	pcmpeqd	xmm1,xmm5
	movdqa	XMMWORD[304+r10],xmm0

	paddd	xmm3,xmm2
	pcmpeqd	xmm2,xmm5
	movdqa	XMMWORD[320+r10],xmm1

	pcmpeqd	xmm3,xmm5
	movdqa	XMMWORD[336+r10],xmm2

	pand	xmm0,XMMWORD[64+rdi]
	pand	xmm1,XMMWORD[80+rdi]
	pand	xmm2,XMMWORD[96+rdi]
	movdqa	XMMWORD[352+r10],xmm3
	pand	xmm3,XMMWORD[112+rdi]
	por	xmm0,xmm2
	por	xmm1,xmm3
	movdqa	xmm4,XMMWORD[((-128))+rdi]
	movdqa	xmm5,XMMWORD[((-112))+rdi]
	movdqa	xmm2,XMMWORD[((-96))+rdi]
	pand	xmm4,XMMWORD[112+r10]
	movdqa	xmm3,XMMWORD[((-80))+rdi]
	pand	xmm5,XMMWORD[128+r10]
	por	xmm0,xmm4
	pand	xmm2,XMMWORD[144+r10]
	por	xmm1,xmm5
	pand	xmm3,XMMWORD[160+r10]
	por	xmm0,xmm2
	por	xmm1,xmm3
	movdqa	xmm4,XMMWORD[((-64))+rdi]
	movdqa	xmm5,XMMWORD[((-48))+rdi]
	movdqa	xmm2,XMMWORD[((-32))+rdi]
	pand	xmm4,XMMWORD[176+r10]
	movdqa	xmm3,XMMWORD[((-16))+rdi]
	pand	xmm5,XMMWORD[192+r10]
	por	xmm0,xmm4
	pand	xmm2,XMMWORD[208+r10]
	por	xmm1,xmm5
	pand	xmm3,XMMWORD[224+r10]
	por	xmm0,xmm2
	por	xmm1,xmm3
	movdqa	xmm4,XMMWORD[rdi]
	movdqa	xmm5,XMMWORD[16+rdi]
	movdqa	xmm2,XMMWORD[32+rdi]
	pand	xmm4,XMMWORD[240+r10]
	movdqa	xmm3,XMMWORD[48+rdi]
	pand	xmm5,XMMWORD[256+r10]
	por	xmm0,xmm4
	pand	xmm2,XMMWORD[272+r10]
	por	xmm1,xmm5
	pand	xmm3,XMMWORD[288+r10]
	por	xmm0,xmm2
	por	xmm1,xmm3
	pxor	xmm0,xmm1

	pshufd	xmm1,xmm0,0x4e
	por	xmm0,xmm1
	lea	rdi,[256+rdi]
DB	102,72,15,126,194
	lea	rbx,[((64+32+8))+rsp]

	mov	r9,rdx
	mulx	rax,r8,QWORD[rsi]
	mulx	r12,r11,QWORD[8+rsi]
	add	r11,rax
	mulx	r13,rax,QWORD[16+rsi]
	adc	r12,rax
	adc	r13,0
	mulx	r14,rax,QWORD[24+rsi]

	mov	r15,r8
	imul	r8,QWORD[((32+8))+rsp]
	xor	rbp,rbp
	mov	rdx,r8

	mov	QWORD[((8+8))+rsp],rdi

	lea	rsi,[32+rsi]
	adcx	r13,rax
	adcx	r14,rbp

	mulx	r10,rax,QWORD[rcx]
	adcx	r15,rax
	adox	r10,r11
	mulx	r11,rax,QWORD[8+rcx]
	adcx	r10,rax
	adox	r11,r12
	mulx	r12,rax,QWORD[16+rcx]
	mov	rdi,QWORD[((24+8))+rsp]
	mov	QWORD[((-32))+rbx],r10
	adcx	r11,rax
	adox	r12,r13
	mulx	r15,rax,QWORD[24+rcx]
	mov	rdx,r9
	mov	QWORD[((-24))+rbx],r11
	adcx	r12,rax
	adox	r15,rbp
	lea	rcx,[32+rcx]
	mov	QWORD[((-16))+rbx],r12
	jmp	NEAR $L$mulx4x_1st

ALIGN	32
$L$mulx4x_1st:
	adcx	r15,rbp
	mulx	rax,r10,QWORD[rsi]
	adcx	r10,r14
	mulx	r14,r11,QWORD[8+rsi]
	adcx	r11,rax
	mulx	rax,r12,QWORD[16+rsi]
	adcx	r12,r14
	mulx	r14,r13,QWORD[24+rsi]
	DB	0x67,0x67
	mov	rdx,r8
	adcx	r13,rax
	adcx	r14,rbp
	lea	rsi,[32+rsi]
	lea	rbx,[32+rbx]

	adox	r10,r15
	mulx	r15,rax,QWORD[rcx]
	adcx	r10,rax
	adox	r11,r15
	mulx	r15,rax,QWORD[8+rcx]
	adcx	r11,rax
	adox	r12,r15
	mulx	r15,rax,QWORD[16+rcx]
	mov	QWORD[((-40))+rbx],r10
	adcx	r12,rax
	mov	QWORD[((-32))+rbx],r11
	adox	r13,r15
	mulx	r15,rax,QWORD[24+rcx]
	mov	rdx,r9
	mov	QWORD[((-24))+rbx],r12
	adcx	r13,rax
	adox	r15,rbp
	lea	rcx,[32+rcx]
	mov	QWORD[((-16))+rbx],r13

	dec	rdi
	jnz	NEAR $L$mulx4x_1st

	mov	rax,QWORD[8+rsp]
	adc	r15,rbp
	lea	rsi,[rax*1+rsi]
	add	r14,r15
	mov	rdi,QWORD[((8+8))+rsp]
	adc	rbp,rbp
	mov	QWORD[((-8))+rbx],r14
	jmp	NEAR $L$mulx4x_outer

ALIGN	32
$L$mulx4x_outer:
	lea	r10,[((16-256))+rbx]
	pxor	xmm4,xmm4
	DB	0x67,0x67
	pxor	xmm5,xmm5
	movdqa	xmm0,XMMWORD[((-128))+rdi]
	movdqa	xmm1,XMMWORD[((-112))+rdi]
	movdqa	xmm2,XMMWORD[((-96))+rdi]
	pand	xmm0,XMMWORD[256+r10]
	movdqa	xmm3,XMMWORD[((-80))+rdi]
	pand	xmm1,XMMWORD[272+r10]
	por	xmm4,xmm0
	pand	xmm2,XMMWORD[288+r10]
	por	xmm5,xmm1
	pand	xmm3,XMMWORD[304+r10]
	por	xmm4,xmm2
	por	xmm5,xmm3
	movdqa	xmm0,XMMWORD[((-64))+rdi]
	movdqa	xmm1,XMMWORD[((-48))+rdi]
	movdqa	xmm2,XMMWORD[((-32))+rdi]
	pand	xmm0,XMMWORD[320+r10]
	movdqa	xmm3,XMMWORD[((-16))+rdi]
	pand	xmm1,XMMWORD[336+r10]
	por	xmm4,xmm0
	pand	xmm2,XMMWORD[352+r10]
	por	xmm5,xmm1
	pand	xmm3,XMMWORD[368+r10]
	por	xmm4,xmm2
	por	xmm5,xmm3
	movdqa	xmm0,XMMWORD[rdi]
	movdqa	xmm1,XMMWORD[16+rdi]
	movdqa	xmm2,XMMWORD[32+rdi]
	pand	xmm0,XMMWORD[384+r10]
	movdqa	xmm3,XMMWORD[48+rdi]
	pand	xmm1,XMMWORD[400+r10]
	por	xmm4,xmm0
	pand	xmm2,XMMWORD[416+r10]
	por	xmm5,xmm1
	pand	xmm3,XMMWORD[432+r10]
	por	xmm4,xmm2
	por	xmm5,xmm3
	movdqa	xmm0,XMMWORD[64+rdi]
	movdqa	xmm1,XMMWORD[80+rdi]
	movdqa	xmm2,XMMWORD[96+rdi]
	pand	xmm0,XMMWORD[448+r10]
	movdqa	xmm3,XMMWORD[112+rdi]
	pand	xmm1,XMMWORD[464+r10]
	por	xmm4,xmm0
	pand	xmm2,XMMWORD[480+r10]
	por	xmm5,xmm1
	pand	xmm3,XMMWORD[496+r10]
	por	xmm4,xmm2
	por	xmm5,xmm3
	por	xmm4,xmm5

	pshufd	xmm0,xmm4,0x4e
	por	xmm0,xmm4
	lea	rdi,[256+rdi]
DB	102,72,15,126,194

	mov	QWORD[rbx],rbp
	lea	rbx,[32+rax*1+rbx]
	mulx	r11,r8,QWORD[rsi]
	xor	rbp,rbp
	mov	r9,rdx
	mulx	r12,r14,QWORD[8+rsi]
	adox	r8,QWORD[((-32))+rbx]
	adcx	r11,r14
	mulx	r13,r15,QWORD[16+rsi]
	adox	r11,QWORD[((-24))+rbx]
	adcx	r12,r15
	mulx	r14,rdx,QWORD[24+rsi]
	adox	r12,QWORD[((-16))+rbx]
	adcx	r13,rdx
	lea	rcx,[rax*1+rcx]
	lea	rsi,[32+rsi]
	adox	r13,QWORD[((-8))+rbx]
	adcx	r14,rbp
	adox	r14,rbp

	mov	r15,r8
	imul	r8,QWORD[((32+8))+rsp]

	mov	rdx,r8
	xor	rbp,rbp
	mov	QWORD[((8+8))+rsp],rdi

	mulx	r10,rax,QWORD[rcx]
	adcx	r15,rax
	adox	r10,r11
	mulx	r11,rax,QWORD[8+rcx]
	adcx	r10,rax
	adox	r11,r12
	mulx	r12,rax,QWORD[16+rcx]
	adcx	r11,rax
	adox	r12,r13
	mulx	r15,rax,QWORD[24+rcx]
	mov	rdx,r9
	mov	rdi,QWORD[((24+8))+rsp]
	mov	QWORD[((-32))+rbx],r10
	adcx	r12,rax
	mov	QWORD[((-24))+rbx],r11
	adox	r15,rbp
	mov	QWORD[((-16))+rbx],r12
	lea	rcx,[32+rcx]
	jmp	NEAR $L$mulx4x_inner

ALIGN	32
$L$mulx4x_inner:
	mulx	rax,r10,QWORD[rsi]
	adcx	r15,rbp
	adox	r10,r14
	mulx	r14,r11,QWORD[8+rsi]
	adcx	r10,QWORD[rbx]
	adox	r11,rax
	mulx	rax,r12,QWORD[16+rsi]
	adcx	r11,QWORD[8+rbx]
	adox	r12,r14
	mulx	r14,r13,QWORD[24+rsi]
	mov	rdx,r8
	adcx	r12,QWORD[16+rbx]
	adox	r13,rax
	adcx	r13,QWORD[24+rbx]
	adox	r14,rbp
	lea	rsi,[32+rsi]
	lea	rbx,[32+rbx]
	adcx	r14,rbp

	adox	r10,r15
	mulx	r15,rax,QWORD[rcx]
	adcx	r10,rax
	adox	r11,r15
	mulx	r15,rax,QWORD[8+rcx]
	adcx	r11,rax
	adox	r12,r15
	mulx	r15,rax,QWORD[16+rcx]
	mov	QWORD[((-40))+rbx],r10
	adcx	r12,rax
	adox	r13,r15
	mov	QWORD[((-32))+rbx],r11
	mulx	r15,rax,QWORD[24+rcx]
	mov	rdx,r9
	lea	rcx,[32+rcx]
	mov	QWORD[((-24))+rbx],r12
	adcx	r13,rax
	adox	r15,rbp
	mov	QWORD[((-16))+rbx],r13

	dec	rdi
	jnz	NEAR $L$mulx4x_inner

	mov	rax,QWORD[((0+8))+rsp]
	adc	r15,rbp
	sub	rdi,QWORD[rbx]
	mov	rdi,QWORD[((8+8))+rsp]
	mov	r10,QWORD[((16+8))+rsp]
	adc	r14,r15
	lea	rsi,[rax*1+rsi]
	adc	rbp,rbp
	mov	QWORD[((-8))+rbx],r14

	cmp	rdi,r10
	jb	NEAR $L$mulx4x_outer

	mov	r10,QWORD[((-8))+rcx]
	mov	r8,rbp
	mov	r12,QWORD[rax*1+rcx]
	lea	rbp,[rax*1+rcx]
	mov	rcx,rax
	lea	rdi,[rax*1+rbx]
	xor	eax,eax
	xor	r15,r15
	sub	r10,r14
	adc	r15,r15
	or	r8,r15
	sar	rcx,3+2
	sub	rax,r8
	mov	rdx,QWORD[((56+8))+rsp]
	dec	r12
	mov	r13,QWORD[8+rbp]
	xor	r8,r8
	mov	r14,QWORD[16+rbp]
	mov	r15,QWORD[24+rbp]
	jmp	NEAR $L$sqrx4x_sub_entry


global	bn_powerx5

ALIGN	32
bn_powerx5:
	mov	QWORD[8+rsp],rdi	;WIN64 prologue
	mov	QWORD[16+rsp],rsi
	mov	rax,rsp
$L$SEH_begin_bn_powerx5:
	mov	rdi,rcx
	mov	rsi,rdx
	mov	rdx,r8
	mov	rcx,r9
	mov	r8,QWORD[40+rsp]
	mov	r9,QWORD[48+rsp]



_CET_ENDBR
	mov	rax,rsp

	push	rbx

	push	rbp

	push	r12

	push	r13

	push	r14

	push	r15

$L$powerx5_prologue:

	shl	r9d,3
	lea	r10,[r9*2+r9]
	neg	r9
	mov	r8,QWORD[r8]








	lea	r11,[((-320))+r9*2+rsp]
	mov	rbp,rsp
	sub	r11,rdi
	and	r11,4095
	cmp	r10,r11
	jb	NEAR $L$pwrx_sp_alt
	sub	rbp,r11
	lea	rbp,[((-320))+r9*2+rbp]
	jmp	NEAR $L$pwrx_sp_done

ALIGN	32
$L$pwrx_sp_alt:
	lea	r10,[((4096-320))+r9*2]
	lea	rbp,[((-320))+r9*2+rbp]
	sub	r11,r10
	mov	r10,0
	cmovc	r11,r10
	sub	rbp,r11
$L$pwrx_sp_done:
	and	rbp,-64
	mov	r11,rsp
	sub	r11,rbp
	and	r11,-4096
	lea	rsp,[rbp*1+r11]
	mov	r10,QWORD[rsp]
	cmp	rsp,rbp
	ja	NEAR $L$pwrx_page_walk
	jmp	NEAR $L$pwrx_page_walk_done

$L$pwrx_page_walk:
	lea	rsp,[((-4096))+rsp]
	mov	r10,QWORD[rsp]
	cmp	rsp,rbp
	ja	NEAR $L$pwrx_page_walk
$L$pwrx_page_walk_done:

	mov	r10,r9
	neg	r9












	pxor	xmm0,xmm0
DB	102,72,15,110,207
DB	102,72,15,110,209
DB	102,73,15,110,218
DB	102,72,15,110,226
	mov	QWORD[32+rsp],r8
	mov	QWORD[40+rsp],rax

$L$powerx5_body:

	call	__bn_sqrx8x_internal
	call	__bn_postx4x_internal
	call	__bn_sqrx8x_internal
	call	__bn_postx4x_internal
	call	__bn_sqrx8x_internal
	call	__bn_postx4x_internal
	call	__bn_sqrx8x_internal
	call	__bn_postx4x_internal
	call	__bn_sqrx8x_internal
	call	__bn_postx4x_internal

	mov	r9,r10
	mov	rdi,rsi
DB	102,72,15,126,209
DB	102,72,15,126,226
	mov	rax,QWORD[40+rsp]

	call	mulx4x_internal

	mov	rsi,QWORD[40+rsp]

	mov	rax,1

	mov	r15,QWORD[((-48))+rsi]

	mov	r14,QWORD[((-40))+rsi]

	mov	r13,QWORD[((-32))+rsi]

	mov	r12,QWORD[((-24))+rsi]

	mov	rbp,QWORD[((-16))+rsi]

	mov	rbx,QWORD[((-8))+rsi]

	lea	rsp,[rsi]

$L$powerx5_epilogue:
	mov	rdi,QWORD[8+rsp]	;WIN64 epilogue
	mov	rsi,QWORD[16+rsp]
	DB	0F3h,0C3h		;repret

$L$SEH_end_bn_powerx5:

global	bn_sqrx8x_internal


ALIGN	32
bn_sqrx8x_internal:
__bn_sqrx8x_internal:

_CET_ENDBR








































	lea	rdi,[((48+8))+rsp]
	lea	rbp,[r9*1+rsi]
	mov	QWORD[((0+8))+rsp],r9
	mov	QWORD[((8+8))+rsp],rbp
	jmp	NEAR $L$sqr8x_zero_start

ALIGN	32
	DB	0x66,0x66,0x66,0x2e,0x0f,0x1f,0x84,0x00,0x00,0x00,0x00,0x00
$L$sqrx8x_zero:
	DB	0x3e
	movdqa	XMMWORD[rdi],xmm0
	movdqa	XMMWORD[16+rdi],xmm0
	movdqa	XMMWORD[32+rdi],xmm0
	movdqa	XMMWORD[48+rdi],xmm0
$L$sqr8x_zero_start:
	movdqa	XMMWORD[64+rdi],xmm0
	movdqa	XMMWORD[80+rdi],xmm0
	movdqa	XMMWORD[96+rdi],xmm0
	movdqa	XMMWORD[112+rdi],xmm0
	lea	rdi,[128+rdi]
	sub	r9,64
	jnz	NEAR $L$sqrx8x_zero

	mov	rdx,QWORD[rsi]

	xor	r10,r10
	xor	r11,r11
	xor	r12,r12
	xor	r13,r13
	xor	r14,r14
	xor	r15,r15
	lea	rdi,[((48+8))+rsp]
	xor	rbp,rbp
	jmp	NEAR $L$sqrx8x_outer_loop

ALIGN	32
$L$sqrx8x_outer_loop:
	mulx	rax,r8,QWORD[8+rsi]
	adcx	r8,r9
	adox	r10,rax
	mulx	rax,r9,QWORD[16+rsi]
	adcx	r9,r10
	adox	r11,rax
	DB	0xc4,0xe2,0xab,0xf6,0x86,0x18,0x00,0x00,0x00
	adcx	r10,r11
	adox	r12,rax
	DB	0xc4,0xe2,0xa3,0xf6,0x86,0x20,0x00,0x00,0x00
	adcx	r11,r12
	adox	r13,rax
	mulx	rax,r12,QWORD[40+rsi]
	adcx	r12,r13
	adox	r14,rax
	mulx	rax,r13,QWORD[48+rsi]
	adcx	r13,r14
	adox	rax,r15
	mulx	r15,r14,QWORD[56+rsi]
	mov	rdx,QWORD[8+rsi]
	adcx	r14,rax
	adox	r15,rbp
	adc	r15,QWORD[64+rdi]
	mov	QWORD[8+rdi],r8
	mov	QWORD[16+rdi],r9
	sbb	rcx,rcx
	xor	rbp,rbp


	mulx	rbx,r8,QWORD[16+rsi]
	mulx	rax,r9,QWORD[24+rsi]
	adcx	r8,r10
	adox	r9,rbx
	mulx	rbx,r10,QWORD[32+rsi]
	adcx	r9,r11
	adox	r10,rax
	DB	0xc4,0xe2,0xa3,0xf6,0x86,0x28,0x00,0x00,0x00
	adcx	r10,r12
	adox	r11,rbx
	DB	0xc4,0xe2,0x9b,0xf6,0x9e,0x30,0x00,0x00,0x00
	adcx	r11,r13
	adox	r12,r14
	DB	0xc4,0x62,0x93,0xf6,0xb6,0x38,0x00,0x00,0x00
	mov	rdx,QWORD[16+rsi]
	adcx	r12,rax
	adox	r13,rbx
	adcx	r13,r15
	adox	r14,rbp
	adcx	r14,rbp

	mov	QWORD[24+rdi],r8
	mov	QWORD[32+rdi],r9

	mulx	rbx,r8,QWORD[24+rsi]
	mulx	rax,r9,QWORD[32+rsi]
	adcx	r8,r10
	adox	r9,rbx
	mulx	rbx,r10,QWORD[40+rsi]
	adcx	r9,r11
	adox	r10,rax
	DB	0xc4,0xe2,0xa3,0xf6,0x86,0x30,0x00,0x00,0x00
	adcx	r10,r12
	adox	r11,r13
	DB	0xc4,0x62,0x9b,0xf6,0xae,0x38,0x00,0x00,0x00
	DB	0x3e
	mov	rdx,QWORD[24+rsi]
	adcx	r11,rbx
	adox	r12,rax
	adcx	r12,r14
	mov	QWORD[40+rdi],r8
	mov	QWORD[48+rdi],r9
	mulx	rax,r8,QWORD[32+rsi]
	adox	r13,rbp
	adcx	r13,rbp

	mulx	rbx,r9,QWORD[40+rsi]
	adcx	r8,r10
	adox	r9,rax
	mulx	rax,r10,QWORD[48+rsi]
	adcx	r9,r11
	adox	r10,r12
	mulx	r12,r11,QWORD[56+rsi]
	mov	rdx,QWORD[32+rsi]
	mov	r14,QWORD[40+rsi]
	adcx	r10,rbx
	adox	r11,rax
	mov	r15,QWORD[48+rsi]
	adcx	r11,r13
	adox	r12,rbp
	adcx	r12,rbp

	mov	QWORD[56+rdi],r8
	mov	QWORD[64+rdi],r9

	mulx	rax,r9,r14
	mov	r8,QWORD[56+rsi]
	adcx	r9,r10
	mulx	rbx,r10,r15
	adox	r10,rax
	adcx	r10,r11
	mulx	rax,r11,r8
	mov	rdx,r14
	adox	r11,rbx
	adcx	r11,r12

	adcx	rax,rbp

	mulx	rbx,r14,r15
	mulx	r13,r12,r8
	mov	rdx,r15
	lea	rsi,[64+rsi]
	adcx	r11,r14
	adox	r12,rbx
	adcx	r12,rax
	adox	r13,rbp

	DB	0x67,0x67
	mulx	r14,r8,r8
	adcx	r13,r8
	adcx	r14,rbp

	cmp	rsi,QWORD[((8+8))+rsp]
	je	NEAR $L$sqrx8x_outer_break

	neg	rcx
	mov	rcx,-8
	mov	r15,rbp
	mov	r8,QWORD[64+rdi]
	adcx	r9,QWORD[72+rdi]
	adcx	r10,QWORD[80+rdi]
	adcx	r11,QWORD[88+rdi]
	adc	r12,QWORD[96+rdi]
	adc	r13,QWORD[104+rdi]
	adc	r14,QWORD[112+rdi]
	adc	r15,QWORD[120+rdi]
	lea	rbp,[rsi]
	lea	rdi,[128+rdi]
	sbb	rax,rax

	mov	rdx,QWORD[((-64))+rsi]
	mov	QWORD[((16+8))+rsp],rax
	mov	QWORD[((24+8))+rsp],rdi


	xor	eax,eax
	jmp	NEAR $L$sqrx8x_loop

ALIGN	32
$L$sqrx8x_loop:
	mov	rbx,r8
	mulx	r8,rax,QWORD[rbp]
	adcx	rbx,rax
	adox	r8,r9

	mulx	r9,rax,QWORD[8+rbp]
	adcx	r8,rax
	adox	r9,r10

	mulx	r10,rax,QWORD[16+rbp]
	adcx	r9,rax
	adox	r10,r11

	mulx	r11,rax,QWORD[24+rbp]
	adcx	r10,rax
	adox	r11,r12

	DB	0xc4,0x62,0xfb,0xf6,0xa5,0x20,0x00,0x00,0x00
	adcx	r11,rax
	adox	r12,r13

	mulx	r13,rax,QWORD[40+rbp]
	adcx	r12,rax
	adox	r13,r14

	mulx	r14,rax,QWORD[48+rbp]
	mov	QWORD[rcx*8+rdi],rbx
	mov	ebx,0
	adcx	r13,rax
	adox	r14,r15

	DB	0xc4,0x62,0xfb,0xf6,0xbd,0x38,0x00,0x00,0x00
	mov	rdx,QWORD[8+rcx*8+rsi]
	adcx	r14,rax
	adox	r15,rbx
	adcx	r15,rbx

	DB	0x67
	inc	rcx
	jnz	NEAR $L$sqrx8x_loop

	lea	rbp,[64+rbp]
	mov	rcx,-8
	cmp	rbp,QWORD[((8+8))+rsp]
	je	NEAR $L$sqrx8x_break

	sub	rbx,QWORD[((16+8))+rsp]
	DB	0x66
	mov	rdx,QWORD[((-64))+rsi]
	adcx	r8,QWORD[rdi]
	adcx	r9,QWORD[8+rdi]
	adc	r10,QWORD[16+rdi]
	adc	r11,QWORD[24+rdi]
	adc	r12,QWORD[32+rdi]
	adc	r13,QWORD[40+rdi]
	adc	r14,QWORD[48+rdi]
	adc	r15,QWORD[56+rdi]
	lea	rdi,[64+rdi]
	DB	0x67
	sbb	rax,rax
	xor	ebx,ebx
	mov	QWORD[((16+8))+rsp],rax
	jmp	NEAR $L$sqrx8x_loop

ALIGN	32
$L$sqrx8x_break:
	xor	rbp,rbp
	sub	rbx,QWORD[((16+8))+rsp]
	adcx	r8,rbp
	mov	rcx,QWORD[((24+8))+rsp]
	adcx	r9,rbp
	mov	rdx,QWORD[rsi]
	adc	r10,0
	mov	QWORD[rdi],r8
	adc	r11,0
	adc	r12,0
	adc	r13,0
	adc	r14,0
	adc	r15,0
	cmp	rdi,rcx
	je	NEAR $L$sqrx8x_outer_loop

	mov	QWORD[8+rdi],r9
	mov	r9,QWORD[8+rcx]
	mov	QWORD[16+rdi],r10
	mov	r10,QWORD[16+rcx]
	mov	QWORD[24+rdi],r11
	mov	r11,QWORD[24+rcx]
	mov	QWORD[32+rdi],r12
	mov	r12,QWORD[32+rcx]
	mov	QWORD[40+rdi],r13
	mov	r13,QWORD[40+rcx]
	mov	QWORD[48+rdi],r14
	mov	r14,QWORD[48+rcx]
	mov	QWORD[56+rdi],r15
	mov	r15,QWORD[56+rcx]
	mov	rdi,rcx
	jmp	NEAR $L$sqrx8x_outer_loop

ALIGN	32
$L$sqrx8x_outer_break:
	mov	QWORD[72+rdi],r9
DB	102,72,15,126,217
	mov	QWORD[80+rdi],r10
	mov	QWORD[88+rdi],r11
	mov	QWORD[96+rdi],r12
	mov	QWORD[104+rdi],r13
	mov	QWORD[112+rdi],r14
	lea	rdi,[((48+8))+rsp]
	mov	rdx,QWORD[rcx*1+rsi]

	mov	r11,QWORD[8+rdi]
	xor	r10,r10
	mov	r9,QWORD[((0+8))+rsp]
	adox	r11,r11
	mov	r12,QWORD[16+rdi]
	mov	r13,QWORD[24+rdi]


ALIGN	32
$L$sqrx4x_shift_n_add:
	mulx	rbx,rax,rdx
	adox	r12,r12
	adcx	rax,r10
	DB	0x48,0x8b,0x94,0x0e,0x08,0x00,0x00,0x00
	DB	0x4c,0x8b,0x97,0x20,0x00,0x00,0x00
	adox	r13,r13
	adcx	rbx,r11
	mov	r11,QWORD[40+rdi]
	mov	QWORD[rdi],rax
	mov	QWORD[8+rdi],rbx

	mulx	rbx,rax,rdx
	adox	r10,r10
	adcx	rax,r12
	mov	rdx,QWORD[16+rcx*1+rsi]
	mov	r12,QWORD[48+rdi]
	adox	r11,r11
	adcx	rbx,r13
	mov	r13,QWORD[56+rdi]
	mov	QWORD[16+rdi],rax
	mov	QWORD[24+rdi],rbx

	mulx	rbx,rax,rdx
	adox	r12,r12
	adcx	rax,r10
	mov	rdx,QWORD[24+rcx*1+rsi]
	lea	rcx,[32+rcx]
	mov	r10,QWORD[64+rdi]
	adox	r13,r13
	adcx	rbx,r11
	mov	r11,QWORD[72+rdi]
	mov	QWORD[32+rdi],rax
	mov	QWORD[40+rdi],rbx

	mulx	rbx,rax,rdx
	adox	r10,r10
	adcx	rax,r12
	jrcxz	$L$sqrx4x_shift_n_add_break
	DB	0x48,0x8b,0x94,0x0e,0x00,0x00,0x00,0x00
	adox	r11,r11
	adcx	rbx,r13
	mov	r12,QWORD[80+rdi]
	mov	r13,QWORD[88+rdi]
	mov	QWORD[48+rdi],rax
	mov	QWORD[56+rdi],rbx
	lea	rdi,[64+rdi]
	nop
	jmp	NEAR $L$sqrx4x_shift_n_add

ALIGN	32
$L$sqrx4x_shift_n_add_break:
	adcx	rbx,r13
	mov	QWORD[48+rdi],rax
	mov	QWORD[56+rdi],rbx
	lea	rdi,[64+rdi]
DB	102,72,15,126,213
__bn_sqrx8x_reduction:
	xor	eax,eax
	mov	rbx,QWORD[((32+8))+rsp]
	mov	rdx,QWORD[((48+8))+rsp]
	lea	rcx,[((-64))+r9*1+rbp]

	mov	QWORD[((0+8))+rsp],rcx
	mov	QWORD[((8+8))+rsp],rdi

	lea	rdi,[((48+8))+rsp]
	jmp	NEAR $L$sqrx8x_reduction_loop

ALIGN	32
$L$sqrx8x_reduction_loop:
	mov	r9,QWORD[8+rdi]
	mov	r10,QWORD[16+rdi]
	mov	r11,QWORD[24+rdi]
	mov	r12,QWORD[32+rdi]
	mov	r8,rdx
	imul	rdx,rbx
	mov	r13,QWORD[40+rdi]
	mov	r14,QWORD[48+rdi]
	mov	r15,QWORD[56+rdi]
	mov	QWORD[((24+8))+rsp],rax

	lea	rdi,[64+rdi]
	xor	rsi,rsi
	mov	rcx,-8
	jmp	NEAR $L$sqrx8x_reduce

ALIGN	32
$L$sqrx8x_reduce:
	mov	rbx,r8
	mulx	r8,rax,QWORD[rbp]
	adcx	rax,rbx
	adox	r8,r9

	mulx	r9,rbx,QWORD[8+rbp]
	adcx	r8,rbx
	adox	r9,r10

	mulx	r10,rbx,QWORD[16+rbp]
	adcx	r9,rbx
	adox	r10,r11

	mulx	r11,rbx,QWORD[24+rbp]
	adcx	r10,rbx
	adox	r11,r12

	DB	0xc4,0x62,0xe3,0xf6,0xa5,0x20,0x00,0x00,0x00
	mov	rax,rdx
	mov	rdx,r8
	adcx	r11,rbx
	adox	r12,r13

	mulx	rdx,rbx,QWORD[((32+8))+rsp]
	mov	rdx,rax
	mov	QWORD[((64+48+8))+rcx*8+rsp],rax

	mulx	r13,rax,QWORD[40+rbp]
	adcx	r12,rax
	adox	r13,r14

	mulx	r14,rax,QWORD[48+rbp]
	adcx	r13,rax
	adox	r14,r15

	mulx	r15,rax,QWORD[56+rbp]
	mov	rdx,rbx
	adcx	r14,rax
	adox	r15,rsi
	adcx	r15,rsi

	DB	0x67,0x67,0x67
	inc	rcx
	jnz	NEAR $L$sqrx8x_reduce

	mov	rax,rsi
	cmp	rbp,QWORD[((0+8))+rsp]
	jae	NEAR $L$sqrx8x_no_tail

	mov	rdx,QWORD[((48+8))+rsp]
	add	r8,QWORD[rdi]
	lea	rbp,[64+rbp]
	mov	rcx,-8
	adcx	r9,QWORD[8+rdi]
	adcx	r10,QWORD[16+rdi]
	adc	r11,QWORD[24+rdi]
	adc	r12,QWORD[32+rdi]
	adc	r13,QWORD[40+rdi]
	adc	r14,QWORD[48+rdi]
	adc	r15,QWORD[56+rdi]
	lea	rdi,[64+rdi]
	sbb	rax,rax

	xor	rsi,rsi
	mov	QWORD[((16+8))+rsp],rax
	jmp	NEAR $L$sqrx8x_tail

ALIGN	32
$L$sqrx8x_tail:
	mov	rbx,r8
	mulx	r8,rax,QWORD[rbp]
	adcx	rbx,rax
	adox	r8,r9

	mulx	r9,rax,QWORD[8+rbp]
	adcx	r8,rax
	adox	r9,r10

	mulx	r10,rax,QWORD[16+rbp]
	adcx	r9,rax
	adox	r10,r11

	mulx	r11,rax,QWORD[24+rbp]
	adcx	r10,rax
	adox	r11,r12

	DB	0xc4,0x62,0xfb,0xf6,0xa5,0x20,0x00,0x00,0x00
	adcx	r11,rax
	adox	r12,r13

	mulx	r13,rax,QWORD[40+rbp]
	adcx	r12,rax
	adox	r13,r14

	mulx	r14,rax,QWORD[48+rbp]
	adcx	r13,rax
	adox	r14,r15

	mulx	r15,rax,QWORD[56+rbp]
	mov	rdx,QWORD[((72+48+8))+rcx*8+rsp]
	adcx	r14,rax
	adox	r15,rsi
	mov	QWORD[rcx*8+rdi],rbx
	mov	rbx,r8
	adcx	r15,rsi

	inc	rcx
	jnz	NEAR $L$sqrx8x_tail

	cmp	rbp,QWORD[((0+8))+rsp]
	jae	NEAR $L$sqrx8x_tail_done

	sub	rsi,QWORD[((16+8))+rsp]
	mov	rdx,QWORD[((48+8))+rsp]
	lea	rbp,[64+rbp]
	adc	r8,QWORD[rdi]
	adc	r9,QWORD[8+rdi]
	adc	r10,QWORD[16+rdi]
	adc	r11,QWORD[24+rdi]
	adc	r12,QWORD[32+rdi]
	adc	r13,QWORD[40+rdi]
	adc	r14,QWORD[48+rdi]
	adc	r15,QWORD[56+rdi]
	lea	rdi,[64+rdi]
	sbb	rax,rax
	sub	rcx,8

	xor	rsi,rsi
	mov	QWORD[((16+8))+rsp],rax
	jmp	NEAR $L$sqrx8x_tail

ALIGN	32
$L$sqrx8x_tail_done:
	xor	rax,rax
	add	r8,QWORD[((24+8))+rsp]
	adc	r9,0
	adc	r10,0
	adc	r11,0
	adc	r12,0
	adc	r13,0
	adc	r14,0
	adc	r15,0
	adc	rax,0

	sub	rsi,QWORD[((16+8))+rsp]
$L$sqrx8x_no_tail:
	adc	r8,QWORD[rdi]
DB	102,72,15,126,217
	adc	r9,QWORD[8+rdi]
	mov	rsi,QWORD[56+rbp]
DB	102,72,15,126,213
	adc	r10,QWORD[16+rdi]
	adc	r11,QWORD[24+rdi]
	adc	r12,QWORD[32+rdi]
	adc	r13,QWORD[40+rdi]
	adc	r14,QWORD[48+rdi]
	adc	r15,QWORD[56+rdi]
	adc	rax,0

	mov	rbx,QWORD[((32+8))+rsp]
	mov	rdx,QWORD[64+rcx*1+rdi]

	mov	QWORD[rdi],r8
	lea	r8,[64+rdi]
	mov	QWORD[8+rdi],r9
	mov	QWORD[16+rdi],r10
	mov	QWORD[24+rdi],r11
	mov	QWORD[32+rdi],r12
	mov	QWORD[40+rdi],r13
	mov	QWORD[48+rdi],r14
	mov	QWORD[56+rdi],r15

	lea	rdi,[64+rcx*1+rdi]
	cmp	r8,QWORD[((8+8))+rsp]
	jb	NEAR $L$sqrx8x_reduction_loop
	DB	0F3h,0C3h		;repret


ALIGN	32

__bn_postx4x_internal:

	mov	r12,QWORD[rbp]
	mov	r10,rcx
	mov	r9,rcx
	neg	rax
	sar	rcx,3+2

DB	102,72,15,126,202
DB	102,72,15,126,206
	dec	r12
	mov	r13,QWORD[8+rbp]
	xor	r8,r8
	mov	r14,QWORD[16+rbp]
	mov	r15,QWORD[24+rbp]
	jmp	NEAR $L$sqrx4x_sub_entry

ALIGN	16
$L$sqrx4x_sub:
	mov	r12,QWORD[rbp]
	mov	r13,QWORD[8+rbp]
	mov	r14,QWORD[16+rbp]
	mov	r15,QWORD[24+rbp]
$L$sqrx4x_sub_entry:
	andn	r12,r12,rax
	lea	rbp,[32+rbp]
	andn	r13,r13,rax
	andn	r14,r14,rax
	andn	r15,r15,rax

	neg	r8
	adc	r12,QWORD[rdi]
	adc	r13,QWORD[8+rdi]
	adc	r14,QWORD[16+rdi]
	adc	r15,QWORD[24+rdi]
	mov	QWORD[rdx],r12
	lea	rdi,[32+rdi]
	mov	QWORD[8+rdx],r13
	sbb	r8,r8
	mov	QWORD[16+rdx],r14
	mov	QWORD[24+rdx],r15
	lea	rdx,[32+rdx]

	inc	rcx
	jnz	NEAR $L$sqrx4x_sub

	neg	r9

	DB	0F3h,0C3h		;repret


%endif
global	bn_scatter5

ALIGN	16
bn_scatter5:

_CET_ENDBR
	cmp	edx,0
	jz	NEAR $L$scatter_epilogue









	lea	r8,[r9*8+r8]
$L$scatter:
	mov	rax,QWORD[rcx]
	lea	rcx,[8+rcx]
	mov	QWORD[r8],rax
	lea	r8,[256+r8]
	sub	edx,1
	jnz	NEAR $L$scatter
$L$scatter_epilogue:
	DB	0F3h,0C3h		;repret



global	bn_gather5

ALIGN	32
bn_gather5:

$L$SEH_begin_bn_gather5:
_CET_ENDBR

	DB	0x4c,0x8d,0x14,0x24

	DB	0x48,0x81,0xec,0x08,0x01,0x00,0x00
	lea	rax,[$L$inc]
	and	rsp,-16

	movd	xmm5,r9d
	movdqa	xmm0,XMMWORD[rax]
	movdqa	xmm1,XMMWORD[16+rax]
	lea	r11,[128+r8]
	lea	rax,[128+rsp]

	pshufd	xmm5,xmm5,0
	movdqa	xmm4,xmm1
	movdqa	xmm2,xmm1
	paddd	xmm1,xmm0
	pcmpeqd	xmm0,xmm5
	movdqa	xmm3,xmm4

	paddd	xmm2,xmm1
	pcmpeqd	xmm1,xmm5
	movdqa	XMMWORD[(-128)+rax],xmm0
	movdqa	xmm0,xmm4

	paddd	xmm3,xmm2
	pcmpeqd	xmm2,xmm5
	movdqa	XMMWORD[(-112)+rax],xmm1
	movdqa	xmm1,xmm4

	paddd	xmm0,xmm3
	pcmpeqd	xmm3,xmm5
	movdqa	XMMWORD[(-96)+rax],xmm2
	movdqa	xmm2,xmm4
	paddd	xmm1,xmm0
	pcmpeqd	xmm0,xmm5
	movdqa	XMMWORD[(-80)+rax],xmm3
	movdqa	xmm3,xmm4

	paddd	xmm2,xmm1
	pcmpeqd	xmm1,xmm5
	movdqa	XMMWORD[(-64)+rax],xmm0
	movdqa	xmm0,xmm4

	paddd	xmm3,xmm2
	pcmpeqd	xmm2,xmm5
	movdqa	XMMWORD[(-48)+rax],xmm1
	movdqa	xmm1,xmm4

	paddd	xmm0,xmm3
	pcmpeqd	xmm3,xmm5
	movdqa	XMMWORD[(-32)+rax],xmm2
	movdqa	xmm2,xmm4
	paddd	xmm1,xmm0
	pcmpeqd	xmm0,xmm5
	movdqa	XMMWORD[(-16)+rax],xmm3
	movdqa	xmm3,xmm4

	paddd	xmm2,xmm1
	pcmpeqd	xmm1,xmm5
	movdqa	XMMWORD[rax],xmm0
	movdqa	xmm0,xmm4

	paddd	xmm3,xmm2
	pcmpeqd	xmm2,xmm5
	movdqa	XMMWORD[16+rax],xmm1
	movdqa	xmm1,xmm4

	paddd	xmm0,xmm3
	pcmpeqd	xmm3,xmm5
	movdqa	XMMWORD[32+rax],xmm2
	movdqa	xmm2,xmm4
	paddd	xmm1,xmm0
	pcmpeqd	xmm0,xmm5
	movdqa	XMMWORD[48+rax],xmm3
	movdqa	xmm3,xmm4

	paddd	xmm2,xmm1
	pcmpeqd	xmm1,xmm5
	movdqa	XMMWORD[64+rax],xmm0
	movdqa	xmm0,xmm4

	paddd	xmm3,xmm2
	pcmpeqd	xmm2,xmm5
	movdqa	XMMWORD[80+rax],xmm1
	movdqa	xmm1,xmm4

	paddd	xmm0,xmm3
	pcmpeqd	xmm3,xmm5
	movdqa	XMMWORD[96+rax],xmm2
	movdqa	xmm2,xmm4
	movdqa	XMMWORD[112+rax],xmm3
	jmp	NEAR $L$gather

ALIGN	32
$L$gather:
	pxor	xmm4,xmm4
	pxor	xmm5,xmm5
	movdqa	xmm0,XMMWORD[((-128))+r11]
	movdqa	xmm1,XMMWORD[((-112))+r11]
	movdqa	xmm2,XMMWORD[((-96))+r11]
	pand	xmm0,XMMWORD[((-128))+rax]
	movdqa	xmm3,XMMWORD[((-80))+r11]
	pand	xmm1,XMMWORD[((-112))+rax]
	por	xmm4,xmm0
	pand	xmm2,XMMWORD[((-96))+rax]
	por	xmm5,xmm1
	pand	xmm3,XMMWORD[((-80))+rax]
	por	xmm4,xmm2
	por	xmm5,xmm3
	movdqa	xmm0,XMMWORD[((-64))+r11]
	movdqa	xmm1,XMMWORD[((-48))+r11]
	movdqa	xmm2,XMMWORD[((-32))+r11]
	pand	xmm0,XMMWORD[((-64))+rax]
	movdqa	xmm3,XMMWORD[((-16))+r11]
	pand	xmm1,XMMWORD[((-48))+rax]
	por	xmm4,xmm0
	pand	xmm2,XMMWORD[((-32))+rax]
	por	xmm5,xmm1
	pand	xmm3,XMMWORD[((-16))+rax]
	por	xmm4,xmm2
	por	xmm5,xmm3
	movdqa	xmm0,XMMWORD[r11]
	movdqa	xmm1,XMMWORD[16+r11]
	movdqa	xmm2,XMMWORD[32+r11]
	pand	xmm0,XMMWORD[rax]
	movdqa	xmm3,XMMWORD[48+r11]
	pand	xmm1,XMMWORD[16+rax]
	por	xmm4,xmm0
	pand	xmm2,XMMWORD[32+rax]
	por	xmm5,xmm1
	pand	xmm3,XMMWORD[48+rax]
	por	xmm4,xmm2
	por	xmm5,xmm3
	movdqa	xmm0,XMMWORD[64+r11]
	movdqa	xmm1,XMMWORD[80+r11]
	movdqa	xmm2,XMMWORD[96+r11]
	pand	xmm0,XMMWORD[64+rax]
	movdqa	xmm3,XMMWORD[112+r11]
	pand	xmm1,XMMWORD[80+rax]
	por	xmm4,xmm0
	pand	xmm2,XMMWORD[96+rax]
	por	xmm5,xmm1
	pand	xmm3,XMMWORD[112+rax]
	por	xmm4,xmm2
	por	xmm5,xmm3
	por	xmm4,xmm5
	lea	r11,[256+r11]

	pshufd	xmm0,xmm4,0x4e
	por	xmm0,xmm4
	movq	QWORD[rcx],xmm0
	lea	rcx,[8+rcx]
	sub	edx,1
	jnz	NEAR $L$gather

	lea	rsp,[r10]

	DB	0F3h,0C3h		;repret
$L$SEH_end_bn_gather5:


section	.rdata rdata align=8
ALIGN	64
$L$inc:
	DD	0,0,1,1
	DD	2,2,2,2
	DB	77,111,110,116,103,111,109,101,114,121,32,77,117,108,116,105
	DB	112,108,105,99,97,116,105,111,110,32,119,105,116,104,32,115
	DB	99,97,116,116,101,114,47,103,97,116,104,101,114,32,102,111
	DB	114,32,120,56,54,95,54,52,44,32,67,82,89,80,84,79
	DB	71,65,77,83,32,98,121,32,60,97,112,112,114,111,64,111
	DB	112,101,110,115,115,108,46,111,114,103,62,0
section	.text

EXTERN	__imp_RtlVirtualUnwind

ALIGN	16
mul_handler:
	push	rsi
	push	rdi
	push	rbx
	push	rbp
	push	r12
	push	r13
	push	r14
	push	r15
	pushfq
	sub	rsp,64

	mov	rax,QWORD[120+r8]
	mov	rbx,QWORD[248+r8]

	mov	rsi,QWORD[8+r9]
	mov	r11,QWORD[56+r9]

	mov	r10d,DWORD[r11]
	lea	r10,[r10*1+rsi]
	cmp	rbx,r10
	jb	NEAR $L$common_seh_tail

	mov	r10d,DWORD[4+r11]
	lea	r10,[r10*1+rsi]
	cmp	rbx,r10
	jb	NEAR $L$common_pop_regs

	mov	rax,QWORD[152+r8]

	mov	r10d,DWORD[8+r11]
	lea	r10,[r10*1+rsi]
	cmp	rbx,r10
	jae	NEAR $L$common_seh_tail

	lea	r10,[$L$mul_epilogue]
	cmp	rbx,r10
	ja	NEAR $L$body_40

	mov	r10,QWORD[192+r8]
	mov	rax,QWORD[8+r10*8+rax]

	jmp	NEAR $L$common_pop_regs

$L$body_40:
	mov	rax,QWORD[40+rax]
$L$common_pop_regs:
	mov	rbx,QWORD[((-8))+rax]
	mov	rbp,QWORD[((-16))+rax]
	mov	r12,QWORD[((-24))+rax]
	mov	r13,QWORD[((-32))+rax]
	mov	r14,QWORD[((-40))+rax]
	mov	r15,QWORD[((-48))+rax]
	mov	QWORD[144+r8],rbx
	mov	QWORD[160+r8],rbp
	mov	QWORD[216+r8],r12
	mov	QWORD[224+r8],r13
	mov	QWORD[232+r8],r14
	mov	QWORD[240+r8],r15

$L$common_seh_tail:
	mov	rdi,QWORD[8+rax]
	mov	rsi,QWORD[16+rax]
	mov	QWORD[152+r8],rax
	mov	QWORD[168+r8],rsi
	mov	QWORD[176+r8],rdi

	mov	rdi,QWORD[40+r9]
	mov	rsi,r8
	mov	ecx,154
	DD	0xa548f3fc

	mov	rsi,r9
	xor	rcx,rcx
	mov	rdx,QWORD[8+rsi]
	mov	r8,QWORD[rsi]
	mov	r9,QWORD[16+rsi]
	mov	r10,QWORD[40+rsi]
	lea	r11,[56+rsi]
	lea	r12,[24+rsi]
	mov	QWORD[32+rsp],r10
	mov	QWORD[40+rsp],r11
	mov	QWORD[48+rsp],r12
	mov	QWORD[56+rsp],rcx
	call	QWORD[__imp_RtlVirtualUnwind]

	mov	eax,1
	add	rsp,64
	popfq
	pop	r15
	pop	r14
	pop	r13
	pop	r12
	pop	rbp
	pop	rbx
	pop	rdi
	pop	rsi
	DB	0F3h,0C3h		;repret


section	.pdata rdata align=4
ALIGN	4
	DD	$L$SEH_begin_bn_mul_mont_gather5_nohw wrt ..imagebase
	DD	$L$SEH_end_bn_mul_mont_gather5_nohw wrt ..imagebase
	DD	$L$SEH_info_bn_mul_mont_gather5_nohw wrt ..imagebase

	DD	$L$SEH_begin_bn_mul4x_mont_gather5 wrt ..imagebase
	DD	$L$SEH_end_bn_mul4x_mont_gather5 wrt ..imagebase
	DD	$L$SEH_info_bn_mul4x_mont_gather5 wrt ..imagebase

	DD	$L$SEH_begin_bn_power5_nohw wrt ..imagebase
	DD	$L$SEH_end_bn_power5_nohw wrt ..imagebase
	DD	$L$SEH_info_bn_power5_nohw wrt ..imagebase
%ifndef MY_ASSEMBLER_IS_TOO_OLD_FOR_512AVX
	DD	$L$SEH_begin_bn_mulx4x_mont_gather5 wrt ..imagebase
	DD	$L$SEH_end_bn_mulx4x_mont_gather5 wrt ..imagebase
	DD	$L$SEH_info_bn_mulx4x_mont_gather5 wrt ..imagebase

	DD	$L$SEH_begin_bn_powerx5 wrt ..imagebase
	DD	$L$SEH_end_bn_powerx5 wrt ..imagebase
	DD	$L$SEH_info_bn_powerx5 wrt ..imagebase
%endif
	DD	$L$SEH_begin_bn_gather5 wrt ..imagebase
	DD	$L$SEH_end_bn_gather5 wrt ..imagebase
	DD	$L$SEH_info_bn_gather5 wrt ..imagebase

<<<<<<< HEAD
section	.xdata rdata align=8
ALIGN	8
$L$SEH_info_bn_mul_mont_gather5_nohw:
=======
section	.xdata rdata align=4
ALIGN	4
$L$SEH_info_bn_mul_mont_gather5:
>>>>>>> 362e25eb
	DB	9,0,0,0
	DD	mul_handler wrt ..imagebase
	DD	$L$mul_body wrt ..imagebase,$L$mul_body wrt ..imagebase,$L$mul_epilogue wrt ..imagebase
ALIGN	4
$L$SEH_info_bn_mul4x_mont_gather5:
	DB	9,0,0,0
	DD	mul_handler wrt ..imagebase
	DD	$L$mul4x_prologue wrt ..imagebase,$L$mul4x_body wrt ..imagebase,$L$mul4x_epilogue wrt ..imagebase
<<<<<<< HEAD
ALIGN	8
$L$SEH_info_bn_power5_nohw:
=======
ALIGN	4
$L$SEH_info_bn_power5:
>>>>>>> 362e25eb
	DB	9,0,0,0
	DD	mul_handler wrt ..imagebase
	DD	$L$power5_prologue wrt ..imagebase,$L$power5_body wrt ..imagebase,$L$power5_epilogue wrt ..imagebase
%ifndef MY_ASSEMBLER_IS_TOO_OLD_FOR_512AVX
ALIGN	4
$L$SEH_info_bn_mulx4x_mont_gather5:
	DB	9,0,0,0
	DD	mul_handler wrt ..imagebase
	DD	$L$mulx4x_prologue wrt ..imagebase,$L$mulx4x_body wrt ..imagebase,$L$mulx4x_epilogue wrt ..imagebase
ALIGN	4
$L$SEH_info_bn_powerx5:
	DB	9,0,0,0
	DD	mul_handler wrt ..imagebase
	DD	$L$powerx5_prologue wrt ..imagebase,$L$powerx5_body wrt ..imagebase,$L$powerx5_epilogue wrt ..imagebase
%endif
ALIGN	4
$L$SEH_info_bn_gather5:
	DB	0x01,0x0b,0x03,0x0a
	DB	0x0b,0x01,0x21,0x00
	DB	0x04,0xa3,0x00,0x00
ALIGN	4
%else
; Work around https://bugzilla.nasm.us/show_bug.cgi?id=3392738
ret
%endif<|MERGE_RESOLUTION|>--- conflicted
+++ resolved
@@ -3813,15 +3813,9 @@
 	DD	$L$SEH_end_bn_gather5 wrt ..imagebase
 	DD	$L$SEH_info_bn_gather5 wrt ..imagebase
 
-<<<<<<< HEAD
-section	.xdata rdata align=8
-ALIGN	8
-$L$SEH_info_bn_mul_mont_gather5_nohw:
-=======
 section	.xdata rdata align=4
 ALIGN	4
-$L$SEH_info_bn_mul_mont_gather5:
->>>>>>> 362e25eb
+$L$SEH_info_bn_mul_mont_gather5_nohw:
 	DB	9,0,0,0
 	DD	mul_handler wrt ..imagebase
 	DD	$L$mul_body wrt ..imagebase,$L$mul_body wrt ..imagebase,$L$mul_epilogue wrt ..imagebase
@@ -3830,13 +3824,8 @@
 	DB	9,0,0,0
 	DD	mul_handler wrt ..imagebase
 	DD	$L$mul4x_prologue wrt ..imagebase,$L$mul4x_body wrt ..imagebase,$L$mul4x_epilogue wrt ..imagebase
-<<<<<<< HEAD
-ALIGN	8
+ALIGN	4
 $L$SEH_info_bn_power5_nohw:
-=======
-ALIGN	4
-$L$SEH_info_bn_power5:
->>>>>>> 362e25eb
 	DB	9,0,0,0
 	DD	mul_handler wrt ..imagebase
 	DD	$L$power5_prologue wrt ..imagebase,$L$power5_body wrt ..imagebase,$L$power5_epilogue wrt ..imagebase
