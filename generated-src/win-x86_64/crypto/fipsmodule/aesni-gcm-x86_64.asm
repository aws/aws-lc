; This file is generated from a similarly-named Perl script in the BoringSSL
; source tree. Do not edit by hand.

%ifidn __OUTPUT_FORMAT__, win64
default	rel
%define XMMWORD
%define YMMWORD
%define ZMMWORD

%ifdef BORINGSSL_PREFIX
%include "boringssl_prefix_symbols_nasm.inc"
%endif
section	.text code align=64



ALIGN	32
_aesni_ctr32_ghash_6x:

	vmovdqu	xmm2,XMMWORD[32+r11]
	sub	r8,6
	vpxor	xmm4,xmm4,xmm4
	vmovdqu	xmm15,XMMWORD[((0-128))+r9]
	vpaddb	xmm10,xmm1,xmm2
	vpaddb	xmm11,xmm10,xmm2
	vpaddb	xmm12,xmm11,xmm2
	vpaddb	xmm13,xmm12,xmm2
	vpaddb	xmm14,xmm13,xmm2
	vpxor	xmm9,xmm1,xmm15
	vmovdqu	XMMWORD[(16+8)+rsp],xmm4
	jmp	NEAR $L$oop6x

ALIGN	32
$L$oop6x:
	add	ebx,100663296
	jc	NEAR $L$handle_ctr32
	vmovdqu	xmm3,XMMWORD[((0-32))+rsi]
	vpaddb	xmm1,xmm14,xmm2
	vpxor	xmm10,xmm10,xmm15
	vpxor	xmm11,xmm11,xmm15

$L$resume_ctr32:
	vmovdqu	XMMWORD[rdi],xmm1
	vpclmulqdq	xmm5,xmm7,xmm3,0x10
	vpxor	xmm12,xmm12,xmm15
	vmovups	xmm2,XMMWORD[((16-128))+r9]
	vpclmulqdq	xmm6,xmm7,xmm3,0x01

















	xor	r12,r12
	cmp	r15,r14

	vaesenc	xmm9,xmm9,xmm2
	vmovdqu	xmm0,XMMWORD[((48+8))+rsp]
	vpxor	xmm13,xmm13,xmm15
	vpclmulqdq	xmm1,xmm7,xmm3,0x00
	vaesenc	xmm10,xmm10,xmm2
	vpxor	xmm14,xmm14,xmm15
	setnc	r12b
	vpclmulqdq	xmm7,xmm7,xmm3,0x11
	vaesenc	xmm11,xmm11,xmm2
	vmovdqu	xmm3,XMMWORD[((16-32))+rsi]
	neg	r12
	vaesenc	xmm12,xmm12,xmm2
	vpxor	xmm6,xmm6,xmm5
	vpclmulqdq	xmm5,xmm0,xmm3,0x00
	vpxor	xmm8,xmm8,xmm4
	vaesenc	xmm13,xmm13,xmm2
	vpxor	xmm4,xmm1,xmm5
	and	r12,0x60
	vmovups	xmm15,XMMWORD[((32-128))+r9]
	vpclmulqdq	xmm1,xmm0,xmm3,0x10
	vaesenc	xmm14,xmm14,xmm2

	vpclmulqdq	xmm2,xmm0,xmm3,0x01
	lea	r14,[r12*1+r14]
	vaesenc	xmm9,xmm9,xmm15
	vpxor	xmm8,xmm8,XMMWORD[((16+8))+rsp]
	vpclmulqdq	xmm3,xmm0,xmm3,0x11
	vmovdqu	xmm0,XMMWORD[((64+8))+rsp]
	vaesenc	xmm10,xmm10,xmm15
	movbe	r13,QWORD[88+r14]
	vaesenc	xmm11,xmm11,xmm15
	movbe	r12,QWORD[80+r14]
	vaesenc	xmm12,xmm12,xmm15
	mov	QWORD[((32+8))+rsp],r13
	vaesenc	xmm13,xmm13,xmm15
	mov	QWORD[((40+8))+rsp],r12
	vmovdqu	xmm5,XMMWORD[((48-32))+rsi]
	vaesenc	xmm14,xmm14,xmm15

	vmovups	xmm15,XMMWORD[((48-128))+r9]
	vpxor	xmm6,xmm6,xmm1
	vpclmulqdq	xmm1,xmm0,xmm5,0x00
	vaesenc	xmm9,xmm9,xmm15
	vpxor	xmm6,xmm6,xmm2
	vpclmulqdq	xmm2,xmm0,xmm5,0x10
	vaesenc	xmm10,xmm10,xmm15
	vpxor	xmm7,xmm7,xmm3
	vpclmulqdq	xmm3,xmm0,xmm5,0x01
	vaesenc	xmm11,xmm11,xmm15
	vpclmulqdq	xmm5,xmm0,xmm5,0x11
	vmovdqu	xmm0,XMMWORD[((80+8))+rsp]
	vaesenc	xmm12,xmm12,xmm15
	vaesenc	xmm13,xmm13,xmm15
	vpxor	xmm4,xmm4,xmm1
	vmovdqu	xmm1,XMMWORD[((64-32))+rsi]
	vaesenc	xmm14,xmm14,xmm15

	vmovups	xmm15,XMMWORD[((64-128))+r9]
	vpxor	xmm6,xmm6,xmm2
	vpclmulqdq	xmm2,xmm0,xmm1,0x00
	vaesenc	xmm9,xmm9,xmm15
	vpxor	xmm6,xmm6,xmm3
	vpclmulqdq	xmm3,xmm0,xmm1,0x10
	vaesenc	xmm10,xmm10,xmm15
	movbe	r13,QWORD[72+r14]
	vpxor	xmm7,xmm7,xmm5
	vpclmulqdq	xmm5,xmm0,xmm1,0x01
	vaesenc	xmm11,xmm11,xmm15
	movbe	r12,QWORD[64+r14]
	vpclmulqdq	xmm1,xmm0,xmm1,0x11
	vmovdqu	xmm0,XMMWORD[((96+8))+rsp]
	vaesenc	xmm12,xmm12,xmm15
	mov	QWORD[((48+8))+rsp],r13
	vaesenc	xmm13,xmm13,xmm15
	mov	QWORD[((56+8))+rsp],r12
	vpxor	xmm4,xmm4,xmm2
	vmovdqu	xmm2,XMMWORD[((96-32))+rsi]
	vaesenc	xmm14,xmm14,xmm15

	vmovups	xmm15,XMMWORD[((80-128))+r9]
	vpxor	xmm6,xmm6,xmm3
	vpclmulqdq	xmm3,xmm0,xmm2,0x00
	vaesenc	xmm9,xmm9,xmm15
	vpxor	xmm6,xmm6,xmm5
	vpclmulqdq	xmm5,xmm0,xmm2,0x10
	vaesenc	xmm10,xmm10,xmm15
	movbe	r13,QWORD[56+r14]
	vpxor	xmm7,xmm7,xmm1
	vpclmulqdq	xmm1,xmm0,xmm2,0x01
	vpxor	xmm8,xmm8,XMMWORD[((112+8))+rsp]
	vaesenc	xmm11,xmm11,xmm15
	movbe	r12,QWORD[48+r14]
	vpclmulqdq	xmm2,xmm0,xmm2,0x11
	vaesenc	xmm12,xmm12,xmm15
	mov	QWORD[((64+8))+rsp],r13
	vaesenc	xmm13,xmm13,xmm15
	mov	QWORD[((72+8))+rsp],r12
	vpxor	xmm4,xmm4,xmm3
	vmovdqu	xmm3,XMMWORD[((112-32))+rsi]
	vaesenc	xmm14,xmm14,xmm15

	vmovups	xmm15,XMMWORD[((96-128))+r9]
	vpxor	xmm6,xmm6,xmm5
	vpclmulqdq	xmm5,xmm8,xmm3,0x10
	vaesenc	xmm9,xmm9,xmm15
	vpxor	xmm6,xmm6,xmm1
	vpclmulqdq	xmm1,xmm8,xmm3,0x01
	vaesenc	xmm10,xmm10,xmm15
	movbe	r13,QWORD[40+r14]
	vpxor	xmm7,xmm7,xmm2
	vpclmulqdq	xmm2,xmm8,xmm3,0x00
	vaesenc	xmm11,xmm11,xmm15
	movbe	r12,QWORD[32+r14]
	vpclmulqdq	xmm8,xmm8,xmm3,0x11
	vaesenc	xmm12,xmm12,xmm15
	mov	QWORD[((80+8))+rsp],r13
	vaesenc	xmm13,xmm13,xmm15
	mov	QWORD[((88+8))+rsp],r12
	vpxor	xmm6,xmm6,xmm5
	vaesenc	xmm14,xmm14,xmm15
	vpxor	xmm6,xmm6,xmm1

	vmovups	xmm15,XMMWORD[((112-128))+r9]
	vpslldq	xmm5,xmm6,8
	vpxor	xmm4,xmm4,xmm2
	vmovdqu	xmm3,XMMWORD[16+r11]

	vaesenc	xmm9,xmm9,xmm15
	vpxor	xmm7,xmm7,xmm8
	vaesenc	xmm10,xmm10,xmm15
	vpxor	xmm4,xmm4,xmm5
	movbe	r13,QWORD[24+r14]
	vaesenc	xmm11,xmm11,xmm15
	movbe	r12,QWORD[16+r14]
	vpalignr	xmm0,xmm4,xmm4,8
	vpclmulqdq	xmm4,xmm4,xmm3,0x10
	mov	QWORD[((96+8))+rsp],r13
	vaesenc	xmm12,xmm12,xmm15
	mov	QWORD[((104+8))+rsp],r12
	vaesenc	xmm13,xmm13,xmm15
	vmovups	xmm1,XMMWORD[((128-128))+r9]
	vaesenc	xmm14,xmm14,xmm15

	vaesenc	xmm9,xmm9,xmm1
	vmovups	xmm15,XMMWORD[((144-128))+r9]
	vaesenc	xmm10,xmm10,xmm1
	vpsrldq	xmm6,xmm6,8
	vaesenc	xmm11,xmm11,xmm1
	vpxor	xmm7,xmm7,xmm6
	vaesenc	xmm12,xmm12,xmm1
	vpxor	xmm4,xmm4,xmm0
	movbe	r13,QWORD[8+r14]
	vaesenc	xmm13,xmm13,xmm1
	movbe	r12,QWORD[r14]
	vaesenc	xmm14,xmm14,xmm1
	vmovups	xmm1,XMMWORD[((160-128))+r9]
	cmp	r10d,11
	jb	NEAR $L$enc_tail

	vaesenc	xmm9,xmm9,xmm15
	vaesenc	xmm10,xmm10,xmm15
	vaesenc	xmm11,xmm11,xmm15
	vaesenc	xmm12,xmm12,xmm15
	vaesenc	xmm13,xmm13,xmm15
	vaesenc	xmm14,xmm14,xmm15

	vaesenc	xmm9,xmm9,xmm1
	vaesenc	xmm10,xmm10,xmm1
	vaesenc	xmm11,xmm11,xmm1
	vaesenc	xmm12,xmm12,xmm1
	vaesenc	xmm13,xmm13,xmm1
	vmovups	xmm15,XMMWORD[((176-128))+r9]
	vaesenc	xmm14,xmm14,xmm1
	vmovups	xmm1,XMMWORD[((192-128))+r9]
	je	NEAR $L$enc_tail

	vaesenc	xmm9,xmm9,xmm15
	vaesenc	xmm10,xmm10,xmm15
	vaesenc	xmm11,xmm11,xmm15
	vaesenc	xmm12,xmm12,xmm15
	vaesenc	xmm13,xmm13,xmm15
	vaesenc	xmm14,xmm14,xmm15

	vaesenc	xmm9,xmm9,xmm1
	vaesenc	xmm10,xmm10,xmm1
	vaesenc	xmm11,xmm11,xmm1
	vaesenc	xmm12,xmm12,xmm1
	vaesenc	xmm13,xmm13,xmm1
	vmovups	xmm15,XMMWORD[((208-128))+r9]
	vaesenc	xmm14,xmm14,xmm1
	vmovups	xmm1,XMMWORD[((224-128))+r9]
	jmp	NEAR $L$enc_tail

ALIGN	32
$L$handle_ctr32:
	vmovdqu	xmm0,XMMWORD[r11]
	vpshufb	xmm6,xmm1,xmm0
	vmovdqu	xmm5,XMMWORD[48+r11]
	vpaddd	xmm10,xmm6,XMMWORD[64+r11]
	vpaddd	xmm11,xmm6,xmm5
	vmovdqu	xmm3,XMMWORD[((0-32))+rsi]
	vpaddd	xmm12,xmm10,xmm5
	vpshufb	xmm10,xmm10,xmm0
	vpaddd	xmm13,xmm11,xmm5
	vpshufb	xmm11,xmm11,xmm0
	vpxor	xmm10,xmm10,xmm15
	vpaddd	xmm14,xmm12,xmm5
	vpshufb	xmm12,xmm12,xmm0
	vpxor	xmm11,xmm11,xmm15
	vpaddd	xmm1,xmm13,xmm5
	vpshufb	xmm13,xmm13,xmm0
	vpshufb	xmm14,xmm14,xmm0
	vpshufb	xmm1,xmm1,xmm0
	jmp	NEAR $L$resume_ctr32

ALIGN	32
$L$enc_tail:
	vaesenc	xmm9,xmm9,xmm15
	vmovdqu	XMMWORD[(16+8)+rsp],xmm7
	vpalignr	xmm8,xmm4,xmm4,8
	vaesenc	xmm10,xmm10,xmm15
	vpclmulqdq	xmm4,xmm4,xmm3,0x10
	vpxor	xmm2,xmm1,XMMWORD[rcx]
	vaesenc	xmm11,xmm11,xmm15
	vpxor	xmm0,xmm1,XMMWORD[16+rcx]
	vaesenc	xmm12,xmm12,xmm15
	vpxor	xmm5,xmm1,XMMWORD[32+rcx]
	vaesenc	xmm13,xmm13,xmm15
	vpxor	xmm6,xmm1,XMMWORD[48+rcx]
	vaesenc	xmm14,xmm14,xmm15
	vpxor	xmm7,xmm1,XMMWORD[64+rcx]
	vpxor	xmm3,xmm1,XMMWORD[80+rcx]
	vmovdqu	xmm1,XMMWORD[rdi]

	vaesenclast	xmm9,xmm9,xmm2
	vmovdqu	xmm2,XMMWORD[32+r11]
	vaesenclast	xmm10,xmm10,xmm0
	vpaddb	xmm0,xmm1,xmm2
	mov	QWORD[((112+8))+rsp],r13
	lea	rcx,[96+rcx]
	vaesenclast	xmm11,xmm11,xmm5
	vpaddb	xmm5,xmm0,xmm2
	mov	QWORD[((120+8))+rsp],r12
	lea	rdx,[96+rdx]
	vmovdqu	xmm15,XMMWORD[((0-128))+r9]
	vaesenclast	xmm12,xmm12,xmm6
	vpaddb	xmm6,xmm5,xmm2
	vaesenclast	xmm13,xmm13,xmm7
	vpaddb	xmm7,xmm6,xmm2
	vaesenclast	xmm14,xmm14,xmm3
	vpaddb	xmm3,xmm7,xmm2

	add	rax,0x60
	sub	r8,0x6
	jc	NEAR $L$6x_done

	vmovups	XMMWORD[(-96)+rdx],xmm9
	vpxor	xmm9,xmm1,xmm15
	vmovups	XMMWORD[(-80)+rdx],xmm10
	vmovdqa	xmm10,xmm0
	vmovups	XMMWORD[(-64)+rdx],xmm11
	vmovdqa	xmm11,xmm5
	vmovups	XMMWORD[(-48)+rdx],xmm12
	vmovdqa	xmm12,xmm6
	vmovups	XMMWORD[(-32)+rdx],xmm13
	vmovdqa	xmm13,xmm7
	vmovups	XMMWORD[(-16)+rdx],xmm14
	vmovdqa	xmm14,xmm3
	vmovdqu	xmm7,XMMWORD[((32+8))+rsp]
	jmp	NEAR $L$oop6x

$L$6x_done:
	vpxor	xmm8,xmm8,XMMWORD[((16+8))+rsp]
	vpxor	xmm8,xmm8,xmm4

	DB	0F3h,0C3h		;repret


global	aesni_gcm_decrypt

ALIGN	32
aesni_gcm_decrypt:

$L$SEH_begin_aesni_gcm_decrypt_1:
	xor	rax,rax



	cmp	r8,0x60
	jb	NEAR $L$gcm_dec_abort

	push	rbp

$L$SEH_prolog_aesni_gcm_decrypt_2:
	mov	rbp,rsp

	push	rbx

$L$SEH_prolog_aesni_gcm_decrypt_3:
	push	r12

$L$SEH_prolog_aesni_gcm_decrypt_4:
	push	r13

$L$SEH_prolog_aesni_gcm_decrypt_5:
	push	r14

$L$SEH_prolog_aesni_gcm_decrypt_6:
	push	r15

$L$SEH_prolog_aesni_gcm_decrypt_7:
	lea	rsp,[((-168))+rsp]
$L$SEH_prolog_aesni_gcm_decrypt_8:
$L$SEH_prolog_aesni_gcm_decrypt_9:



	mov	QWORD[16+rbp],rdi
$L$SEH_prolog_aesni_gcm_decrypt_10:
	mov	QWORD[24+rbp],rsi
$L$SEH_prolog_aesni_gcm_decrypt_11:
	mov	rdi,QWORD[48+rbp]
	mov	rsi,QWORD[56+rbp]

	movaps	XMMWORD[(-208)+rbp],xmm6
$L$SEH_prolog_aesni_gcm_decrypt_12:
	movaps	XMMWORD[(-192)+rbp],xmm7
$L$SEH_prolog_aesni_gcm_decrypt_13:
	movaps	XMMWORD[(-176)+rbp],xmm8
$L$SEH_prolog_aesni_gcm_decrypt_14:
	movaps	XMMWORD[(-160)+rbp],xmm9
$L$SEH_prolog_aesni_gcm_decrypt_15:
	movaps	XMMWORD[(-144)+rbp],xmm10
$L$SEH_prolog_aesni_gcm_decrypt_16:
	movaps	XMMWORD[(-128)+rbp],xmm11
$L$SEH_prolog_aesni_gcm_decrypt_17:
	movaps	XMMWORD[(-112)+rbp],xmm12
$L$SEH_prolog_aesni_gcm_decrypt_18:
	movaps	XMMWORD[(-96)+rbp],xmm13
$L$SEH_prolog_aesni_gcm_decrypt_19:
	movaps	XMMWORD[(-80)+rbp],xmm14
$L$SEH_prolog_aesni_gcm_decrypt_20:
	movaps	XMMWORD[(-64)+rbp],xmm15
$L$SEH_prolog_aesni_gcm_decrypt_21:
	vzeroupper

	vmovdqu	xmm1,XMMWORD[rdi]
	add	rsp,-128
	mov	ebx,DWORD[12+rdi]
	lea	r11,[$L$bswap_mask]
	lea	r14,[((-128))+r9]
	mov	r15,0xf80
	vmovdqu	xmm8,XMMWORD[rsi]
	and	rsp,-128
	vmovdqu	xmm0,XMMWORD[r11]
	lea	r9,[128+r9]
	lea	rsi,[((32+32))+rsi]
	mov	r10d,DWORD[((240-128))+r9]
	vpshufb	xmm8,xmm8,xmm0

	and	r14,r15
	and	r15,rsp
	sub	r15,r14
	jc	NEAR $L$dec_no_key_aliasing
	cmp	r15,768
	jnc	NEAR $L$dec_no_key_aliasing
	sub	rsp,r15
$L$dec_no_key_aliasing:

	vmovdqu	xmm7,XMMWORD[80+rcx]
	mov	r14,rcx
	vmovdqu	xmm4,XMMWORD[64+rcx]







	lea	r15,[((-192))+r8*1+rcx]

	vmovdqu	xmm5,XMMWORD[48+rcx]
	shr	r8,4
	xor	rax,rax
	vmovdqu	xmm6,XMMWORD[32+rcx]
	vpshufb	xmm7,xmm7,xmm0
	vmovdqu	xmm2,XMMWORD[16+rcx]
	vpshufb	xmm4,xmm4,xmm0
	vmovdqu	xmm3,XMMWORD[rcx]
	vpshufb	xmm5,xmm5,xmm0
	vmovdqu	XMMWORD[48+rsp],xmm4
	vpshufb	xmm6,xmm6,xmm0
	vmovdqu	XMMWORD[64+rsp],xmm5
	vpshufb	xmm2,xmm2,xmm0
	vmovdqu	XMMWORD[80+rsp],xmm6
	vpshufb	xmm3,xmm3,xmm0
	vmovdqu	XMMWORD[96+rsp],xmm2
	vmovdqu	XMMWORD[112+rsp],xmm3

	call	_aesni_ctr32_ghash_6x

	vmovups	XMMWORD[(-96)+rdx],xmm9
	vmovups	XMMWORD[(-80)+rdx],xmm10
	vmovups	XMMWORD[(-64)+rdx],xmm11
	vmovups	XMMWORD[(-48)+rdx],xmm12
	vmovups	XMMWORD[(-32)+rdx],xmm13
	vmovups	XMMWORD[(-16)+rdx],xmm14

	vpshufb	xmm8,xmm8,XMMWORD[r11]
	vmovdqu	XMMWORD[(-64)+rsi],xmm8

	vzeroupper
	movaps	xmm6,XMMWORD[((-208))+rbp]
	movaps	xmm7,XMMWORD[((-192))+rbp]
	movaps	xmm8,XMMWORD[((-176))+rbp]
	movaps	xmm9,XMMWORD[((-160))+rbp]
	movaps	xmm10,XMMWORD[((-144))+rbp]
	movaps	xmm11,XMMWORD[((-128))+rbp]
	movaps	xmm12,XMMWORD[((-112))+rbp]
	movaps	xmm13,XMMWORD[((-96))+rbp]
	movaps	xmm14,XMMWORD[((-80))+rbp]
	movaps	xmm15,XMMWORD[((-64))+rbp]
	mov	rdi,QWORD[16+rbp]
	mov	rsi,QWORD[24+rbp]
	lea	rsp,[((-40))+rbp]

	pop	r15

	pop	r14

	pop	r13

	pop	r12

	pop	rbx

	pop	rbp

$L$gcm_dec_abort:
	DB	0F3h,0C3h		;repret
$L$SEH_end_aesni_gcm_decrypt_22:



ALIGN	32
_aesni_ctr32_6x:

	vmovdqu	xmm4,XMMWORD[((0-128))+r9]
	vmovdqu	xmm2,XMMWORD[32+r11]
	lea	r13,[((-1))+r10]
	vmovups	xmm15,XMMWORD[((16-128))+r9]
	lea	r12,[((32-128))+r9]
	vpxor	xmm9,xmm1,xmm4
	add	ebx,100663296
	jc	NEAR $L$handle_ctr32_2
	vpaddb	xmm10,xmm1,xmm2
	vpaddb	xmm11,xmm10,xmm2
	vpxor	xmm10,xmm10,xmm4
	vpaddb	xmm12,xmm11,xmm2
	vpxor	xmm11,xmm11,xmm4
	vpaddb	xmm13,xmm12,xmm2
	vpxor	xmm12,xmm12,xmm4
	vpaddb	xmm14,xmm13,xmm2
	vpxor	xmm13,xmm13,xmm4
	vpaddb	xmm1,xmm14,xmm2
	vpxor	xmm14,xmm14,xmm4
	jmp	NEAR $L$oop_ctr32

ALIGN	16
$L$oop_ctr32:
	vaesenc	xmm9,xmm9,xmm15
	vaesenc	xmm10,xmm10,xmm15
	vaesenc	xmm11,xmm11,xmm15
	vaesenc	xmm12,xmm12,xmm15
	vaesenc	xmm13,xmm13,xmm15
	vaesenc	xmm14,xmm14,xmm15
	vmovups	xmm15,XMMWORD[r12]
	lea	r12,[16+r12]
	dec	r13d
	jnz	NEAR $L$oop_ctr32

	vmovdqu	xmm3,XMMWORD[r12]
	vaesenc	xmm9,xmm9,xmm15
	vpxor	xmm4,xmm3,XMMWORD[rcx]
	vaesenc	xmm10,xmm10,xmm15
	vpxor	xmm5,xmm3,XMMWORD[16+rcx]
	vaesenc	xmm11,xmm11,xmm15
	vpxor	xmm6,xmm3,XMMWORD[32+rcx]
	vaesenc	xmm12,xmm12,xmm15
	vpxor	xmm8,xmm3,XMMWORD[48+rcx]
	vaesenc	xmm13,xmm13,xmm15
	vpxor	xmm2,xmm3,XMMWORD[64+rcx]
	vaesenc	xmm14,xmm14,xmm15
	vpxor	xmm3,xmm3,XMMWORD[80+rcx]
	lea	rcx,[96+rcx]

	vaesenclast	xmm9,xmm9,xmm4
	vaesenclast	xmm10,xmm10,xmm5
	vaesenclast	xmm11,xmm11,xmm6
	vaesenclast	xmm12,xmm12,xmm8
	vaesenclast	xmm13,xmm13,xmm2
	vaesenclast	xmm14,xmm14,xmm3
	vmovups	XMMWORD[rdx],xmm9
	vmovups	XMMWORD[16+rdx],xmm10
	vmovups	XMMWORD[32+rdx],xmm11
	vmovups	XMMWORD[48+rdx],xmm12
	vmovups	XMMWORD[64+rdx],xmm13
	vmovups	XMMWORD[80+rdx],xmm14
	lea	rdx,[96+rdx]

	DB	0F3h,0C3h		;repret
ALIGN	32
$L$handle_ctr32_2:
	vpshufb	xmm6,xmm1,xmm0
	vmovdqu	xmm5,XMMWORD[48+r11]
	vpaddd	xmm10,xmm6,XMMWORD[64+r11]
	vpaddd	xmm11,xmm6,xmm5
	vpaddd	xmm12,xmm10,xmm5
	vpshufb	xmm10,xmm10,xmm0
	vpaddd	xmm13,xmm11,xmm5
	vpshufb	xmm11,xmm11,xmm0
	vpxor	xmm10,xmm10,xmm4
	vpaddd	xmm14,xmm12,xmm5
	vpshufb	xmm12,xmm12,xmm0
	vpxor	xmm11,xmm11,xmm4
	vpaddd	xmm1,xmm13,xmm5
	vpshufb	xmm13,xmm13,xmm0
	vpxor	xmm12,xmm12,xmm4
	vpshufb	xmm14,xmm14,xmm0
	vpxor	xmm13,xmm13,xmm4
	vpshufb	xmm1,xmm1,xmm0
	vpxor	xmm14,xmm14,xmm4
	jmp	NEAR $L$oop_ctr32



global	aesni_gcm_encrypt

ALIGN	32
aesni_gcm_encrypt:

$L$SEH_begin_aesni_gcm_encrypt_1:
%ifdef BORINGSSL_DISPATCH_TEST
EXTERN	BORINGSSL_function_hit
	mov	BYTE[((BORINGSSL_function_hit+2))],1
%endif
	xor	rax,rax




	cmp	r8,0x60*3
	jb	NEAR $L$gcm_enc_abort

	push	rbp

$L$SEH_prolog_aesni_gcm_encrypt_2:
	mov	rbp,rsp

	push	rbx

$L$SEH_prolog_aesni_gcm_encrypt_3:
	push	r12

$L$SEH_prolog_aesni_gcm_encrypt_4:
	push	r13

$L$SEH_prolog_aesni_gcm_encrypt_5:
	push	r14

$L$SEH_prolog_aesni_gcm_encrypt_6:
	push	r15

$L$SEH_prolog_aesni_gcm_encrypt_7:
	lea	rsp,[((-168))+rsp]
$L$SEH_prolog_aesni_gcm_encrypt_8:
$L$SEH_prolog_aesni_gcm_encrypt_9:



	mov	QWORD[16+rbp],rdi
$L$SEH_prolog_aesni_gcm_encrypt_10:
	mov	QWORD[24+rbp],rsi
$L$SEH_prolog_aesni_gcm_encrypt_11:
	mov	rdi,QWORD[48+rbp]
	mov	rsi,QWORD[56+rbp]

	movaps	XMMWORD[(-208)+rbp],xmm6
$L$SEH_prolog_aesni_gcm_encrypt_12:
	movaps	XMMWORD[(-192)+rbp],xmm7
$L$SEH_prolog_aesni_gcm_encrypt_13:
	movaps	XMMWORD[(-176)+rbp],xmm8
$L$SEH_prolog_aesni_gcm_encrypt_14:
	movaps	XMMWORD[(-160)+rbp],xmm9
$L$SEH_prolog_aesni_gcm_encrypt_15:
	movaps	XMMWORD[(-144)+rbp],xmm10
$L$SEH_prolog_aesni_gcm_encrypt_16:
	movaps	XMMWORD[(-128)+rbp],xmm11
$L$SEH_prolog_aesni_gcm_encrypt_17:
	movaps	XMMWORD[(-112)+rbp],xmm12
$L$SEH_prolog_aesni_gcm_encrypt_18:
	movaps	XMMWORD[(-96)+rbp],xmm13
$L$SEH_prolog_aesni_gcm_encrypt_19:
	movaps	XMMWORD[(-80)+rbp],xmm14
$L$SEH_prolog_aesni_gcm_encrypt_20:
	movaps	XMMWORD[(-64)+rbp],xmm15
$L$SEH_prolog_aesni_gcm_encrypt_21:
	vzeroupper

	vmovdqu	xmm1,XMMWORD[rdi]
	add	rsp,-128
	mov	ebx,DWORD[12+rdi]
	lea	r11,[$L$bswap_mask]
	lea	r14,[((-128))+r9]
	mov	r15,0xf80
	lea	r9,[128+r9]
	vmovdqu	xmm0,XMMWORD[r11]
	and	rsp,-128
	mov	r10d,DWORD[((240-128))+r9]

	and	r14,r15
	and	r15,rsp
	sub	r15,r14
	jc	NEAR $L$enc_no_key_aliasing
	cmp	r15,768
	jnc	NEAR $L$enc_no_key_aliasing
	sub	rsp,r15
$L$enc_no_key_aliasing:

	mov	r14,rdx








	lea	r15,[((-192))+r8*1+rdx]

	shr	r8,4

	call	_aesni_ctr32_6x
	vpshufb	xmm8,xmm9,xmm0
	vpshufb	xmm2,xmm10,xmm0
	vmovdqu	XMMWORD[112+rsp],xmm8
	vpshufb	xmm4,xmm11,xmm0
	vmovdqu	XMMWORD[96+rsp],xmm2
	vpshufb	xmm5,xmm12,xmm0
	vmovdqu	XMMWORD[80+rsp],xmm4
	vpshufb	xmm6,xmm13,xmm0
	vmovdqu	XMMWORD[64+rsp],xmm5
	vpshufb	xmm7,xmm14,xmm0
	vmovdqu	XMMWORD[48+rsp],xmm6

	call	_aesni_ctr32_6x

	vmovdqu	xmm8,XMMWORD[rsi]
	lea	rsi,[((32+32))+rsi]
	sub	r8,12
	mov	rax,0x60*2
	vpshufb	xmm8,xmm8,xmm0

	call	_aesni_ctr32_ghash_6x
	vmovdqu	xmm7,XMMWORD[32+rsp]
	vmovdqu	xmm0,XMMWORD[r11]
	vmovdqu	xmm3,XMMWORD[((0-32))+rsi]
	vpunpckhqdq	xmm1,xmm7,xmm7
	vmovdqu	xmm15,XMMWORD[((32-32))+rsi]
	vmovups	XMMWORD[(-96)+rdx],xmm9
	vpshufb	xmm9,xmm9,xmm0
	vpxor	xmm1,xmm1,xmm7
	vmovups	XMMWORD[(-80)+rdx],xmm10
	vpshufb	xmm10,xmm10,xmm0
	vmovups	XMMWORD[(-64)+rdx],xmm11
	vpshufb	xmm11,xmm11,xmm0
	vmovups	XMMWORD[(-48)+rdx],xmm12
	vpshufb	xmm12,xmm12,xmm0
	vmovups	XMMWORD[(-32)+rdx],xmm13
	vpshufb	xmm13,xmm13,xmm0
	vmovups	XMMWORD[(-16)+rdx],xmm14
	vpshufb	xmm14,xmm14,xmm0
	vmovdqu	XMMWORD[16+rsp],xmm9
	vmovdqu	xmm6,XMMWORD[48+rsp]
	vmovdqu	xmm0,XMMWORD[((16-32))+rsi]
	vpunpckhqdq	xmm2,xmm6,xmm6
	vpclmulqdq	xmm5,xmm7,xmm3,0x00
	vpxor	xmm2,xmm2,xmm6
	vpclmulqdq	xmm7,xmm7,xmm3,0x11
	vpclmulqdq	xmm1,xmm1,xmm15,0x00

	vmovdqu	xmm9,XMMWORD[64+rsp]
	vpclmulqdq	xmm4,xmm6,xmm0,0x00
	vmovdqu	xmm3,XMMWORD[((48-32))+rsi]
	vpxor	xmm4,xmm4,xmm5
	vpunpckhqdq	xmm5,xmm9,xmm9
	vpclmulqdq	xmm6,xmm6,xmm0,0x11
	vpxor	xmm5,xmm5,xmm9
	vpxor	xmm6,xmm6,xmm7
	vpclmulqdq	xmm2,xmm2,xmm15,0x10
	vmovdqu	xmm15,XMMWORD[((80-32))+rsi]
	vpxor	xmm2,xmm2,xmm1

	vmovdqu	xmm1,XMMWORD[80+rsp]
	vpclmulqdq	xmm7,xmm9,xmm3,0x00
	vmovdqu	xmm0,XMMWORD[((64-32))+rsi]
	vpxor	xmm7,xmm7,xmm4
	vpunpckhqdq	xmm4,xmm1,xmm1
	vpclmulqdq	xmm9,xmm9,xmm3,0x11
	vpxor	xmm4,xmm4,xmm1
	vpxor	xmm9,xmm9,xmm6
	vpclmulqdq	xmm5,xmm5,xmm15,0x00
	vpxor	xmm5,xmm5,xmm2

	vmovdqu	xmm2,XMMWORD[96+rsp]
	vpclmulqdq	xmm6,xmm1,xmm0,0x00
	vmovdqu	xmm3,XMMWORD[((96-32))+rsi]
	vpxor	xmm6,xmm6,xmm7
	vpunpckhqdq	xmm7,xmm2,xmm2
	vpclmulqdq	xmm1,xmm1,xmm0,0x11
	vpxor	xmm7,xmm7,xmm2
	vpxor	xmm1,xmm1,xmm9
	vpclmulqdq	xmm4,xmm4,xmm15,0x10
	vmovdqu	xmm15,XMMWORD[((128-32))+rsi]
	vpxor	xmm4,xmm4,xmm5

	vpxor	xmm8,xmm8,XMMWORD[112+rsp]
	vpclmulqdq	xmm5,xmm2,xmm3,0x00
	vmovdqu	xmm0,XMMWORD[((112-32))+rsi]
	vpunpckhqdq	xmm9,xmm8,xmm8
	vpxor	xmm5,xmm5,xmm6
	vpclmulqdq	xmm2,xmm2,xmm3,0x11
	vpxor	xmm9,xmm9,xmm8
	vpxor	xmm2,xmm2,xmm1
	vpclmulqdq	xmm7,xmm7,xmm15,0x00
	vpxor	xmm4,xmm7,xmm4

	vpclmulqdq	xmm6,xmm8,xmm0,0x00
	vmovdqu	xmm3,XMMWORD[((0-32))+rsi]
	vpunpckhqdq	xmm1,xmm14,xmm14
	vpclmulqdq	xmm8,xmm8,xmm0,0x11
	vpxor	xmm1,xmm1,xmm14
	vpxor	xmm5,xmm6,xmm5
	vpclmulqdq	xmm9,xmm9,xmm15,0x10
	vmovdqu	xmm15,XMMWORD[((32-32))+rsi]
	vpxor	xmm7,xmm8,xmm2
	vpxor	xmm6,xmm9,xmm4

	vmovdqu	xmm0,XMMWORD[((16-32))+rsi]
	vpxor	xmm9,xmm7,xmm5
	vpclmulqdq	xmm4,xmm14,xmm3,0x00
	vpxor	xmm6,xmm6,xmm9
	vpunpckhqdq	xmm2,xmm13,xmm13
	vpclmulqdq	xmm14,xmm14,xmm3,0x11
	vpxor	xmm2,xmm2,xmm13
	vpslldq	xmm9,xmm6,8
	vpclmulqdq	xmm1,xmm1,xmm15,0x00
	vpxor	xmm8,xmm5,xmm9
	vpsrldq	xmm6,xmm6,8
	vpxor	xmm7,xmm7,xmm6

	vpclmulqdq	xmm5,xmm13,xmm0,0x00
	vmovdqu	xmm3,XMMWORD[((48-32))+rsi]
	vpxor	xmm5,xmm5,xmm4
	vpunpckhqdq	xmm9,xmm12,xmm12
	vpclmulqdq	xmm13,xmm13,xmm0,0x11
	vpxor	xmm9,xmm9,xmm12
	vpxor	xmm13,xmm13,xmm14
	vpalignr	xmm14,xmm8,xmm8,8
	vpclmulqdq	xmm2,xmm2,xmm15,0x10
	vmovdqu	xmm15,XMMWORD[((80-32))+rsi]
	vpxor	xmm2,xmm2,xmm1

	vpclmulqdq	xmm4,xmm12,xmm3,0x00
	vmovdqu	xmm0,XMMWORD[((64-32))+rsi]
	vpxor	xmm4,xmm4,xmm5
	vpunpckhqdq	xmm1,xmm11,xmm11
	vpclmulqdq	xmm12,xmm12,xmm3,0x11
	vpxor	xmm1,xmm1,xmm11
	vpxor	xmm12,xmm12,xmm13
	vxorps	xmm7,xmm7,XMMWORD[16+rsp]
	vpclmulqdq	xmm9,xmm9,xmm15,0x00
	vpxor	xmm9,xmm9,xmm2

	vpclmulqdq	xmm8,xmm8,XMMWORD[16+r11],0x10
	vxorps	xmm8,xmm8,xmm14

	vpclmulqdq	xmm5,xmm11,xmm0,0x00
	vmovdqu	xmm3,XMMWORD[((96-32))+rsi]
	vpxor	xmm5,xmm5,xmm4
	vpunpckhqdq	xmm2,xmm10,xmm10
	vpclmulqdq	xmm11,xmm11,xmm0,0x11
	vpxor	xmm2,xmm2,xmm10
	vpalignr	xmm14,xmm8,xmm8,8
	vpxor	xmm11,xmm11,xmm12
	vpclmulqdq	xmm1,xmm1,xmm15,0x10
	vmovdqu	xmm15,XMMWORD[((128-32))+rsi]
	vpxor	xmm1,xmm1,xmm9

	vxorps	xmm14,xmm14,xmm7
	vpclmulqdq	xmm8,xmm8,XMMWORD[16+r11],0x10
	vxorps	xmm8,xmm8,xmm14

	vpclmulqdq	xmm4,xmm10,xmm3,0x00
	vmovdqu	xmm0,XMMWORD[((112-32))+rsi]
	vpxor	xmm4,xmm4,xmm5
	vpunpckhqdq	xmm9,xmm8,xmm8
	vpclmulqdq	xmm10,xmm10,xmm3,0x11
	vpxor	xmm9,xmm9,xmm8
	vpxor	xmm10,xmm10,xmm11
	vpclmulqdq	xmm2,xmm2,xmm15,0x00
	vpxor	xmm2,xmm2,xmm1

	vpclmulqdq	xmm5,xmm8,xmm0,0x00
	vpclmulqdq	xmm7,xmm8,xmm0,0x11
	vpxor	xmm5,xmm5,xmm4
	vpclmulqdq	xmm6,xmm9,xmm15,0x10
	vpxor	xmm7,xmm7,xmm10
	vpxor	xmm6,xmm6,xmm2

	vpxor	xmm4,xmm7,xmm5
	vpxor	xmm6,xmm6,xmm4
	vpslldq	xmm1,xmm6,8
	vmovdqu	xmm3,XMMWORD[16+r11]
	vpsrldq	xmm6,xmm6,8
	vpxor	xmm8,xmm5,xmm1
	vpxor	xmm7,xmm7,xmm6

	vpalignr	xmm2,xmm8,xmm8,8
	vpclmulqdq	xmm8,xmm8,xmm3,0x10
	vpxor	xmm8,xmm8,xmm2

	vpalignr	xmm2,xmm8,xmm8,8
	vpclmulqdq	xmm8,xmm8,xmm3,0x10
	vpxor	xmm2,xmm2,xmm7
	vpxor	xmm8,xmm8,xmm2
	vpshufb	xmm8,xmm8,XMMWORD[r11]
	vmovdqu	XMMWORD[(-64)+rsi],xmm8

	vzeroupper
	movaps	xmm6,XMMWORD[((-208))+rbp]
	movaps	xmm7,XMMWORD[((-192))+rbp]
	movaps	xmm8,XMMWORD[((-176))+rbp]
	movaps	xmm9,XMMWORD[((-160))+rbp]
	movaps	xmm10,XMMWORD[((-144))+rbp]
	movaps	xmm11,XMMWORD[((-128))+rbp]
	movaps	xmm12,XMMWORD[((-112))+rbp]
	movaps	xmm13,XMMWORD[((-96))+rbp]
	movaps	xmm14,XMMWORD[((-80))+rbp]
	movaps	xmm15,XMMWORD[((-64))+rbp]
	mov	rdi,QWORD[16+rbp]
	mov	rsi,QWORD[24+rbp]
	lea	rsp,[((-40))+rbp]

	pop	r15

	pop	r14

	pop	r13

	pop	r12

	pop	rbx

	pop	rbp

$L$gcm_enc_abort:
	DB	0F3h,0C3h		;repret
$L$SEH_end_aesni_gcm_encrypt_22:


section	.rdata rdata align=8
ALIGN	64
$L$bswap_mask:
	DB	15,14,13,12,11,10,9,8,7,6,5,4,3,2,1,0
$L$poly:
	DB	0,0,0,0,0,0,0,0,0,0,0,0,0,0,0,0xc2
$L$one_msb:
	DB	0,0,0,0,0,0,0,0,0,0,0,0,0,0,0,1
$L$two_lsb:
	DB	2,0,0,0,0,0,0,0,0,0,0,0,0,0,0,0
$L$one_lsb:
	DB	1,0,0,0,0,0,0,0,0,0,0,0,0,0,0,0
	DB	65,69,83,45,78,73,32,71,67,77,32,109,111,100,117,108
	DB	101,32,102,111,114,32,120,56,54,95,54,52,44,32,67,82
	DB	89,80,84,79,71,65,77,83,32,98,121,32,60,97,112,112
	DB	114,111,64,111,112,101,110,115,115,108,46,111,114,103,62,0
ALIGN	64
<<<<<<< HEAD
section	.text code align=64
=======
section	.text
>>>>>>> c7d7c74c

section	.pdata rdata align=4
ALIGN	4
	DD	$L$SEH_begin_aesni_gcm_decrypt_1 wrt ..imagebase
	DD	$L$SEH_end_aesni_gcm_decrypt_22 wrt ..imagebase
	DD	$L$SEH_info_aesni_gcm_decrypt_0 wrt ..imagebase

	DD	$L$SEH_begin_aesni_gcm_encrypt_1 wrt ..imagebase
	DD	$L$SEH_end_aesni_gcm_encrypt_22 wrt ..imagebase
	DD	$L$SEH_info_aesni_gcm_encrypt_0 wrt ..imagebase


section	.xdata rdata align=8
ALIGN	4
$L$SEH_info_aesni_gcm_decrypt_0:
	DB	1
	DB	$L$SEH_prolog_aesni_gcm_decrypt_21-$L$SEH_begin_aesni_gcm_decrypt_1
	DB	33
	DB	213
	DB	$L$SEH_prolog_aesni_gcm_decrypt_21-$L$SEH_begin_aesni_gcm_decrypt_1
	DB	248
	DW	9
	DB	$L$SEH_prolog_aesni_gcm_decrypt_20-$L$SEH_begin_aesni_gcm_decrypt_1
	DB	232
	DW	8
	DB	$L$SEH_prolog_aesni_gcm_decrypt_19-$L$SEH_begin_aesni_gcm_decrypt_1
	DB	216
	DW	7
	DB	$L$SEH_prolog_aesni_gcm_decrypt_18-$L$SEH_begin_aesni_gcm_decrypt_1
	DB	200
	DW	6
	DB	$L$SEH_prolog_aesni_gcm_decrypt_17-$L$SEH_begin_aesni_gcm_decrypt_1
	DB	184
	DW	5
	DB	$L$SEH_prolog_aesni_gcm_decrypt_16-$L$SEH_begin_aesni_gcm_decrypt_1
	DB	168
	DW	4
	DB	$L$SEH_prolog_aesni_gcm_decrypt_15-$L$SEH_begin_aesni_gcm_decrypt_1
	DB	152
	DW	3
	DB	$L$SEH_prolog_aesni_gcm_decrypt_14-$L$SEH_begin_aesni_gcm_decrypt_1
	DB	136
	DW	2
	DB	$L$SEH_prolog_aesni_gcm_decrypt_13-$L$SEH_begin_aesni_gcm_decrypt_1
	DB	120
	DW	1
	DB	$L$SEH_prolog_aesni_gcm_decrypt_12-$L$SEH_begin_aesni_gcm_decrypt_1
	DB	104
	DW	0
	DB	$L$SEH_prolog_aesni_gcm_decrypt_11-$L$SEH_begin_aesni_gcm_decrypt_1
	DB	100
	DW	29
	DB	$L$SEH_prolog_aesni_gcm_decrypt_10-$L$SEH_begin_aesni_gcm_decrypt_1
	DB	116
	DW	28
	DB	$L$SEH_prolog_aesni_gcm_decrypt_9-$L$SEH_begin_aesni_gcm_decrypt_1
	DB	3
	DB	$L$SEH_prolog_aesni_gcm_decrypt_8-$L$SEH_begin_aesni_gcm_decrypt_1
	DB	1
	DW	21
	DB	$L$SEH_prolog_aesni_gcm_decrypt_7-$L$SEH_begin_aesni_gcm_decrypt_1
	DB	240
	DB	$L$SEH_prolog_aesni_gcm_decrypt_6-$L$SEH_begin_aesni_gcm_decrypt_1
	DB	224
	DB	$L$SEH_prolog_aesni_gcm_decrypt_5-$L$SEH_begin_aesni_gcm_decrypt_1
	DB	208
	DB	$L$SEH_prolog_aesni_gcm_decrypt_4-$L$SEH_begin_aesni_gcm_decrypt_1
	DB	192
	DB	$L$SEH_prolog_aesni_gcm_decrypt_3-$L$SEH_begin_aesni_gcm_decrypt_1
	DB	48
	DB	$L$SEH_prolog_aesni_gcm_decrypt_2-$L$SEH_begin_aesni_gcm_decrypt_1
	DB	80

$L$SEH_info_aesni_gcm_encrypt_0:
	DB	1
	DB	$L$SEH_prolog_aesni_gcm_encrypt_21-$L$SEH_begin_aesni_gcm_encrypt_1
	DB	33
	DB	213
	DB	$L$SEH_prolog_aesni_gcm_encrypt_21-$L$SEH_begin_aesni_gcm_encrypt_1
	DB	248
	DW	9
	DB	$L$SEH_prolog_aesni_gcm_encrypt_20-$L$SEH_begin_aesni_gcm_encrypt_1
	DB	232
	DW	8
	DB	$L$SEH_prolog_aesni_gcm_encrypt_19-$L$SEH_begin_aesni_gcm_encrypt_1
	DB	216
	DW	7
	DB	$L$SEH_prolog_aesni_gcm_encrypt_18-$L$SEH_begin_aesni_gcm_encrypt_1
	DB	200
	DW	6
	DB	$L$SEH_prolog_aesni_gcm_encrypt_17-$L$SEH_begin_aesni_gcm_encrypt_1
	DB	184
	DW	5
	DB	$L$SEH_prolog_aesni_gcm_encrypt_16-$L$SEH_begin_aesni_gcm_encrypt_1
	DB	168
	DW	4
	DB	$L$SEH_prolog_aesni_gcm_encrypt_15-$L$SEH_begin_aesni_gcm_encrypt_1
	DB	152
	DW	3
	DB	$L$SEH_prolog_aesni_gcm_encrypt_14-$L$SEH_begin_aesni_gcm_encrypt_1
	DB	136
	DW	2
	DB	$L$SEH_prolog_aesni_gcm_encrypt_13-$L$SEH_begin_aesni_gcm_encrypt_1
	DB	120
	DW	1
	DB	$L$SEH_prolog_aesni_gcm_encrypt_12-$L$SEH_begin_aesni_gcm_encrypt_1
	DB	104
	DW	0
	DB	$L$SEH_prolog_aesni_gcm_encrypt_11-$L$SEH_begin_aesni_gcm_encrypt_1
	DB	100
	DW	29
	DB	$L$SEH_prolog_aesni_gcm_encrypt_10-$L$SEH_begin_aesni_gcm_encrypt_1
	DB	116
	DW	28
	DB	$L$SEH_prolog_aesni_gcm_encrypt_9-$L$SEH_begin_aesni_gcm_encrypt_1
	DB	3
	DB	$L$SEH_prolog_aesni_gcm_encrypt_8-$L$SEH_begin_aesni_gcm_encrypt_1
	DB	1
	DW	21
	DB	$L$SEH_prolog_aesni_gcm_encrypt_7-$L$SEH_begin_aesni_gcm_encrypt_1
	DB	240
	DB	$L$SEH_prolog_aesni_gcm_encrypt_6-$L$SEH_begin_aesni_gcm_encrypt_1
	DB	224
	DB	$L$SEH_prolog_aesni_gcm_encrypt_5-$L$SEH_begin_aesni_gcm_encrypt_1
	DB	208
	DB	$L$SEH_prolog_aesni_gcm_encrypt_4-$L$SEH_begin_aesni_gcm_encrypt_1
	DB	192
	DB	$L$SEH_prolog_aesni_gcm_encrypt_3-$L$SEH_begin_aesni_gcm_encrypt_1
	DB	48
	DB	$L$SEH_prolog_aesni_gcm_encrypt_2-$L$SEH_begin_aesni_gcm_encrypt_1
	DB	80
%else
; Work around https://bugzilla.nasm.us/show_bug.cgi?id=3392738
ret
%endif<|MERGE_RESOLUTION|>--- conflicted
+++ resolved
@@ -953,11 +953,7 @@
 	DB	89,80,84,79,71,65,77,83,32,98,121,32,60,97,112,112
 	DB	114,111,64,111,112,101,110,115,115,108,46,111,114,103,62,0
 ALIGN	64
-<<<<<<< HEAD
-section	.text code align=64
-=======
 section	.text
->>>>>>> c7d7c74c
 
 section	.pdata rdata align=4
 ALIGN	4
