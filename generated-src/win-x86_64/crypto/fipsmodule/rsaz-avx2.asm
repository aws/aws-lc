--- conflicted
+++ resolved
@@ -1837,11 +1837,7 @@
 	DD	2,2,2,2,3,3,3,3
 	DD	4,4,4,4,4,4,4,4
 ALIGN	64
-<<<<<<< HEAD
-section	.text code align=64
-=======
 section	.text
->>>>>>> c7d7c74c
 
 EXTERN	__imp_RtlVirtualUnwind
 
