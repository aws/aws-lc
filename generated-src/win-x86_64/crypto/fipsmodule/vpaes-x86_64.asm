; This file is generated from a similarly-named Perl script in the BoringSSL
; source tree. Do not edit by hand.

%ifidn __OUTPUT_FORMAT__, win64
default	rel
%define XMMWORD
%define YMMWORD
%define ZMMWORD

%ifdef BORINGSSL_PREFIX
%include "boringssl_prefix_symbols_nasm.inc"
%endif
section	.text code align=64


















ALIGN	16
_vpaes_encrypt_core:

	mov	r9,rdx
	mov	r11,16
	mov	eax,DWORD[240+rdx]
	movdqa	xmm1,xmm9
	movdqa	xmm2,XMMWORD[$L$k_ipt]
	pandn	xmm1,xmm0
	movdqu	xmm5,XMMWORD[r9]
	psrld	xmm1,4
	pand	xmm0,xmm9
DB	102,15,56,0,208
	movdqa	xmm0,XMMWORD[(($L$k_ipt+16))]
DB	102,15,56,0,193
	pxor	xmm2,xmm5
	add	r9,16
	pxor	xmm0,xmm2
	lea	r10,[$L$k_mc_backward]
	jmp	NEAR $L$enc_entry

ALIGN	16
$L$enc_loop:

	movdqa	xmm4,xmm13
	movdqa	xmm0,xmm12
DB	102,15,56,0,226
DB	102,15,56,0,195
	pxor	xmm4,xmm5
	movdqa	xmm5,xmm15
	pxor	xmm0,xmm4
	movdqa	xmm1,XMMWORD[((-64))+r10*1+r11]
DB	102,15,56,0,234
	movdqa	xmm4,XMMWORD[r10*1+r11]
	movdqa	xmm2,xmm14
DB	102,15,56,0,211
	movdqa	xmm3,xmm0
	pxor	xmm2,xmm5
DB	102,15,56,0,193
	add	r9,16
	pxor	xmm0,xmm2
DB	102,15,56,0,220
	add	r11,16
	pxor	xmm3,xmm0
DB	102,15,56,0,193
	and	r11,0x30
	sub	rax,1
	pxor	xmm0,xmm3

$L$enc_entry:

	movdqa	xmm1,xmm9
	movdqa	xmm5,xmm11
	pandn	xmm1,xmm0
	psrld	xmm1,4
	pand	xmm0,xmm9
DB	102,15,56,0,232
	movdqa	xmm3,xmm10
	pxor	xmm0,xmm1
DB	102,15,56,0,217
	movdqa	xmm4,xmm10
	pxor	xmm3,xmm5
DB	102,15,56,0,224
	movdqa	xmm2,xmm10
	pxor	xmm4,xmm5
DB	102,15,56,0,211
	movdqa	xmm3,xmm10
	pxor	xmm2,xmm0
DB	102,15,56,0,220
	movdqu	xmm5,XMMWORD[r9]
	pxor	xmm3,xmm1
	jnz	NEAR $L$enc_loop


	movdqa	xmm4,XMMWORD[((-96))+r10]
	movdqa	xmm0,XMMWORD[((-80))+r10]
DB	102,15,56,0,226
	pxor	xmm4,xmm5
DB	102,15,56,0,195
	movdqa	xmm1,XMMWORD[64+r10*1+r11]
	pxor	xmm0,xmm4
DB	102,15,56,0,193
	DB	0F3h,0C3h		;repret

































ALIGN	16
_vpaes_encrypt_core_2x:

	mov	r9,rdx
	mov	r11,16
	mov	eax,DWORD[240+rdx]
	movdqa	xmm1,xmm9
	movdqa	xmm7,xmm9
	movdqa	xmm2,XMMWORD[$L$k_ipt]
	movdqa	xmm8,xmm2
	pandn	xmm1,xmm0
	pandn	xmm7,xmm6
	movdqu	xmm5,XMMWORD[r9]

	psrld	xmm1,4
	psrld	xmm7,4
	pand	xmm0,xmm9
	pand	xmm6,xmm9
DB	102,15,56,0,208
DB	102,68,15,56,0,198
	movdqa	xmm0,XMMWORD[(($L$k_ipt+16))]
	movdqa	xmm6,xmm0
DB	102,15,56,0,193
DB	102,15,56,0,247
	pxor	xmm2,xmm5
	pxor	xmm8,xmm5
	add	r9,16
	pxor	xmm0,xmm2
	pxor	xmm6,xmm8
	lea	r10,[$L$k_mc_backward]
	jmp	NEAR $L$enc2x_entry

ALIGN	16
$L$enc2x_loop:

	movdqa	xmm4,XMMWORD[$L$k_sb1]
	movdqa	xmm0,XMMWORD[(($L$k_sb1+16))]
	movdqa	xmm12,xmm4
	movdqa	xmm6,xmm0
DB	102,15,56,0,226
DB	102,69,15,56,0,224
DB	102,15,56,0,195
DB	102,65,15,56,0,243
	pxor	xmm4,xmm5
	pxor	xmm12,xmm5
	movdqa	xmm5,XMMWORD[$L$k_sb2]
	movdqa	xmm13,xmm5
	pxor	xmm0,xmm4
	pxor	xmm6,xmm12
	movdqa	xmm1,XMMWORD[((-64))+r10*1+r11]

DB	102,15,56,0,234
DB	102,69,15,56,0,232
	movdqa	xmm4,XMMWORD[r10*1+r11]

	movdqa	xmm2,XMMWORD[(($L$k_sb2+16))]
	movdqa	xmm8,xmm2
DB	102,15,56,0,211
DB	102,69,15,56,0,195
	movdqa	xmm3,xmm0
	movdqa	xmm11,xmm6
	pxor	xmm2,xmm5
	pxor	xmm8,xmm13
DB	102,15,56,0,193
DB	102,15,56,0,241
	add	r9,16
	pxor	xmm0,xmm2
	pxor	xmm6,xmm8
DB	102,15,56,0,220
DB	102,68,15,56,0,220
	add	r11,16
	pxor	xmm3,xmm0
	pxor	xmm11,xmm6
DB	102,15,56,0,193
DB	102,15,56,0,241
	and	r11,0x30
	sub	rax,1
	pxor	xmm0,xmm3
	pxor	xmm6,xmm11

$L$enc2x_entry:

	movdqa	xmm1,xmm9
	movdqa	xmm7,xmm9
	movdqa	xmm5,XMMWORD[(($L$k_inv+16))]
	movdqa	xmm13,xmm5
	pandn	xmm1,xmm0
	pandn	xmm7,xmm6
	psrld	xmm1,4
	psrld	xmm7,4
	pand	xmm0,xmm9
	pand	xmm6,xmm9
DB	102,15,56,0,232
DB	102,68,15,56,0,238
	movdqa	xmm3,xmm10
	movdqa	xmm11,xmm10
	pxor	xmm0,xmm1
	pxor	xmm6,xmm7
DB	102,15,56,0,217
DB	102,68,15,56,0,223
	movdqa	xmm4,xmm10
	movdqa	xmm12,xmm10
	pxor	xmm3,xmm5
	pxor	xmm11,xmm13
DB	102,15,56,0,224
DB	102,68,15,56,0,230
	movdqa	xmm2,xmm10
	movdqa	xmm8,xmm10
	pxor	xmm4,xmm5
	pxor	xmm12,xmm13
DB	102,15,56,0,211
DB	102,69,15,56,0,195
	movdqa	xmm3,xmm10
	movdqa	xmm11,xmm10
	pxor	xmm2,xmm0
	pxor	xmm8,xmm6
DB	102,15,56,0,220
DB	102,69,15,56,0,220
	movdqu	xmm5,XMMWORD[r9]

	pxor	xmm3,xmm1
	pxor	xmm11,xmm7
	jnz	NEAR $L$enc2x_loop


	movdqa	xmm4,XMMWORD[((-96))+r10]
	movdqa	xmm0,XMMWORD[((-80))+r10]
	movdqa	xmm12,xmm4
	movdqa	xmm6,xmm0
DB	102,15,56,0,226
DB	102,69,15,56,0,224
	pxor	xmm4,xmm5
	pxor	xmm12,xmm5
DB	102,15,56,0,195
DB	102,65,15,56,0,243
	movdqa	xmm1,XMMWORD[64+r10*1+r11]

	pxor	xmm0,xmm4
	pxor	xmm6,xmm12
DB	102,15,56,0,193
DB	102,15,56,0,241
	DB	0F3h,0C3h		;repret









ALIGN	16
_vpaes_decrypt_core:

	mov	r9,rdx
	mov	eax,DWORD[240+rdx]
	movdqa	xmm1,xmm9
	movdqa	xmm2,XMMWORD[$L$k_dipt]
	pandn	xmm1,xmm0
	mov	r11,rax
	psrld	xmm1,4
	movdqu	xmm5,XMMWORD[r9]
	shl	r11,4
	pand	xmm0,xmm9
DB	102,15,56,0,208
	movdqa	xmm0,XMMWORD[(($L$k_dipt+16))]
	xor	r11,0x30
	lea	r10,[$L$k_dsbd]
DB	102,15,56,0,193
	and	r11,0x30
	pxor	xmm2,xmm5
	movdqa	xmm5,XMMWORD[(($L$k_mc_forward+48))]
	pxor	xmm0,xmm2
	add	r9,16
	add	r11,r10
	jmp	NEAR $L$dec_entry

ALIGN	16
$L$dec_loop:



	movdqa	xmm4,XMMWORD[((-32))+r10]
	movdqa	xmm1,XMMWORD[((-16))+r10]
DB	102,15,56,0,226
DB	102,15,56,0,203
	pxor	xmm0,xmm4
	movdqa	xmm4,XMMWORD[r10]
	pxor	xmm0,xmm1
	movdqa	xmm1,XMMWORD[16+r10]

DB	102,15,56,0,226
DB	102,15,56,0,197
DB	102,15,56,0,203
	pxor	xmm0,xmm4
	movdqa	xmm4,XMMWORD[32+r10]
	pxor	xmm0,xmm1
	movdqa	xmm1,XMMWORD[48+r10]

DB	102,15,56,0,226
DB	102,15,56,0,197
DB	102,15,56,0,203
	pxor	xmm0,xmm4
	movdqa	xmm4,XMMWORD[64+r10]
	pxor	xmm0,xmm1
	movdqa	xmm1,XMMWORD[80+r10]

DB	102,15,56,0,226
DB	102,15,56,0,197
DB	102,15,56,0,203
	pxor	xmm0,xmm4
	add	r9,16
DB	102,15,58,15,237,12
	pxor	xmm0,xmm1
	sub	rax,1

$L$dec_entry:

	movdqa	xmm1,xmm9
	pandn	xmm1,xmm0
	movdqa	xmm2,xmm11
	psrld	xmm1,4
	pand	xmm0,xmm9
DB	102,15,56,0,208
	movdqa	xmm3,xmm10
	pxor	xmm0,xmm1
DB	102,15,56,0,217
	movdqa	xmm4,xmm10
	pxor	xmm3,xmm2
DB	102,15,56,0,224
	pxor	xmm4,xmm2
	movdqa	xmm2,xmm10
DB	102,15,56,0,211
	movdqa	xmm3,xmm10
	pxor	xmm2,xmm0
DB	102,15,56,0,220
	movdqu	xmm0,XMMWORD[r9]
	pxor	xmm3,xmm1
	jnz	NEAR $L$dec_loop


	movdqa	xmm4,XMMWORD[96+r10]
DB	102,15,56,0,226
	pxor	xmm4,xmm0
	movdqa	xmm0,XMMWORD[112+r10]
	movdqa	xmm2,XMMWORD[((-352))+r11]
DB	102,15,56,0,195
	pxor	xmm0,xmm4
DB	102,15,56,0,194
	DB	0F3h,0C3h		;repret









ALIGN	16
_vpaes_schedule_core:






	call	_vpaes_preheat
	movdqa	xmm8,XMMWORD[$L$k_rcon]
	movdqu	xmm0,XMMWORD[rdi]


	movdqa	xmm3,xmm0
	lea	r11,[$L$k_ipt]
	call	_vpaes_schedule_transform
	movdqa	xmm7,xmm0

	lea	r10,[$L$k_sr]
	test	rcx,rcx
	jnz	NEAR $L$schedule_am_decrypting


	movdqu	XMMWORD[rdx],xmm0
	jmp	NEAR $L$schedule_go

$L$schedule_am_decrypting:

	movdqa	xmm1,XMMWORD[r10*1+r8]
DB	102,15,56,0,217
	movdqu	XMMWORD[rdx],xmm3
	xor	r8,0x30

$L$schedule_go:
	cmp	esi,192
	ja	NEAR $L$schedule_256
	je	NEAR $L$schedule_192










$L$schedule_128:
	mov	esi,10

$L$oop_schedule_128:
	call	_vpaes_schedule_round
	dec	rsi
	jz	NEAR $L$schedule_mangle_last
	call	_vpaes_schedule_mangle
	jmp	NEAR $L$oop_schedule_128
















ALIGN	16
$L$schedule_192:
	movdqu	xmm0,XMMWORD[8+rdi]
	call	_vpaes_schedule_transform
	movdqa	xmm6,xmm0
	pxor	xmm4,xmm4
	movhlps	xmm6,xmm4
	mov	esi,4

$L$oop_schedule_192:
	call	_vpaes_schedule_round
DB	102,15,58,15,198,8
	call	_vpaes_schedule_mangle
	call	_vpaes_schedule_192_smear
	call	_vpaes_schedule_mangle
	call	_vpaes_schedule_round
	dec	rsi
	jz	NEAR $L$schedule_mangle_last
	call	_vpaes_schedule_mangle
	call	_vpaes_schedule_192_smear
	jmp	NEAR $L$oop_schedule_192











ALIGN	16
$L$schedule_256:
	movdqu	xmm0,XMMWORD[16+rdi]
	call	_vpaes_schedule_transform
	mov	esi,7

$L$oop_schedule_256:
	call	_vpaes_schedule_mangle
	movdqa	xmm6,xmm0


	call	_vpaes_schedule_round
	dec	rsi
	jz	NEAR $L$schedule_mangle_last
	call	_vpaes_schedule_mangle


	pshufd	xmm0,xmm0,0xFF
	movdqa	xmm5,xmm7
	movdqa	xmm7,xmm6
	call	_vpaes_schedule_low_round
	movdqa	xmm7,xmm5

	jmp	NEAR $L$oop_schedule_256












ALIGN	16
$L$schedule_mangle_last:

	lea	r11,[$L$k_deskew]
	test	rcx,rcx
	jnz	NEAR $L$schedule_mangle_last_dec


	movdqa	xmm1,XMMWORD[r10*1+r8]
DB	102,15,56,0,193
	lea	r11,[$L$k_opt]
	add	rdx,32

$L$schedule_mangle_last_dec:
	add	rdx,-16
	pxor	xmm0,XMMWORD[$L$k_s63]
	call	_vpaes_schedule_transform
	movdqu	XMMWORD[rdx],xmm0


	pxor	xmm0,xmm0
	pxor	xmm1,xmm1
	pxor	xmm2,xmm2
	pxor	xmm3,xmm3
	pxor	xmm4,xmm4
	pxor	xmm5,xmm5
	pxor	xmm6,xmm6
	pxor	xmm7,xmm7
	DB	0F3h,0C3h		;repret


















ALIGN	16
_vpaes_schedule_192_smear:

	pshufd	xmm1,xmm6,0x80
	pshufd	xmm0,xmm7,0xFE
	pxor	xmm6,xmm1
	pxor	xmm1,xmm1
	pxor	xmm6,xmm0
	movdqa	xmm0,xmm6
	movhlps	xmm6,xmm1
	DB	0F3h,0C3h		;repret






















ALIGN	16
_vpaes_schedule_round:


	pxor	xmm1,xmm1
DB	102,65,15,58,15,200,15
DB	102,69,15,58,15,192,15
	pxor	xmm7,xmm1


	pshufd	xmm0,xmm0,0xFF
DB	102,15,58,15,192,1




_vpaes_schedule_low_round:

	movdqa	xmm1,xmm7
	pslldq	xmm7,4
	pxor	xmm7,xmm1
	movdqa	xmm1,xmm7
	pslldq	xmm7,8
	pxor	xmm7,xmm1
	pxor	xmm7,XMMWORD[$L$k_s63]


	movdqa	xmm1,xmm9
	pandn	xmm1,xmm0
	psrld	xmm1,4
	pand	xmm0,xmm9
	movdqa	xmm2,xmm11
DB	102,15,56,0,208
	pxor	xmm0,xmm1
	movdqa	xmm3,xmm10
DB	102,15,56,0,217
	pxor	xmm3,xmm2
	movdqa	xmm4,xmm10
DB	102,15,56,0,224
	pxor	xmm4,xmm2
	movdqa	xmm2,xmm10
DB	102,15,56,0,211
	pxor	xmm2,xmm0
	movdqa	xmm3,xmm10
DB	102,15,56,0,220
	pxor	xmm3,xmm1
	movdqa	xmm4,xmm13
DB	102,15,56,0,226
	movdqa	xmm0,xmm12
DB	102,15,56,0,195
	pxor	xmm0,xmm4


	pxor	xmm0,xmm7
	movdqa	xmm7,xmm0
	DB	0F3h,0C3h		;repret













ALIGN	16
_vpaes_schedule_transform:

	movdqa	xmm1,xmm9
	pandn	xmm1,xmm0
	psrld	xmm1,4
	pand	xmm0,xmm9
	movdqa	xmm2,XMMWORD[r11]
DB	102,15,56,0,208
	movdqa	xmm0,XMMWORD[16+r11]
DB	102,15,56,0,193
	pxor	xmm0,xmm2
	DB	0F3h,0C3h		;repret



























ALIGN	16
_vpaes_schedule_mangle:

	movdqa	xmm4,xmm0
	movdqa	xmm5,XMMWORD[$L$k_mc_forward]
	test	rcx,rcx
	jnz	NEAR $L$schedule_mangle_dec


	add	rdx,16
	pxor	xmm4,XMMWORD[$L$k_s63]
DB	102,15,56,0,229
	movdqa	xmm3,xmm4
DB	102,15,56,0,229
	pxor	xmm3,xmm4
DB	102,15,56,0,229
	pxor	xmm3,xmm4

	jmp	NEAR $L$schedule_mangle_both
ALIGN	16
$L$schedule_mangle_dec:

	lea	r11,[$L$k_dksd]
	movdqa	xmm1,xmm9
	pandn	xmm1,xmm4
	psrld	xmm1,4
	pand	xmm4,xmm9

	movdqa	xmm2,XMMWORD[r11]
DB	102,15,56,0,212
	movdqa	xmm3,XMMWORD[16+r11]
DB	102,15,56,0,217
	pxor	xmm3,xmm2
DB	102,15,56,0,221

	movdqa	xmm2,XMMWORD[32+r11]
DB	102,15,56,0,212
	pxor	xmm2,xmm3
	movdqa	xmm3,XMMWORD[48+r11]
DB	102,15,56,0,217
	pxor	xmm3,xmm2
DB	102,15,56,0,221

	movdqa	xmm2,XMMWORD[64+r11]
DB	102,15,56,0,212
	pxor	xmm2,xmm3
	movdqa	xmm3,XMMWORD[80+r11]
DB	102,15,56,0,217
	pxor	xmm3,xmm2
DB	102,15,56,0,221

	movdqa	xmm2,XMMWORD[96+r11]
DB	102,15,56,0,212
	pxor	xmm2,xmm3
	movdqa	xmm3,XMMWORD[112+r11]
DB	102,15,56,0,217
	pxor	xmm3,xmm2

	add	rdx,-16

$L$schedule_mangle_both:
	movdqa	xmm1,XMMWORD[r10*1+r8]
DB	102,15,56,0,217
	add	r8,-16
	and	r8,0x30
	movdqu	XMMWORD[rdx],xmm3
	DB	0F3h,0C3h		;repret






global	vpaes_set_encrypt_key

ALIGN	16
vpaes_set_encrypt_key:
	mov	QWORD[8+rsp],rdi	;WIN64 prologue
	mov	QWORD[16+rsp],rsi
	mov	rax,rsp
$L$SEH_begin_vpaes_set_encrypt_key:
	mov	rdi,rcx
	mov	rsi,rdx
	mov	rdx,r8



%ifdef BORINGSSL_DISPATCH_TEST
EXTERN	BORINGSSL_function_hit
	mov	BYTE[((BORINGSSL_function_hit+5))],1
%endif

	lea	rsp,[((-184))+rsp]
	movaps	XMMWORD[16+rsp],xmm6
	movaps	XMMWORD[32+rsp],xmm7
	movaps	XMMWORD[48+rsp],xmm8
	movaps	XMMWORD[64+rsp],xmm9
	movaps	XMMWORD[80+rsp],xmm10
	movaps	XMMWORD[96+rsp],xmm11
	movaps	XMMWORD[112+rsp],xmm12
	movaps	XMMWORD[128+rsp],xmm13
	movaps	XMMWORD[144+rsp],xmm14
	movaps	XMMWORD[160+rsp],xmm15
$L$enc_key_body:
	mov	eax,esi
	shr	eax,5
	add	eax,5
	mov	DWORD[240+rdx],eax

	mov	ecx,0
	mov	r8d,0x30
	call	_vpaes_schedule_core
	movaps	xmm6,XMMWORD[16+rsp]
	movaps	xmm7,XMMWORD[32+rsp]
	movaps	xmm8,XMMWORD[48+rsp]
	movaps	xmm9,XMMWORD[64+rsp]
	movaps	xmm10,XMMWORD[80+rsp]
	movaps	xmm11,XMMWORD[96+rsp]
	movaps	xmm12,XMMWORD[112+rsp]
	movaps	xmm13,XMMWORD[128+rsp]
	movaps	xmm14,XMMWORD[144+rsp]
	movaps	xmm15,XMMWORD[160+rsp]
	lea	rsp,[184+rsp]
$L$enc_key_epilogue:
	xor	eax,eax
	mov	rdi,QWORD[8+rsp]	;WIN64 epilogue
	mov	rsi,QWORD[16+rsp]
	DB	0F3h,0C3h		;repret

$L$SEH_end_vpaes_set_encrypt_key:

global	vpaes_set_decrypt_key

ALIGN	16
vpaes_set_decrypt_key:
	mov	QWORD[8+rsp],rdi	;WIN64 prologue
	mov	QWORD[16+rsp],rsi
	mov	rax,rsp
$L$SEH_begin_vpaes_set_decrypt_key:
	mov	rdi,rcx
	mov	rsi,rdx
	mov	rdx,r8



	lea	rsp,[((-184))+rsp]
	movaps	XMMWORD[16+rsp],xmm6
	movaps	XMMWORD[32+rsp],xmm7
	movaps	XMMWORD[48+rsp],xmm8
	movaps	XMMWORD[64+rsp],xmm9
	movaps	XMMWORD[80+rsp],xmm10
	movaps	XMMWORD[96+rsp],xmm11
	movaps	XMMWORD[112+rsp],xmm12
	movaps	XMMWORD[128+rsp],xmm13
	movaps	XMMWORD[144+rsp],xmm14
	movaps	XMMWORD[160+rsp],xmm15
$L$dec_key_body:
	mov	eax,esi
	shr	eax,5
	add	eax,5
	mov	DWORD[240+rdx],eax
	shl	eax,4
	lea	rdx,[16+rax*1+rdx]

	mov	ecx,1
	mov	r8d,esi
	shr	r8d,1
	and	r8d,32
	xor	r8d,32
	call	_vpaes_schedule_core
	movaps	xmm6,XMMWORD[16+rsp]
	movaps	xmm7,XMMWORD[32+rsp]
	movaps	xmm8,XMMWORD[48+rsp]
	movaps	xmm9,XMMWORD[64+rsp]
	movaps	xmm10,XMMWORD[80+rsp]
	movaps	xmm11,XMMWORD[96+rsp]
	movaps	xmm12,XMMWORD[112+rsp]
	movaps	xmm13,XMMWORD[128+rsp]
	movaps	xmm14,XMMWORD[144+rsp]
	movaps	xmm15,XMMWORD[160+rsp]
	lea	rsp,[184+rsp]
$L$dec_key_epilogue:
	xor	eax,eax
	mov	rdi,QWORD[8+rsp]	;WIN64 epilogue
	mov	rsi,QWORD[16+rsp]
	DB	0F3h,0C3h		;repret

$L$SEH_end_vpaes_set_decrypt_key:

global	vpaes_encrypt

ALIGN	16
vpaes_encrypt:
	mov	QWORD[8+rsp],rdi	;WIN64 prologue
	mov	QWORD[16+rsp],rsi
	mov	rax,rsp
$L$SEH_begin_vpaes_encrypt:
	mov	rdi,rcx
	mov	rsi,rdx
	mov	rdx,r8



%ifdef BORINGSSL_DISPATCH_TEST
EXTERN	BORINGSSL_function_hit
	mov	BYTE[((BORINGSSL_function_hit+4))],1
%endif
	lea	rsp,[((-184))+rsp]
	movaps	XMMWORD[16+rsp],xmm6
	movaps	XMMWORD[32+rsp],xmm7
	movaps	XMMWORD[48+rsp],xmm8
	movaps	XMMWORD[64+rsp],xmm9
	movaps	XMMWORD[80+rsp],xmm10
	movaps	XMMWORD[96+rsp],xmm11
	movaps	XMMWORD[112+rsp],xmm12
	movaps	XMMWORD[128+rsp],xmm13
	movaps	XMMWORD[144+rsp],xmm14
	movaps	XMMWORD[160+rsp],xmm15
$L$enc_body:
	movdqu	xmm0,XMMWORD[rdi]
	call	_vpaes_preheat
	call	_vpaes_encrypt_core
	movdqu	XMMWORD[rsi],xmm0
	movaps	xmm6,XMMWORD[16+rsp]
	movaps	xmm7,XMMWORD[32+rsp]
	movaps	xmm8,XMMWORD[48+rsp]
	movaps	xmm9,XMMWORD[64+rsp]
	movaps	xmm10,XMMWORD[80+rsp]
	movaps	xmm11,XMMWORD[96+rsp]
	movaps	xmm12,XMMWORD[112+rsp]
	movaps	xmm13,XMMWORD[128+rsp]
	movaps	xmm14,XMMWORD[144+rsp]
	movaps	xmm15,XMMWORD[160+rsp]
	lea	rsp,[184+rsp]
$L$enc_epilogue:
	mov	rdi,QWORD[8+rsp]	;WIN64 epilogue
	mov	rsi,QWORD[16+rsp]
	DB	0F3h,0C3h		;repret

$L$SEH_end_vpaes_encrypt:

global	vpaes_decrypt

ALIGN	16
vpaes_decrypt:
	mov	QWORD[8+rsp],rdi	;WIN64 prologue
	mov	QWORD[16+rsp],rsi
	mov	rax,rsp
$L$SEH_begin_vpaes_decrypt:
	mov	rdi,rcx
	mov	rsi,rdx
	mov	rdx,r8



	lea	rsp,[((-184))+rsp]
	movaps	XMMWORD[16+rsp],xmm6
	movaps	XMMWORD[32+rsp],xmm7
	movaps	XMMWORD[48+rsp],xmm8
	movaps	XMMWORD[64+rsp],xmm9
	movaps	XMMWORD[80+rsp],xmm10
	movaps	XMMWORD[96+rsp],xmm11
	movaps	XMMWORD[112+rsp],xmm12
	movaps	XMMWORD[128+rsp],xmm13
	movaps	XMMWORD[144+rsp],xmm14
	movaps	XMMWORD[160+rsp],xmm15
$L$dec_body:
	movdqu	xmm0,XMMWORD[rdi]
	call	_vpaes_preheat
	call	_vpaes_decrypt_core
	movdqu	XMMWORD[rsi],xmm0
	movaps	xmm6,XMMWORD[16+rsp]
	movaps	xmm7,XMMWORD[32+rsp]
	movaps	xmm8,XMMWORD[48+rsp]
	movaps	xmm9,XMMWORD[64+rsp]
	movaps	xmm10,XMMWORD[80+rsp]
	movaps	xmm11,XMMWORD[96+rsp]
	movaps	xmm12,XMMWORD[112+rsp]
	movaps	xmm13,XMMWORD[128+rsp]
	movaps	xmm14,XMMWORD[144+rsp]
	movaps	xmm15,XMMWORD[160+rsp]
	lea	rsp,[184+rsp]
$L$dec_epilogue:
	mov	rdi,QWORD[8+rsp]	;WIN64 epilogue
	mov	rsi,QWORD[16+rsp]
	DB	0F3h,0C3h		;repret

$L$SEH_end_vpaes_decrypt:
global	vpaes_cbc_encrypt

ALIGN	16
vpaes_cbc_encrypt:
	mov	QWORD[8+rsp],rdi	;WIN64 prologue
	mov	QWORD[16+rsp],rsi
	mov	rax,rsp
$L$SEH_begin_vpaes_cbc_encrypt:
	mov	rdi,rcx
	mov	rsi,rdx
	mov	rdx,r8
	mov	rcx,r9
	mov	r8,QWORD[40+rsp]
	mov	r9,QWORD[48+rsp]



	xchg	rdx,rcx
	sub	rcx,16
	jc	NEAR $L$cbc_abort
	lea	rsp,[((-184))+rsp]
	movaps	XMMWORD[16+rsp],xmm6
	movaps	XMMWORD[32+rsp],xmm7
	movaps	XMMWORD[48+rsp],xmm8
	movaps	XMMWORD[64+rsp],xmm9
	movaps	XMMWORD[80+rsp],xmm10
	movaps	XMMWORD[96+rsp],xmm11
	movaps	XMMWORD[112+rsp],xmm12
	movaps	XMMWORD[128+rsp],xmm13
	movaps	XMMWORD[144+rsp],xmm14
	movaps	XMMWORD[160+rsp],xmm15
$L$cbc_body:
	movdqu	xmm6,XMMWORD[r8]
	sub	rsi,rdi
	call	_vpaes_preheat
	cmp	r9d,0
	je	NEAR $L$cbc_dec_loop
	jmp	NEAR $L$cbc_enc_loop
ALIGN	16
$L$cbc_enc_loop:
	movdqu	xmm0,XMMWORD[rdi]
	pxor	xmm0,xmm6
	call	_vpaes_encrypt_core
	movdqa	xmm6,xmm0
	movdqu	XMMWORD[rdi*1+rsi],xmm0
	lea	rdi,[16+rdi]
	sub	rcx,16
	jnc	NEAR $L$cbc_enc_loop
	jmp	NEAR $L$cbc_done
ALIGN	16
$L$cbc_dec_loop:
	movdqu	xmm0,XMMWORD[rdi]
	movdqa	xmm7,xmm0
	call	_vpaes_decrypt_core
	pxor	xmm0,xmm6
	movdqa	xmm6,xmm7
	movdqu	XMMWORD[rdi*1+rsi],xmm0
	lea	rdi,[16+rdi]
	sub	rcx,16
	jnc	NEAR $L$cbc_dec_loop
$L$cbc_done:
	movdqu	XMMWORD[r8],xmm6
	movaps	xmm6,XMMWORD[16+rsp]
	movaps	xmm7,XMMWORD[32+rsp]
	movaps	xmm8,XMMWORD[48+rsp]
	movaps	xmm9,XMMWORD[64+rsp]
	movaps	xmm10,XMMWORD[80+rsp]
	movaps	xmm11,XMMWORD[96+rsp]
	movaps	xmm12,XMMWORD[112+rsp]
	movaps	xmm13,XMMWORD[128+rsp]
	movaps	xmm14,XMMWORD[144+rsp]
	movaps	xmm15,XMMWORD[160+rsp]
	lea	rsp,[184+rsp]
$L$cbc_epilogue:
$L$cbc_abort:
	mov	rdi,QWORD[8+rsp]	;WIN64 epilogue
	mov	rsi,QWORD[16+rsp]
	DB	0F3h,0C3h		;repret

$L$SEH_end_vpaes_cbc_encrypt:
global	vpaes_ctr32_encrypt_blocks

ALIGN	16
vpaes_ctr32_encrypt_blocks:
	mov	QWORD[8+rsp],rdi	;WIN64 prologue
	mov	QWORD[16+rsp],rsi
	mov	rax,rsp
$L$SEH_begin_vpaes_ctr32_encrypt_blocks:
	mov	rdi,rcx
	mov	rsi,rdx
	mov	rdx,r8
	mov	rcx,r9
	mov	r8,QWORD[40+rsp]




	xchg	rdx,rcx
	test	rcx,rcx
	jz	NEAR $L$ctr32_abort
	lea	rsp,[((-184))+rsp]
	movaps	XMMWORD[16+rsp],xmm6
	movaps	XMMWORD[32+rsp],xmm7
	movaps	XMMWORD[48+rsp],xmm8
	movaps	XMMWORD[64+rsp],xmm9
	movaps	XMMWORD[80+rsp],xmm10
	movaps	XMMWORD[96+rsp],xmm11
	movaps	XMMWORD[112+rsp],xmm12
	movaps	XMMWORD[128+rsp],xmm13
	movaps	XMMWORD[144+rsp],xmm14
	movaps	XMMWORD[160+rsp],xmm15
$L$ctr32_body:
	movdqu	xmm0,XMMWORD[r8]
	movdqa	xmm8,XMMWORD[$L$ctr_add_one]
	sub	rsi,rdi
	call	_vpaes_preheat
	movdqa	xmm6,xmm0
	pshufb	xmm6,XMMWORD[$L$rev_ctr]

	test	rcx,1
	jz	NEAR $L$ctr32_prep_loop



	movdqu	xmm7,XMMWORD[rdi]
	call	_vpaes_encrypt_core
	pxor	xmm0,xmm7
	paddd	xmm6,xmm8
	movdqu	XMMWORD[rdi*1+rsi],xmm0
	sub	rcx,1
	lea	rdi,[16+rdi]
	jz	NEAR $L$ctr32_done

$L$ctr32_prep_loop:


	movdqa	xmm14,xmm6
	movdqa	xmm15,xmm6
	paddd	xmm15,xmm8

$L$ctr32_loop:
	movdqa	xmm1,XMMWORD[$L$rev_ctr]
	movdqa	xmm0,xmm14
	movdqa	xmm6,xmm15
DB	102,15,56,0,193
DB	102,15,56,0,241
	call	_vpaes_encrypt_core_2x
	movdqu	xmm1,XMMWORD[rdi]
	movdqu	xmm2,XMMWORD[16+rdi]
	movdqa	xmm3,XMMWORD[$L$ctr_add_two]
	pxor	xmm0,xmm1
	pxor	xmm6,xmm2
	paddd	xmm14,xmm3
	paddd	xmm15,xmm3
	movdqu	XMMWORD[rdi*1+rsi],xmm0
	movdqu	XMMWORD[16+rdi*1+rsi],xmm6
	sub	rcx,2
	lea	rdi,[32+rdi]
	jnz	NEAR $L$ctr32_loop

$L$ctr32_done:
	movaps	xmm6,XMMWORD[16+rsp]
	movaps	xmm7,XMMWORD[32+rsp]
	movaps	xmm8,XMMWORD[48+rsp]
	movaps	xmm9,XMMWORD[64+rsp]
	movaps	xmm10,XMMWORD[80+rsp]
	movaps	xmm11,XMMWORD[96+rsp]
	movaps	xmm12,XMMWORD[112+rsp]
	movaps	xmm13,XMMWORD[128+rsp]
	movaps	xmm14,XMMWORD[144+rsp]
	movaps	xmm15,XMMWORD[160+rsp]
	lea	rsp,[184+rsp]
$L$ctr32_epilogue:
$L$ctr32_abort:
	mov	rdi,QWORD[8+rsp]	;WIN64 epilogue
	mov	rsi,QWORD[16+rsp]
	DB	0F3h,0C3h		;repret

$L$SEH_end_vpaes_ctr32_encrypt_blocks:







ALIGN	16
_vpaes_preheat:

	lea	r10,[$L$k_s0F]
	movdqa	xmm10,XMMWORD[((-32))+r10]
	movdqa	xmm11,XMMWORD[((-16))+r10]
	movdqa	xmm9,XMMWORD[r10]
	movdqa	xmm13,XMMWORD[48+r10]
	movdqa	xmm12,XMMWORD[64+r10]
	movdqa	xmm15,XMMWORD[80+r10]
	movdqa	xmm14,XMMWORD[96+r10]
	DB	0F3h,0C3h		;repret








section	.rdata rdata align=8
ALIGN	64
_vpaes_consts:
$L$k_inv:
	DQ	0x0E05060F0D080180,0x040703090A0B0C02
	DQ	0x01040A060F0B0780,0x030D0E0C02050809

$L$k_s0F:
	DQ	0x0F0F0F0F0F0F0F0F,0x0F0F0F0F0F0F0F0F

$L$k_ipt:
	DQ	0xC2B2E8985A2A7000,0xCABAE09052227808
	DQ	0x4C01307D317C4D00,0xCD80B1FCB0FDCC81

$L$k_sb1:
	DQ	0xB19BE18FCB503E00,0xA5DF7A6E142AF544
	DQ	0x3618D415FAE22300,0x3BF7CCC10D2ED9EF
$L$k_sb2:
	DQ	0xE27A93C60B712400,0x5EB7E955BC982FCD
	DQ	0x69EB88400AE12900,0xC2A163C8AB82234A
$L$k_sbo:
	DQ	0xD0D26D176FBDC700,0x15AABF7AC502A878
	DQ	0xCFE474A55FBB6A00,0x8E1E90D1412B35FA

$L$k_mc_forward:
	DQ	0x0407060500030201,0x0C0F0E0D080B0A09
	DQ	0x080B0A0904070605,0x000302010C0F0E0D
	DQ	0x0C0F0E0D080B0A09,0x0407060500030201
	DQ	0x000302010C0F0E0D,0x080B0A0904070605

$L$k_mc_backward:
	DQ	0x0605040702010003,0x0E0D0C0F0A09080B
	DQ	0x020100030E0D0C0F,0x0A09080B06050407
	DQ	0x0E0D0C0F0A09080B,0x0605040702010003
	DQ	0x0A09080B06050407,0x020100030E0D0C0F

$L$k_sr:
	DQ	0x0706050403020100,0x0F0E0D0C0B0A0908
	DQ	0x030E09040F0A0500,0x0B06010C07020D08
	DQ	0x0F060D040B020900,0x070E050C030A0108
	DQ	0x0B0E0104070A0D00,0x0306090C0F020508

$L$k_rcon:
	DQ	0x1F8391B9AF9DEEB6,0x702A98084D7C7D81

$L$k_s63:
	DQ	0x5B5B5B5B5B5B5B5B,0x5B5B5B5B5B5B5B5B

$L$k_opt:
	DQ	0xFF9F4929D6B66000,0xF7974121DEBE6808
	DQ	0x01EDBD5150BCEC00,0xE10D5DB1B05C0CE0

$L$k_deskew:
	DQ	0x07E4A34047A4E300,0x1DFEB95A5DBEF91A
	DQ	0x5F36B5DC83EA6900,0x2841C2ABF49D1E77





$L$k_dksd:
	DQ	0xFEB91A5DA3E44700,0x0740E3A45A1DBEF9
	DQ	0x41C277F4B5368300,0x5FDC69EAAB289D1E
$L$k_dksb:
	DQ	0x9A4FCA1F8550D500,0x03D653861CC94C99
	DQ	0x115BEDA7B6FC4A00,0xD993256F7E3482C8
$L$k_dkse:
	DQ	0xD5031CCA1FC9D600,0x53859A4C994F5086
	DQ	0xA23196054FDC7BE8,0xCD5EF96A20B31487
$L$k_dks9:
	DQ	0xB6116FC87ED9A700,0x4AED933482255BFC
	DQ	0x4576516227143300,0x8BB89FACE9DAFDCE





$L$k_dipt:
	DQ	0x0F505B040B545F00,0x154A411E114E451A
	DQ	0x86E383E660056500,0x12771772F491F194

$L$k_dsb9:
	DQ	0x851C03539A86D600,0xCAD51F504F994CC9
	DQ	0xC03B1789ECD74900,0x725E2C9EB2FBA565
$L$k_dsbd:
	DQ	0x7D57CCDFE6B1A200,0xF56E9B13882A4439
	DQ	0x3CE2FAF724C6CB00,0x2931180D15DEEFD3
$L$k_dsbb:
	DQ	0xD022649296B44200,0x602646F6B0F2D404
	DQ	0xC19498A6CD596700,0xF3FF0C3E3255AA6B
$L$k_dsbe:
	DQ	0x46F2929626D4D000,0x2242600464B4F6B0
	DQ	0x0C55A6CDFFAAC100,0x9467F36B98593E32
$L$k_dsbo:
	DQ	0x1387EA537EF94000,0xC7AA6DB9D4943E2D
	DQ	0x12D7560F93441D00,0xCA4B8159D8C58E9C


$L$rev_ctr:
	DQ	0x0706050403020100,0x0c0d0e0f0b0a0908


$L$ctr_add_one:
	DQ	0x0000000000000000,0x0000000100000000
$L$ctr_add_two:
	DQ	0x0000000000000000,0x0000000200000000

	DB	86,101,99,116,111,114,32,80,101,114,109,117,116,97,116,105
	DB	111,110,32,65,69,83,32,102,111,114,32,120,56,54,95,54
	DB	52,47,83,83,83,69,51,44,32,77,105,107,101,32,72,97
	DB	109,98,117,114,103,32,40,83,116,97,110,102,111,114,100,32
	DB	85,110,105,118,101,114,115,105,116,121,41,0
ALIGN	64

<<<<<<< HEAD
section	.text code align=64
=======
section	.text
>>>>>>> c7d7c74c

EXTERN	__imp_RtlVirtualUnwind

ALIGN	16
se_handler:
	push	rsi
	push	rdi
	push	rbx
	push	rbp
	push	r12
	push	r13
	push	r14
	push	r15
	pushfq
	sub	rsp,64

	mov	rax,QWORD[120+r8]
	mov	rbx,QWORD[248+r8]

	mov	rsi,QWORD[8+r9]
	mov	r11,QWORD[56+r9]

	mov	r10d,DWORD[r11]
	lea	r10,[r10*1+rsi]
	cmp	rbx,r10
	jb	NEAR $L$in_prologue

	mov	rax,QWORD[152+r8]

	mov	r10d,DWORD[4+r11]
	lea	r10,[r10*1+rsi]
	cmp	rbx,r10
	jae	NEAR $L$in_prologue

	lea	rsi,[16+rax]
	lea	rdi,[512+r8]
	mov	ecx,20
	DD	0xa548f3fc
	lea	rax,[184+rax]

$L$in_prologue:
	mov	rdi,QWORD[8+rax]
	mov	rsi,QWORD[16+rax]
	mov	QWORD[152+r8],rax
	mov	QWORD[168+r8],rsi
	mov	QWORD[176+r8],rdi

	mov	rdi,QWORD[40+r9]
	mov	rsi,r8
	mov	ecx,154
	DD	0xa548f3fc

	mov	rsi,r9
	xor	rcx,rcx
	mov	rdx,QWORD[8+rsi]
	mov	r8,QWORD[rsi]
	mov	r9,QWORD[16+rsi]
	mov	r10,QWORD[40+rsi]
	lea	r11,[56+rsi]
	lea	r12,[24+rsi]
	mov	QWORD[32+rsp],r10
	mov	QWORD[40+rsp],r11
	mov	QWORD[48+rsp],r12
	mov	QWORD[56+rsp],rcx
	call	QWORD[__imp_RtlVirtualUnwind]

	mov	eax,1
	add	rsp,64
	popfq
	pop	r15
	pop	r14
	pop	r13
	pop	r12
	pop	rbp
	pop	rbx
	pop	rdi
	pop	rsi
	DB	0F3h,0C3h		;repret


section	.pdata rdata align=4
ALIGN	4
	DD	$L$SEH_begin_vpaes_set_encrypt_key wrt ..imagebase
	DD	$L$SEH_end_vpaes_set_encrypt_key wrt ..imagebase
	DD	$L$SEH_info_vpaes_set_encrypt_key wrt ..imagebase

	DD	$L$SEH_begin_vpaes_set_decrypt_key wrt ..imagebase
	DD	$L$SEH_end_vpaes_set_decrypt_key wrt ..imagebase
	DD	$L$SEH_info_vpaes_set_decrypt_key wrt ..imagebase

	DD	$L$SEH_begin_vpaes_encrypt wrt ..imagebase
	DD	$L$SEH_end_vpaes_encrypt wrt ..imagebase
	DD	$L$SEH_info_vpaes_encrypt wrt ..imagebase

	DD	$L$SEH_begin_vpaes_decrypt wrt ..imagebase
	DD	$L$SEH_end_vpaes_decrypt wrt ..imagebase
	DD	$L$SEH_info_vpaes_decrypt wrt ..imagebase

	DD	$L$SEH_begin_vpaes_cbc_encrypt wrt ..imagebase
	DD	$L$SEH_end_vpaes_cbc_encrypt wrt ..imagebase
	DD	$L$SEH_info_vpaes_cbc_encrypt wrt ..imagebase

	DD	$L$SEH_begin_vpaes_ctr32_encrypt_blocks wrt ..imagebase
	DD	$L$SEH_end_vpaes_ctr32_encrypt_blocks wrt ..imagebase
	DD	$L$SEH_info_vpaes_ctr32_encrypt_blocks wrt ..imagebase

section	.xdata rdata align=8
ALIGN	8
$L$SEH_info_vpaes_set_encrypt_key:
	DB	9,0,0,0
	DD	se_handler wrt ..imagebase
	DD	$L$enc_key_body wrt ..imagebase,$L$enc_key_epilogue wrt ..imagebase
$L$SEH_info_vpaes_set_decrypt_key:
	DB	9,0,0,0
	DD	se_handler wrt ..imagebase
	DD	$L$dec_key_body wrt ..imagebase,$L$dec_key_epilogue wrt ..imagebase
$L$SEH_info_vpaes_encrypt:
	DB	9,0,0,0
	DD	se_handler wrt ..imagebase
	DD	$L$enc_body wrt ..imagebase,$L$enc_epilogue wrt ..imagebase
$L$SEH_info_vpaes_decrypt:
	DB	9,0,0,0
	DD	se_handler wrt ..imagebase
	DD	$L$dec_body wrt ..imagebase,$L$dec_epilogue wrt ..imagebase
$L$SEH_info_vpaes_cbc_encrypt:
	DB	9,0,0,0
	DD	se_handler wrt ..imagebase
	DD	$L$cbc_body wrt ..imagebase,$L$cbc_epilogue wrt ..imagebase
$L$SEH_info_vpaes_ctr32_encrypt_blocks:
	DB	9,0,0,0
	DD	se_handler wrt ..imagebase
	DD	$L$ctr32_body wrt ..imagebase,$L$ctr32_epilogue wrt ..imagebase
%else
; Work around https://bugzilla.nasm.us/show_bug.cgi?id=3392738
ret
%endif<|MERGE_RESOLUTION|>--- conflicted
+++ resolved
@@ -1341,11 +1341,7 @@
 	DB	85,110,105,118,101,114,115,105,116,121,41,0
 ALIGN	64
 
-<<<<<<< HEAD
-section	.text code align=64
-=======
 section	.text
->>>>>>> c7d7c74c
 
 EXTERN	__imp_RtlVirtualUnwind
 
