/* Copyright (c) 2014, Google Inc.
 *
 * Permission to use, copy, modify, and/or distribute this software for any
 * purpose with or without fee is hereby granted, provided that the above
 * copyright notice and this permission notice appear in all copies.
 *
 * THE SOFTWARE IS PROVIDED "AS IS" AND THE AUTHOR DISCLAIMS ALL WARRANTIES
 * WITH REGARD TO THIS SOFTWARE INCLUDING ALL IMPLIED WARRANTIES OF
 * MERCHANTABILITY AND FITNESS. IN NO EVENT SHALL THE AUTHOR BE LIABLE FOR ANY
 * SPECIAL, DIRECT, INDIRECT, OR CONSEQUENTIAL DAMAGES OR ANY DAMAGES
 * WHATSOEVER RESULTING FROM LOSS OF USE, DATA OR PROFITS, WHETHER IN AN ACTION
 * OF CONTRACT, NEGLIGENCE OR OTHER TORTIOUS ACTION, ARISING OUT OF OR IN
 * CONNECTION WITH THE USE OR PERFORMANCE OF THIS SOFTWARE. */

#include <algorithm>
#include <functional>
#include <iostream>
#include <memory>
#include <string>
#include <vector>

#include <assert.h>
#include <errno.h>
#include <inttypes.h>
#include <stdint.h>
#include <stdlib.h>
#include <string.h>

#include "internal.h"

#if !defined(OPENSSL_BENCHMARK)
#include "bssl_bm.h"
#else
#include "ossl_bm.h"
#endif

#if defined(OPENSSL_WINDOWS)
OPENSSL_MSVC_PRAGMA(warning(push, 3))
#include <windows.h>
OPENSSL_MSVC_PRAGMA(warning(pop))
#elif defined(OPENSSL_APPLE)
#include <sys/time.h>
#else
#include <time.h>
#endif

#if !defined(INTERNAL_TOOL)
// align_pointer returns |ptr|, advanced to |alignment|. |alignment| must be a
// power of two, and |ptr| must have at least |alignment - 1| bytes of scratch
// space.
static inline void *align_pointer(void *ptr, size_t alignment) {
  // |alignment| must be a power of two.
  assert(alignment != 0 && (alignment & (alignment - 1)) == 0);
  // Instead of aligning |ptr| as a |uintptr_t| and casting back, compute the
  // offset and advance in pointer space. C guarantees that casting from pointer
  // to |uintptr_t| and back gives the same pointer, but general
  // integer-to-pointer conversions are implementation-defined. GCC does define
  // it in the useful way, but this makes fewer assumptions.
  uintptr_t offset = (0u - (uintptr_t)ptr) & (alignment - 1);
  ptr = (char *)ptr + offset;
  assert(((uintptr_t)ptr & (alignment - 1)) == 0);
  return ptr;
}
#endif

static inline void *BM_memset(void *dst, int c, size_t n) {
  if (n == 0) {
    return dst;
  }

  return memset(dst, c, n);
}

// g_print_json is true if printed output is JSON formatted.
static bool g_print_json = false;

static std::string ChunkLenSuffix(size_t chunk_len) {
  char buf[32];
  snprintf(buf, sizeof(buf), " (%zu byte%s)", chunk_len,
           chunk_len != 1 ? "s" : "");
  return buf;
}

static std::string PrimeLenSuffix(size_t prime_length) {
  char buf[32];
  snprintf(buf, sizeof(buf), " (%zu bit%s)", prime_length,
           prime_length != 1 ? "s" : "");
  return buf;
}

// TimeResults represents the results of benchmarking a function.
struct TimeResults {
  // num_calls is the number of function calls done in the time period.
  uint64_t num_calls;
  // us is the number of microseconds that elapsed in the time period.
  uint64_t us;

  void Print(const std::string &description) const {
    if (g_print_json) {
      PrintJSON(description);
    } else {
      printf(
          "Did %" PRIu64 " %s operations in %" PRIu64 "us (%.1f ops/sec)\n",
          num_calls, description.c_str(), us,
          (static_cast<double>(num_calls) / static_cast<double>(us)) * 1000000);
    }
  }

  void PrintWithBytes(const std::string &description,
                      size_t bytes_per_call) const {
    if (g_print_json) {
      PrintJSON(description, bytes_per_call);
    } else {
      printf(
          "Did %" PRIu64 " %s operations in %" PRIu64
          "us (%.1f ops/sec): %.1f MB/s\n",
          num_calls, (description + ChunkLenSuffix(bytes_per_call)).c_str(), us,
          (static_cast<double>(num_calls) / static_cast<double>(us)) * 1000000,
          static_cast<double>(bytes_per_call * num_calls) /
              static_cast<double>(us));
    }
  }

  void PrintWithPrimes(const std::string &description,
                      size_t prime_size) const {
    if (g_print_json) {
      PrintJSON(description, "primeSizePerCall", prime_size);
    } else {
      printf(
          "Did %" PRIu64 " %s operations in %" PRIu64
          "us (%.3f ops/sec)\n",
          num_calls, (description + PrimeLenSuffix(prime_size)).c_str(), us,
          (static_cast<double>(num_calls) / static_cast<double>(us)) * 1000000);
    }
  }

 private:
  void PrintJSON(const std::string &description,
                 size_t bytes_per_call = 0) const {
    if (first_json_printed) {
      puts(",");
    }

    printf("{\"description\": \"%s\", \"numCalls\": %" PRIu64
           ", \"microseconds\": %" PRIu64,
           description.c_str(), num_calls, us);

    if (bytes_per_call > 0) {
      printf(", \"bytesPerCall\": %zu", bytes_per_call);
    }

    printf("}");
    first_json_printed = true;
  }

  void PrintJSON(const std::string &description,
                 const std::string &size_label,
                 size_t size = 0) const {
    if (first_json_printed) {
      puts(",");
    }

    printf("{\"description\": \"%s\", \"numCalls\": %" PRIu64
           ", \"microseconds\": %" PRIu64,
           description.c_str(), num_calls, us);

    if (size > 0) {
      printf(", \"%s\": %zu", size_label.c_str(), size);
    }

    printf("}");
    first_json_printed = true;
  }

  // first_json_printed is true if |g_print_json| is true and the first item in
  // the JSON results has been printed already. This is used to handle the
  // commas between each item in the result list.
  static bool first_json_printed;
};

bool TimeResults::first_json_printed = false;

#if defined(OPENSSL_WINDOWS)
static uint64_t time_now() { return GetTickCount64() * 1000; }
#elif defined(OPENSSL_APPLE)
static uint64_t time_now() {
  struct timeval tv;
  uint64_t ret;

  gettimeofday(&tv, NULL);
  ret = tv.tv_sec;
  ret *= 1000000;
  ret += tv.tv_usec;
  return ret;
}
#else
static uint64_t time_now() {
  struct timespec ts;
  clock_gettime(CLOCK_MONOTONIC, &ts);

  uint64_t ret = ts.tv_sec;
  ret *= 1000000;
  ret += ts.tv_nsec / 1000;
  return ret;
}
#endif

#define TIMEOUT_SECONDS_DEFAULT 1
static uint64_t g_timeout_seconds = TIMEOUT_SECONDS_DEFAULT;
static std::vector<size_t> g_chunk_lengths = {16, 256, 1350, 8192, 16384};
static std::vector<size_t> g_prime_bit_lengths = {2048, 3072};
static std::vector<std::string> g_filters = {""};

static bool TimeFunction(TimeResults *results, std::function<bool()> func) {
  // The first time |func| is called an expensive self check might run that
  // will skew the iterations between checks calculation
  if (!func()) {
    return false;
  }
  // total_us is the total amount of time that we'll aim to measure a function
  // for.
  const uint64_t total_us = g_timeout_seconds * 1000000;
  uint64_t start = time_now(), now, delta;

  if (!func()) {
    return false;
  }
  now = time_now();
  delta = now - start;
  unsigned iterations_between_time_checks;
  if (delta == 0) {
    iterations_between_time_checks = 250;
  } else {
    // Aim for about 100ms between time checks.
    iterations_between_time_checks =
        static_cast<double>(100000) / static_cast<double>(delta);
    if (iterations_between_time_checks > 1000) {
      iterations_between_time_checks = 1000;
    } else if (iterations_between_time_checks < 1) {
      iterations_between_time_checks = 1;
    }
  }

  // Don't include the time taken to run |func| to calculate
  // |iterations_between_time_checks|
  start = time_now();
  uint64_t done = 0;
  for (;;) {
    for (unsigned i = 0; i < iterations_between_time_checks; i++) {
      if (!func()) {
        return false;
      }
      done++;
    }

    now = time_now();
    if (now - start > total_us) {
      break;
    }
  }

  results->us = now - start;
  results->num_calls = done;
  return true;
}

static bool SpeedRSA(const std::string &selected) {
  if (!selected.empty() && selected.find("RSA") == std::string::npos) {
    return true;
  }

  static const struct {
    const char *name;
    const uint8_t *key;
    const size_t key_len;
  } kRSAKeys[] = {
    {"RSA 2048", kDERRSAPrivate2048, kDERRSAPrivate2048Len},
    {"RSA 3072", kDERRSAPrivate3072, kDERRSAPrivate3072Len},
    {"RSA 4096", kDERRSAPrivate4096, kDERRSAPrivate4096Len},
    {"RSA 8192", kDERRSAPrivate8192, kDERRSAPrivate8192Len},
  };

  for (size_t i = 0; i < BM_ARRAY_SIZE(kRSAKeys); i++) {
    const std::string name = kRSAKeys[i].name;

    // d2i_RSAPrivateKey expects to be able to modify the input pointer as it parses the input data and we don't want it
    // to modify the original |*key| data. Therefore create a new temp variable that points to the same data and pass
    // in the reference to it. As a sanity check make sure |input_key| points to the end of the |*key|.
    const uint8_t *input_key = kRSAKeys[i].key;
    BM_NAMESPACE::UniquePtr<RSA> key(d2i_RSAPrivateKey(NULL, &input_key, (long) kRSAKeys[i].key_len));
    if (key == nullptr) {
      fprintf(stderr, "Failed to parse %s key.\n", name.c_str());
      ERR_print_errors_fp(stderr);
      return false;
    }

    std::unique_ptr<uint8_t[]> sig(new uint8_t[RSA_size(key.get())]);
    const uint8_t fake_sha256_hash[32] = {0};
    unsigned sig_len;

    TimeResults results;
    if (!TimeFunction(&results,
                      [&key, &sig, &fake_sha256_hash, &sig_len]() -> bool {
          // Usually during RSA signing we're using a long-lived |RSA| that has
          // already had all of its |BN_MONT_CTX|s constructed, so it makes
          // sense to use |key| directly here.
          return RSA_sign(NID_sha256, fake_sha256_hash, sizeof(fake_sha256_hash),
                          sig.get(), &sig_len, key.get());
        })) {
      fprintf(stderr, "RSA_sign failed.\n");
      ERR_print_errors_fp(stderr);
      return false;
    }
    results.Print(name + " signing");

    if (!TimeFunction(&results,
                      [&key, &fake_sha256_hash, &sig, sig_len]() -> bool {
          return RSA_verify(
              NID_sha256, fake_sha256_hash, sizeof(fake_sha256_hash),
              sig.get(), sig_len, key.get());
        })) {
      fprintf(stderr, "RSA_verify failed.\n");
      ERR_print_errors_fp(stderr);
      return false;
    }
    results.Print(name + " verify (same key)");

    if (!TimeFunction(&results,
                      [&key, &fake_sha256_hash, &sig, sig_len]() -> bool {
          // Usually during RSA verification we have to parse an RSA key from a
          // certificate or similar, in which case we'd need to construct a new
          // RSA key, with a new |BN_MONT_CTX| for the public modulus. If we
          // were to use |key| directly instead, then these costs wouldn't be
          // accounted for.
          BM_NAMESPACE::UniquePtr<RSA> verify_key(RSA_new());
          if (!verify_key) {
            return false;
          }
#if defined(OPENSSL_1_0_BENCHMARK)
          const BIGNUM *temp_n = key.get()->n;
          const BIGNUM *temp_e = key.get()->e;
          verify_key.get()->n = BN_dup(temp_n);
          verify_key.get()->e = BN_dup(temp_e);
#else
          const BIGNUM *temp_n = NULL;
          const BIGNUM *temp_e = NULL;

          RSA_get0_key(key.get(), &temp_n, &temp_e, NULL);
          RSA_set0_key(verify_key.get(), BN_dup(temp_n), BN_dup(temp_e), NULL);
#endif

          return RSA_verify(NID_sha256, fake_sha256_hash,
                            sizeof(fake_sha256_hash), sig.get(), sig_len,
                            verify_key.get());
        })) {
      fprintf(stderr, "RSA_verify failed.\n");
      ERR_print_errors_fp(stderr);
      return false;
    }
    results.Print(name + " verify (fresh key)");

// |RSA_private_key_from_bytes| is not available in OpenSSL.
// TODO: Add support for OpenSSL RSA private key parsing benchmarks. Tracked in
//       CryptoAlg-1092.
#if !defined(OPENSSL_BENCHMARK)
    if (!TimeFunction(&results, [&]() -> bool {
          return BM_NAMESPACE::UniquePtr<RSA>(RSA_private_key_from_bytes(
                     kRSAKeys[i].key, kRSAKeys[i].key_len)) != nullptr;
        })) {
      fprintf(stderr, "Failed to parse %s key.\n", name.c_str());
      ERR_print_errors_fp(stderr);
      return false;
    }
    results.Print(name + " private key parse");
#endif
  }

  return true;
}

static bool SpeedRSAKeyGen(bool is_fips, const std::string &selected) {
  // Don't run this by default because it's so slow.
  if (selected != "RSAKeyGen") {
    return true;
  }

  BM_NAMESPACE::UniquePtr<BIGNUM> e(BN_new());
  if (!BN_set_word(e.get(), 65537)) {
    return false;
  }

  const std::vector<int> kSizes = {2048, 3072, 4096};
  for (int size : kSizes) {
    const uint64_t start = time_now();
    uint64_t num_calls = 0;
    uint64_t us;
    std::vector<uint64_t> durations;

    for (;;) {
      BM_NAMESPACE::UniquePtr<RSA> rsa(RSA_new());

      const uint64_t iteration_start = time_now();
      if(is_fips){
#if !defined(OPENSSL_BENCHMARK)
        // RSA_generate_key_fips is AWS-LC specific.
        if (!RSA_generate_key_fips(rsa.get(), size, nullptr)) {
          fprintf(stderr, "RSA_generate_key_fips failed.\n");
          ERR_print_errors_fp(stderr);
          return false;
        }
#else
        return true;
#endif
      }
      else {
        if (!RSA_generate_key_ex(rsa.get(), size, e.get(), nullptr)) {
          fprintf(stderr, "RSA_generate_key_ex failed.\n");
          ERR_print_errors_fp(stderr);
          return false;
        }
      }
      const uint64_t iteration_end = time_now();

      num_calls++;
      durations.push_back(iteration_end - iteration_start);

      us = iteration_end - start;
      if (us > 30 * 1000000 /* 30 secs */) {
        break;
      }
    }

    std::sort(durations.begin(), durations.end());
    std::string rsa_type = std::string("RSA ");
    if (is_fips) {
      rsa_type += "FIPS ";
    }
    const std::string description =
        rsa_type + std::to_string(size) + std::string(" key-gen");
    const TimeResults results = {num_calls, us};
    results.Print(description);
    const size_t n = durations.size();
    assert(n > 0);

    // Distribution information is useful, but doesn't fit into the standard
    // format used by |g_print_json|.
    if (!g_print_json) {
      uint64_t min = durations[0];
      uint64_t median = n & 1 ? durations[n / 2]
                              : (durations[n / 2 - 1] + durations[n / 2]) / 2;
      uint64_t max = durations[n - 1];
      printf("  min: %" PRIu64 "us, median: %" PRIu64 "us, max: %" PRIu64
             "us\n",
             min, median, max);
    }
  }

  return true;
}

<<<<<<< HEAD
static bool SpeedAESGCMChunk(const EVP_CIPHER *cipher, std::string name,
                             size_t chunk_byte_len, size_t ad_len, bool encrypt) {
  int len;
=======
static bool SpeedAESGenericChunk(const EVP_CIPHER *cipher, std::string name,
                             size_t chunk_byte_len, size_t ad_len, bool encrypt) {
  int len, result;
>>>>>>> c7d7c74c
  int* len_ptr = &len;
  const size_t key_len = EVP_CIPHER_key_length(cipher);
  static const unsigned kAlignment = 16;
  const size_t iv_len = EVP_CIPHER_iv_length(cipher);
  // GCM uses 16 byte tags
  const size_t overhead_len = 16;
  std::unique_ptr<uint8_t[]> key(new uint8_t[key_len]);
  BM_memset(key.get(), 0, key_len);
  std::unique_ptr<uint8_t[]> nonce(new uint8_t[iv_len]);
  BM_memset(nonce.get(), 0, iv_len);
  std::unique_ptr<uint8_t[]> plaintext_storage(new uint8_t[chunk_byte_len + kAlignment]);
  std::unique_ptr<uint8_t[]> ciphertext_storage(new uint8_t[chunk_byte_len + overhead_len + kAlignment]);
  std::unique_ptr<uint8_t[]> in2_storage(new uint8_t[chunk_byte_len + overhead_len + kAlignment]);
  std::unique_ptr<uint8_t[]> ad(new uint8_t[ad_len]);
  BM_memset(ad.get(), 0, ad_len);
  std::unique_ptr<uint8_t[]> tag_storage(new uint8_t[overhead_len + kAlignment]);

  uint8_t *const plaintext = static_cast<uint8_t *>(align_pointer(plaintext_storage.get(), kAlignment));
  BM_memset(plaintext, 0, chunk_byte_len);
  uint8_t *const ciphertext = static_cast<uint8_t *>(align_pointer(ciphertext_storage.get(), kAlignment));
  BM_memset(ciphertext, 0, chunk_byte_len + overhead_len);
  uint8_t *const tag = static_cast<uint8_t *>(align_pointer(tag_storage.get(), kAlignment));
  BM_memset(tag, 0, overhead_len);

  BM_NAMESPACE::UniquePtr<EVP_CIPHER_CTX> ctx(EVP_CIPHER_CTX_new());

<<<<<<< HEAD
  if (encrypt) {
    std::string encryptName = name + " Encrypt";
    TimeResults encryptResults;

    // Call EVP_EncryptInit_ex once with the cipher, in the benchmark loop reuse the cipher
=======
  bool isGCM = cipher == EVP_aes_128_gcm() || cipher == EVP_aes_192_gcm() || cipher == EVP_aes_256_gcm();
  if (encrypt) {
    std::string encryptName = name + " encrypt";
    TimeResults encryptResults;

    // Call EVP_EncryptInit_ex once with the cipher and key, the benchmark loop will reuse both
>>>>>>> c7d7c74c
    if (!EVP_EncryptInit_ex(ctx.get(), cipher, NULL, key.get(), nonce.get())){
      fprintf(stderr, "Failed to configure encryption context.\n");
      ERR_print_errors_fp(stderr);
      return false;
    }
<<<<<<< HEAD
    if (!TimeFunction(&encryptResults, [&ctx, chunk_byte_len, plaintext, ciphertext, len_ptr, tag, &key, &nonce, &ad, ad_len]() -> bool {
      return EVP_EncryptInit_ex(ctx.get(), NULL, NULL, key.get(), nonce.get()) &&
        EVP_EncryptUpdate(ctx.get(), NULL, len_ptr, ad.get(), ad_len) &&
        EVP_EncryptUpdate(ctx.get(), ciphertext, len_ptr, plaintext, chunk_byte_len) &&
        EVP_EncryptFinal_ex(ctx.get(), ciphertext + *len_ptr, len_ptr) &&
        EVP_CIPHER_CTX_ctrl(ctx.get(), EVP_CTRL_GCM_GET_TAG, 16, tag);
=======
    if (!TimeFunction(&encryptResults, [&ctx, chunk_byte_len, plaintext, ciphertext, len_ptr, tag, &nonce, &ad, ad_len, &isGCM, &result]() -> bool {
      result = EVP_EncryptInit_ex(ctx.get(), NULL, NULL, NULL, nonce.get());
      if (isGCM) {
        result &= EVP_EncryptUpdate(ctx.get(), NULL, len_ptr, ad.get(), ad_len);
      }
      result &= EVP_EncryptUpdate(ctx.get(), ciphertext, len_ptr, plaintext, chunk_byte_len);
      result &= EVP_EncryptFinal_ex(ctx.get(), ciphertext + *len_ptr, len_ptr);
      if (isGCM) {
        result &= EVP_CIPHER_CTX_ctrl(ctx.get(), EVP_CTRL_GCM_GET_TAG, 16, tag);
      }
      return result;
>>>>>>> c7d7c74c
    })) {
      fprintf(stderr, "%s failed.\n", encryptName.c_str());
      ERR_print_errors_fp(stderr);
      return false;
    }

    encryptResults.PrintWithBytes(encryptName, chunk_byte_len);
  }
  else {
<<<<<<< HEAD
    if (!(EVP_EncryptInit_ex(ctx.get(), cipher, NULL, key.get(), nonce.get()) &&
          EVP_EncryptUpdate(ctx.get(), NULL, len_ptr, ad.get(), ad_len) &&
          EVP_EncryptUpdate(ctx.get(), ciphertext, len_ptr, plaintext, chunk_byte_len) &&
          EVP_EncryptFinal_ex(ctx.get(), ciphertext + *len_ptr, len_ptr) &&
          EVP_CIPHER_CTX_ctrl(ctx.get(), EVP_CTRL_GCM_GET_TAG, 16, tag))) {
=======
    result =  EVP_EncryptInit_ex(ctx.get(), cipher, NULL, key.get(), nonce.get());
    if (isGCM) {
      result &= EVP_EncryptUpdate(ctx.get(), NULL, len_ptr, ad.get(), ad_len);
    }
    result &= EVP_EncryptUpdate(ctx.get(), ciphertext, len_ptr, plaintext, chunk_byte_len);
    result &= EVP_EncryptFinal_ex(ctx.get(), ciphertext + *len_ptr, len_ptr);
    if(isGCM) {
      result &= EVP_CIPHER_CTX_ctrl(ctx.get(), EVP_CTRL_GCM_GET_TAG, 16, tag);
    }

    if (!result) {
>>>>>>> c7d7c74c
      fprintf(stderr, "Failed to perform one encryption.\n");
      ERR_print_errors_fp(stderr);
      return false;
    }
<<<<<<< HEAD
    std::string decryptName = name + " Decrypt";
    TimeResults decryptResults;
    // Call EVP_DecryptInit_ex once with the cipher, in the benchmark loop reuse the cipher
=======
    std::string decryptName = name + " decrypt";
    TimeResults decryptResults;
    // Call EVP_DecryptInit_ex once with the cipher and key, the benchmark loop will reuse both
>>>>>>> c7d7c74c
    if (!EVP_DecryptInit_ex(ctx.get(), cipher, NULL, key.get(), nonce.get())){
      fprintf(stderr, "Failed to configure decryption context.\n");
      ERR_print_errors_fp(stderr);
      return false;
    }
<<<<<<< HEAD
    if (!TimeFunction(&decryptResults, [&ctx, chunk_byte_len, plaintext, ciphertext, len_ptr, tag, &key, &nonce, &ad, ad_len]() -> bool {
      return EVP_DecryptInit_ex(ctx.get(), NULL, NULL, key.get(), nonce.get()) &&
        EVP_DecryptUpdate(ctx.get(), NULL, len_ptr, ad.get(), ad_len) &&
        EVP_DecryptUpdate(ctx.get(), plaintext, len_ptr, ciphertext, chunk_byte_len) &&
        EVP_CIPHER_CTX_ctrl(ctx.get(), EVP_CTRL_GCM_SET_TAG, 16, tag) &&
        EVP_DecryptFinal_ex(ctx.get(), ciphertext + *len_ptr, len_ptr);
=======
    if (!TimeFunction(&decryptResults, [&ctx, chunk_byte_len, plaintext, ciphertext, len_ptr, tag, &nonce, &ad, ad_len, &isGCM, &result]() -> bool {
      result = EVP_DecryptInit_ex(ctx.get(), NULL, NULL, NULL, nonce.get());
      if(isGCM) {
        result &= EVP_DecryptUpdate(ctx.get(), NULL, len_ptr, ad.get(), ad_len);
      }
      result &= EVP_DecryptUpdate(ctx.get(), plaintext, len_ptr, ciphertext, chunk_byte_len);
      if (isGCM) {
        result &= EVP_CIPHER_CTX_ctrl(ctx.get(), EVP_CTRL_GCM_SET_TAG, 16, tag);
      }
      result &= EVP_DecryptFinal_ex(ctx.get(), ciphertext + *len_ptr, len_ptr);
      return result;
>>>>>>> c7d7c74c
    })) {
      fprintf(stderr, "%s failed.\n", decryptName.c_str());
      ERR_print_errors_fp(stderr);
      return false;
    }
    decryptResults.PrintWithBytes(decryptName, chunk_byte_len);
  }

  return true;
}
static bool SpeedAESGeneric(const EVP_CIPHER *cipher, const std::string &name,
                        size_t ad_len, const std::string &selected) {
  if (!selected.empty() && name.find(selected) == std::string::npos) {
    return true;
  }

  TimeResults results;
  BM_NAMESPACE::UniquePtr<EVP_CIPHER_CTX> ctx(EVP_CIPHER_CTX_new());
  const size_t key_len = EVP_CIPHER_key_length(cipher);
  std::unique_ptr<uint8_t[]> key(new uint8_t[key_len]);
  const size_t iv_len = EVP_CIPHER_iv_length(cipher);
  std::unique_ptr<uint8_t[]> nonce(new uint8_t[iv_len]);
  if (!TimeFunction(&results, [&]() -> bool {
        return EVP_EncryptInit_ex(ctx.get(), cipher, NULL, key.get(), nonce.get());})) {
    fprintf(stderr, "EVP_EncryptInit_ex failed.\n");
    ERR_print_errors_fp(stderr);
    return false;
  }
  results.Print(name +  " encrypt init");

  for (size_t chunk_byte_len : g_chunk_lengths) {
    if (!SpeedAESGenericChunk(cipher, name, chunk_byte_len, ad_len,
                              /*encrypt*/ true)) {
      return false;
    }
  }

  if (!TimeFunction(&results, [&]() -> bool {
        return EVP_DecryptInit_ex(ctx.get(), cipher, NULL, key.get(), nonce.get());})) {
    fprintf(stderr, "EVP_DecryptInit_ex failed.\n");
    ERR_print_errors_fp(stderr);
    return false;
  }
  results.Print(name +  " decrypt init");
  for (size_t chunk_byte_len : g_chunk_lengths) {
<<<<<<< HEAD
    if (!SpeedAESGCMChunk(cipher, name, chunk_byte_len, ad_len,
                          /*encrypt*/ true)) {
      return false;
    }
  }

  for (size_t chunk_byte_len : g_chunk_lengths) {
    if (!SpeedAESGCMChunk(cipher, name, chunk_byte_len, ad_len, false)) {
=======
    if (!SpeedAESGenericChunk(cipher, name, chunk_byte_len, ad_len, false)) {
>>>>>>> c7d7c74c
      return false;
    }
  }

  return true;
}

#if !defined(OPENSSL_BENCHMARK)
static bool SpeedAEADChunk(const EVP_AEAD *aead, std::string name,
                           size_t chunk_len, size_t ad_len,
                           evp_aead_direction_t direction) {
  static const unsigned kAlignment = 16;

  BM_NAMESPACE::ScopedEVP_AEAD_CTX ctx;
  const size_t key_len = EVP_AEAD_key_length(aead);
  const size_t nonce_len = EVP_AEAD_nonce_length(aead);
  const size_t overhead_len = EVP_AEAD_max_overhead(aead);

  std::unique_ptr<uint8_t[]> key(new uint8_t[key_len]);
  BM_memset(key.get(), 0, key_len);
  std::unique_ptr<uint8_t[]> nonce(new uint8_t[nonce_len]);
  BM_memset(nonce.get(), 0, nonce_len);
  std::unique_ptr<uint8_t[]> in_storage(new uint8_t[chunk_len + kAlignment]);
  // N.B. for EVP_AEAD_CTX_seal_scatter the input and output buffers may be the
  // same size. However, in the direction == evp_aead_open case we still use
  // non-scattering seal, hence we add overhead_len to the size of this buffer.
  std::unique_ptr<uint8_t[]> out_storage(
      new uint8_t[chunk_len + overhead_len + kAlignment]);
  std::unique_ptr<uint8_t[]> in2_storage(
      new uint8_t[chunk_len + overhead_len + kAlignment]);
  std::unique_ptr<uint8_t[]> ad(new uint8_t[ad_len]);
  BM_memset(ad.get(), 0, ad_len);
  std::unique_ptr<uint8_t[]> tag_storage(
      new uint8_t[overhead_len + kAlignment]);

  uint8_t *const in =
      static_cast<uint8_t *>(align_pointer(in_storage.get(), kAlignment));
  BM_memset(in, 0, chunk_len);
  uint8_t *const out =
      static_cast<uint8_t *>(align_pointer(out_storage.get(), kAlignment));
  BM_memset(out, 0, chunk_len + overhead_len);
  uint8_t *const tag =
      static_cast<uint8_t *>(align_pointer(tag_storage.get(), kAlignment));
  BM_memset(tag, 0, overhead_len);
  uint8_t *const in2 =
      static_cast<uint8_t *>(align_pointer(in2_storage.get(), kAlignment));

  if (!EVP_AEAD_CTX_init_with_direction(ctx.get(), aead, key.get(), key_len,
                                        EVP_AEAD_DEFAULT_TAG_LENGTH,
                                        evp_aead_seal)) {
    fprintf(stderr, "Failed to create EVP_AEAD_CTX.\n");
    ERR_print_errors_fp(stderr);
    return false;
  }

  TimeResults results;
  if (direction == evp_aead_seal) {
    if (!TimeFunction(&results,
                      [chunk_len, nonce_len, ad_len, overhead_len, in, out, tag,
                       &ctx, &nonce, &ad]() -> bool {
                        size_t tag_len;
                        return EVP_AEAD_CTX_seal_scatter(
                            ctx.get(), out, tag, &tag_len, overhead_len,
                            nonce.get(), nonce_len, in, chunk_len, nullptr, 0,
                            ad.get(), ad_len);
                      })) {
      fprintf(stderr, "EVP_AEAD_CTX_seal failed.\n");
      ERR_print_errors_fp(stderr);
      return false;
    }
  } else {
    size_t out_len;
    EVP_AEAD_CTX_seal(ctx.get(), out, &out_len, chunk_len + overhead_len,
                      nonce.get(), nonce_len, in, chunk_len, ad.get(), ad_len);

    ctx.Reset();
    if (!EVP_AEAD_CTX_init_with_direction(ctx.get(), aead, key.get(), key_len,
                                          EVP_AEAD_DEFAULT_TAG_LENGTH,
                                          evp_aead_open)) {
      fprintf(stderr, "Failed to create EVP_AEAD_CTX.\n");
      ERR_print_errors_fp(stderr);
      return false;
    }

    if (!TimeFunction(&results,
                      [chunk_len, overhead_len, nonce_len, ad_len, in2, out,
                       out_len, &ctx, &nonce, &ad]() -> bool {
                        size_t in2_len;
                        // N.B. EVP_AEAD_CTX_open_gather is not implemented for
                        // all AEADs.
                        return EVP_AEAD_CTX_open(ctx.get(), in2, &in2_len,
                                                 chunk_len + overhead_len,
                                                 nonce.get(), nonce_len, out,
                                                 out_len, ad.get(), ad_len);
                      })) {
      fprintf(stderr, "EVP_AEAD_CTX_open failed.\n");
      ERR_print_errors_fp(stderr);
      return false;
    }
  }

  results.PrintWithBytes(
      name + (direction == evp_aead_seal ? " seal" : " open"), chunk_len);
  return true;
}

static bool SpeedAEAD(const EVP_AEAD *aead, const std::string &name,
                      size_t ad_len, const std::string &selected, enum evp_aead_direction_t dir) {
  if (!selected.empty() && name.find(selected) == std::string::npos) {
    return true;
  }

  TimeResults results;
  const size_t key_len = EVP_AEAD_key_length(aead);
  std::unique_ptr<uint8_t[]> key(new uint8_t[key_len]);

  if (!TimeFunction(&results, [&]() -> bool {
        BM_NAMESPACE::ScopedEVP_AEAD_CTX ctx;
        return EVP_AEAD_CTX_init_with_direction(
            ctx.get(), aead, key.get(), key_len, EVP_AEAD_DEFAULT_TAG_LENGTH,
            evp_aead_seal);
  })) {
    fprintf(stderr, "EVP_AEAD_CTX_init_with_direction failed.\n");
    ERR_print_errors_fp(stderr);
    return false;
  }
  results.Print(name + (dir == evp_aead_seal ? " seal " : " open ") + "init");

  for (size_t chunk_len : g_chunk_lengths) {
    if (!SpeedAEADChunk(aead, name, chunk_len, ad_len, dir)) {
      return false;
    }
  }
  return true;
}

static bool SpeedAEADOpen(const EVP_AEAD *aead, const std::string &name,
                          size_t ad_len, const std::string &selected) {
  return SpeedAEAD(aead, name, ad_len, selected, evp_aead_open);
}

static bool SpeedAEADSeal(const EVP_AEAD *aead, const std::string &name,
                          size_t ad_len, const std::string &selected) {
  return SpeedAEAD(aead, name, ad_len, selected, evp_aead_seal);
}
#if AWSLC_API_VERSION > 16
static bool SpeedSingleKEM(const std::string &name, int nid, const std::string &selected) {
  if (!selected.empty() && name.find(selected) == std::string::npos) {
    return true;
  }
  // Key generation (Alice).
  BM_NAMESPACE::UniquePtr<EVP_PKEY_CTX> a_ctx(EVP_PKEY_CTX_new_id(EVP_PKEY_KEM, nullptr));
  if (!a_ctx ||
      !EVP_PKEY_CTX_kem_set_params(a_ctx.get(), nid) ||
      !EVP_PKEY_keygen_init(a_ctx.get())) {
    return false;
  }

  EVP_PKEY *key = EVP_PKEY_new();
  TimeResults results;
  if (!TimeFunction(&results, [&a_ctx, &key]() -> bool {
        return EVP_PKEY_keygen(a_ctx.get(), &key);
      })) {
    return false;
  }
  results.Print(name + " keygen");

  // Encapsulation setup (Bob).
  BM_NAMESPACE::UniquePtr<EVP_PKEY_CTX> b_ctx(EVP_PKEY_CTX_new(key, nullptr));

  size_t b_ss_len, b_ct_len;
  if (!EVP_PKEY_encapsulate(b_ctx.get(), NULL, &b_ct_len, NULL, &b_ss_len)) {
    return false;
  }
  std::unique_ptr<uint8_t[]> b_ct(new uint8_t[b_ct_len]);
  std::unique_ptr<uint8_t[]> b_ss(new uint8_t[b_ss_len]);

  // Decapsulation setup (Alice).
  a_ctx.reset(EVP_PKEY_CTX_new(key, nullptr));

  size_t a_ss_len;
  if (!EVP_PKEY_decapsulate(a_ctx.get(), NULL, &a_ss_len, NULL, 0)) {
    return false;
  }
  std::unique_ptr<uint8_t[]> a_ss(new uint8_t[a_ss_len]);

  // Sanity check (encaps/decaps gives the same shared secret).
  if (!EVP_PKEY_encapsulate(b_ctx.get(), b_ct.get(), &b_ct_len, b_ss.get(), &b_ss_len) ||
      !EVP_PKEY_decapsulate(a_ctx.get(), a_ss.get(), &a_ss_len, b_ct.get(), b_ct_len) ||
      (a_ss_len != b_ss_len)) {
    return false;
  }
  for (size_t i = 0; i < a_ss_len; i++) {
    if (a_ss.get()[i] != b_ss.get()[i]) {
        return false;
    }
  }

  // Measure encapsulation and decapsulation performance.
  if (!TimeFunction(&results, [&b_ct, &b_ct_len, &b_ss, &b_ss_len, &b_ctx]() -> bool {
        return EVP_PKEY_encapsulate(b_ctx.get(), b_ct.get(), &b_ct_len, b_ss.get(), &b_ss_len);
      })) {
    return false;
  }
  results.Print(name + " encaps");

  if (!TimeFunction(&results, [&b_ct, &b_ct_len, &a_ss, &a_ss_len, &a_ctx]() -> bool {
        return EVP_PKEY_decapsulate(a_ctx.get(), a_ss.get(), &a_ss_len, b_ct.get(), b_ct_len);
      })) {
    return false;
  }
  results.Print(name + " decaps");

  EVP_PKEY_free(key);

  return true;
}

static bool SpeedKEM(std::string selected) {
  return SpeedSingleKEM("Kyber512_R3", NID_KYBER512_R3, selected) &&
         SpeedSingleKEM("Kyber768_R3", NID_KYBER768_R3, selected) &&
         SpeedSingleKEM("Kyber1024_R3", NID_KYBER1024_R3, selected);
}

#if defined(ENABLE_DILITHIUM)

static bool SpeedDigestSignNID(const std::string &name, int nid,
                            const std::string &selected) {
  if (!selected.empty() && name.find(selected) == std::string::npos) {
    return true;
  }

  // Setup CTX for Sign/Verify Operations
  BM_NAMESPACE::UniquePtr<EVP_PKEY_CTX> pkey_ctx(EVP_PKEY_CTX_new_id(nid, nullptr));

  // Setup CTX for Keygen Operations
  if (!pkey_ctx || EVP_PKEY_keygen_init(pkey_ctx.get()) != 1) {
    return false;
  }

  EVP_PKEY *key = NULL;

  TimeResults results;
  if (!TimeFunction(&results, [&pkey_ctx, &key]() -> bool {
        return EVP_PKEY_keygen(pkey_ctx.get(), &key);
      })) {
    return false;
  }
  results.Print(name + " keygen");

  // Setup CTX for Sign operations
  bssl::ScopedEVP_MD_CTX md_ctx;

  // message to be signed
  static const uint8_t msg[32] = {0};
  size_t msg_len = 32;

  // to keep this function generic, we obtain the signature size (different for
  // each algorithm) at run time by attempting a sign with a NULL signature.
  // The sign algorithm must support calling NULL to obtain the signature length
  size_t sig_len = 0;
  EVP_DigestSignInit(md_ctx.get(), NULL, NULL, NULL, key);
  EVP_DigestSign(md_ctx.get(), NULL, &sig_len, msg, msg_len);
  std::unique_ptr<uint8_t[]> signature(new uint8_t[sig_len]);


  if (!TimeFunction(&results, [&md_ctx, &signature, &sig_len, msg_len ]() -> bool {
        return EVP_DigestSign(md_ctx.get(), signature.get(), &sig_len, msg, msg_len);
      })) {
    return false;
  }
  results.Print(name + " signing");

  // Verify
  if (!TimeFunction(&results, [&md_ctx, &signature, &sig_len, msg_len ]() -> bool {
        return EVP_DigestVerify(md_ctx.get(), signature.get(), sig_len, msg, msg_len);
      })) {
    return false;
  }
  results.Print(name + " verify");

  EVP_PKEY_free(key);
  md_ctx.Reset();
  return true;
}

static bool SpeedDigestSign(const std::string &selected) {
  return SpeedDigestSignNID("Dilithium3", EVP_PKEY_DILITHIUM3, selected);
}

#endif

#endif
#endif

static bool SpeedAESBlock(const std::string &name, unsigned bits,
                          const std::string &selected) {
  if (!selected.empty() && name.find(selected) == std::string::npos) {
    return true;
  }

  static const uint8_t kZero[32] = {0};

  {
    TimeResults results;
    if (!TimeFunction(&results, [&]() -> bool {
          AES_KEY key;
          return AES_set_encrypt_key(kZero, bits, &key) == 0;
        })) {
      fprintf(stderr, "AES_set_encrypt_key failed.\n");
      return false;
    }
    results.Print(name + " encrypt setup");
  }

  {
    AES_KEY key;
    if (AES_set_encrypt_key(kZero, bits, &key) != 0) {
      return false;
    }
    uint8_t block[16] = {0};
    TimeResults results;
    if (!TimeFunction(&results, [&]() -> bool {
          AES_encrypt(block, block, &key);
          return true;
        })) {
      fprintf(stderr, "AES_encrypt failed.\n");
      return false;
    }
    results.Print(name + " encrypt");
  }

  {
    TimeResults results;
    if (!TimeFunction(&results, [&]() -> bool {
          AES_KEY key;
          return AES_set_decrypt_key(kZero, bits, &key) == 0;
        })) {
      fprintf(stderr, "AES_set_decrypt_key failed.\n");
      return false;
    }
    results.Print(name + " decrypt setup");
  }

  {
    AES_KEY key;
    if (AES_set_decrypt_key(kZero, bits, &key) != 0) {
      return false;
    }
    uint8_t block[16] = {0};
    TimeResults results;
    if (!TimeFunction(&results, [&]() -> bool {
          AES_decrypt(block, block, &key);
          return true;
        })) {
      fprintf(stderr, "AES_decrypt failed.\n");
      return false;
    }
    results.Print(name + " decrypt");
  }

  return true;
}

static bool SpeedAES256XTS(const std::string &name, //const size_t in_len,
                           const std::string &selected) {
  if (!selected.empty() && name.find(selected) == std::string::npos) {
    return true;
  }

  const EVP_CIPHER *cipher = EVP_aes_256_xts();
  const size_t key_len = EVP_CIPHER_key_length(cipher);
  const size_t iv_len = EVP_CIPHER_iv_length(cipher);

  std::vector<uint8_t> key(key_len);
  std::vector<uint8_t> iv(iv_len, 9);
  std::vector<uint8_t> in, out;

  // key = key1||key2 and key1 should not equal key2
  std::generate(key.begin(), key.end(), [] {
    static uint8_t i = 0;
    return i++;
  });

  BM_NAMESPACE::UniquePtr<EVP_CIPHER_CTX> ctx(EVP_CIPHER_CTX_new());
  TimeResults results;

  // Benchmark just EVP_EncryptInit_ex with the cipher and key, the encrypt benchmark loop will reuse both
  if (!TimeFunction(&results, [&]() -> bool {
        return EVP_EncryptInit_ex(ctx.get(), cipher, nullptr, key.data(),
                                  iv.data());
      })) {
    fprintf(stderr, "EVP_EncryptInit_ex failed.\n");
    ERR_print_errors_fp(stderr);
    return false;
  }
  results.Print(name + " encrypt init");

  // Benchmark initialisation and encryption
  for (size_t in_len : g_chunk_lengths) {
    in.resize(in_len);
    out.resize(in_len);
    std::fill(in.begin(), in.end(), 0x5a);
    int len;
    if (!TimeFunction(&results, [&]() -> bool {
          if (!EVP_EncryptInit_ex(ctx.get(), nullptr, nullptr, nullptr,
                                  iv.data()) ||
              !EVP_EncryptUpdate(ctx.get(), out.data(), &len, in.data(),
                                 in.size())) {
            return false;
          }
          return true;
        })) {
      fprintf(stderr, "AES-256-XTS initialisation or encryption failed.\n");
      return false;
    }
    results.PrintWithBytes(name + " encrypt", in_len);
  }

  // Benchmark initialisation and decryption
  // Benchmark just EVP_DecryptInit_ex with the cipher and key, the decrypt benchmark loop will reuse both
  if (!TimeFunction(&results, [&]() -> bool {
        return EVP_DecryptInit_ex(ctx.get(), cipher, nullptr, key.data(),
                                  iv.data());
      })) {
    fprintf(stderr, "EVP_DecryptInit_ex failed.\n");
    ERR_print_errors_fp(stderr);
    return false;
  }
  results.Print(name + " decrypt init");

  for (size_t in_len : g_chunk_lengths) {
    in.resize(in_len);
    out.resize(in_len);
    std::fill(in.begin(), in.end(), 0x5a);
    int len;
    if (!TimeFunction(&results, [&]() -> bool {
          if (!EVP_DecryptInit_ex(ctx.get(), nullptr, nullptr, nullptr,
                                  iv.data()) ||
              !EVP_DecryptUpdate(ctx.get(), out.data(), &len, in.data(),
                                 in.size())) {
            return false;
          }
          return true;
        })) {
      fprintf(stderr, "AES-256-XTS initialisation or decryption failed.\n");
      return false;
    }
    results.PrintWithBytes(name + " decrypt", in_len);
  }

  return true;
}

static bool SpeedHashChunk(const EVP_MD *md, std::string name,
                           size_t chunk_len) {
  // OpenSSL 1.0.x has a different API to create an EVP_MD_CTX
#if defined(OPENSSL_1_0_BENCHMARK)
  BM_NAMESPACE::UniquePtr<EVP_MD_CTX> ctx(EVP_MD_CTX_create());
#else
  BM_NAMESPACE::UniquePtr<EVP_MD_CTX> ctx(EVP_MD_CTX_new());
#endif
  std::unique_ptr<uint8_t[]> input(new uint8_t[chunk_len]);

  TimeResults results;
  if (!TimeFunction(&results, [&ctx, md, chunk_len, &input]() -> bool {
        uint8_t digest[EVP_MAX_MD_SIZE];
        unsigned int md_len;

        return EVP_DigestInit_ex(ctx.get(), md, NULL /* ENGINE */) &&
               EVP_DigestUpdate(ctx.get(), input.get(), chunk_len) &&
               EVP_DigestFinal_ex(ctx.get(), digest, &md_len);
      })) {
    fprintf(stderr, "EVP_DigestInit_ex failed.\n");
    ERR_print_errors_fp(stderr);
    return false;
  }

  results.PrintWithBytes(name, chunk_len);
  return true;
}

static bool SpeedHash(const EVP_MD *md, const std::string &name,
                      const std::string &selected) {
  if (!selected.empty() && name.find(selected) == std::string::npos) {
    return true;
  }

  for (size_t chunk_len : g_chunk_lengths) {
    if (!SpeedHashChunk(md, name, chunk_len)) {
      return false;
    }
  }

  return true;
}

static bool SpeedHmacChunk(const EVP_MD *md, std::string name,
                           size_t chunk_len) {
  // OpenSSL 1.0.x doesn't have a function that creates a new,
  // properly initialized HMAC pointer so we need to create
  // the pointer and then do the initialization logic ourselves
#if defined(OPENSSL_1_0_BENCHMARK)
  BM_NAMESPACE::UniquePtr<HMAC_CTX> ctx(new HMAC_CTX);
  HMAC_CTX_init(ctx.get());
#else
  BM_NAMESPACE::UniquePtr<HMAC_CTX> ctx(HMAC_CTX_new());
#endif
  uint8_t scratch[16384];
  const size_t key_len = EVP_MD_size(md);
  std::unique_ptr<uint8_t[]> key(new uint8_t[key_len]);
  BM_memset(key.get(), 0, key_len);

  if (chunk_len > sizeof(scratch)) {
    return false;
  }

  if (!HMAC_Init_ex(ctx.get(), key.get(), key_len, md, NULL /* ENGINE */)) {
    fprintf(stderr, "Failed to create HMAC_CTX.\n");
  }
  TimeResults results;
  if (!TimeFunction(&results, [&ctx, chunk_len, &scratch]() -> bool {
        uint8_t digest[EVP_MAX_MD_SIZE];
        unsigned int md_len;

        return HMAC_Init_ex(ctx.get(), NULL, 0, NULL, NULL) &&
               HMAC_Update(ctx.get(), scratch, chunk_len) &&
               HMAC_Final(ctx.get(), digest, &md_len);
      })) {
    fprintf(stderr, "HMAC_Final failed.\n");
    ERR_print_errors_fp(stderr);
    return false;
  }

  results.PrintWithBytes(name, chunk_len);
  return true;
}

static bool SpeedHmac(const EVP_MD *md, const std::string &name,
                      const std::string &selected) {
  if (!selected.empty() && name.find(selected) == std::string::npos) {
    return true;
  }

  for (size_t chunk_len : g_chunk_lengths) {
    if (!SpeedHmacChunk(md, name, chunk_len)) {
      return false;
    }
  }

  return true;
}

static bool SpeedHmacChunkOneShot(const EVP_MD *md, std::string name,
                           size_t chunk_len) {
  uint8_t scratch[16384];
  const size_t key_len = EVP_MD_size(md);
  std::unique_ptr<uint8_t[]> key(new uint8_t[key_len]);
  BM_memset(key.get(), 0, key_len);

  if (chunk_len > sizeof(scratch)) {
    return false;
  }

  TimeResults results;
  if (!TimeFunction(&results, [&key, key_len, md, chunk_len, &scratch]() -> bool {

        uint8_t digest[EVP_MAX_MD_SIZE] = {0};
        unsigned int md_len = EVP_MAX_MD_SIZE;

        return HMAC(md, key.get(), key_len, scratch, chunk_len, digest, &md_len) != nullptr;
      })) {
    fprintf(stderr, "HMAC_Final failed.\n");
    ERR_print_errors_fp(stderr);
    return false;
  }

  results.PrintWithBytes(name, chunk_len);
  return true;
}

static bool SpeedHmacOneShot(const EVP_MD *md, const std::string &name,
                      const std::string &selected) {
  if (!selected.empty() && name.find(selected) == std::string::npos) {
    return true;
  }

  for (size_t chunk_len : g_chunk_lengths) {
    if (!SpeedHmacChunkOneShot(md, name, chunk_len)) {
      return false;
    }
  }

  return true;
}

static bool SpeedRandomChunk(std::string name, size_t chunk_len) {
  uint8_t scratch[16384];

  if (chunk_len > sizeof(scratch)) {
    return false;
  }

  TimeResults results;
  if (!TimeFunction(&results, [chunk_len, &scratch]() -> bool {
        RAND_bytes(scratch, chunk_len);
        return true;
      })) {
    return false;
  }

  results.PrintWithBytes(name, chunk_len);
  return true;
}

static bool SpeedRandom(const std::string &selected) {
  if (!selected.empty() && selected != "RNG") {
    return true;
  }

  for (size_t chunk_len : g_chunk_lengths) {
    if (!SpeedRandomChunk("RNG", chunk_len)) {
      return false;
    }
  }

  return true;
}

static bool SpeedECDHCurve(const std::string &name, int nid,
                           const std::string &selected) {
  if (!selected.empty() && name.find(selected) == std::string::npos) {
    return true;
  }

  BM_NAMESPACE::UniquePtr<EC_KEY> peer_key(EC_KEY_new_by_curve_name(nid));
  if (!peer_key ||
      !EC_KEY_generate_key(peer_key.get())) {
    return false;
  }

  size_t peer_value_len = EC_POINT_point2oct(
      EC_KEY_get0_group(peer_key.get()), EC_KEY_get0_public_key(peer_key.get()),
      POINT_CONVERSION_UNCOMPRESSED, nullptr, 0, nullptr);
  if (peer_value_len == 0) {
    return false;
  }
  std::unique_ptr<uint8_t[]> peer_value(new uint8_t[peer_value_len]);
  peer_value_len = EC_POINT_point2oct(
      EC_KEY_get0_group(peer_key.get()), EC_KEY_get0_public_key(peer_key.get()),
      POINT_CONVERSION_UNCOMPRESSED, peer_value.get(), peer_value_len, nullptr);
  if (peer_value_len == 0) {
    return false;
  }

  TimeResults results;
  if (!TimeFunction(&results, [nid, peer_value_len, &peer_value]() -> bool {
        BM_NAMESPACE::UniquePtr<EC_KEY> key(EC_KEY_new_by_curve_name(nid));
        if (!key ||
            !EC_KEY_generate_key(key.get())) {
          return false;
        }
        const EC_GROUP *const group = EC_KEY_get0_group(key.get());
        BM_NAMESPACE::UniquePtr<EC_POINT> point(EC_POINT_new(group));
        BM_NAMESPACE::UniquePtr<EC_POINT> peer_point(EC_POINT_new(group));
        BM_NAMESPACE::UniquePtr<BN_CTX> ctx(BN_CTX_new());
        BM_NAMESPACE::UniquePtr<BIGNUM> x(BN_new());
        if (!point || !peer_point || !ctx || !x ||
            !EC_POINT_oct2point(group, peer_point.get(), peer_value.get(),
                                peer_value_len, ctx.get()) ||
            !EC_POINT_mul(group, point.get(), nullptr, peer_point.get(),
                          EC_KEY_get0_private_key(key.get()), ctx.get()) ||
            !EC_POINT_get_affine_coordinates_GFp(group, point.get(), x.get(),
                                                 nullptr, ctx.get())) {
          return false;
        }

        return true;
      })) {
    return false;
  }

  results.Print(name);
  return true;
}


static bool SpeedECKeyGenerateKey(bool is_fips, const std::string &name,
                                      int nid, const std::string &selected) {
  if (!selected.empty() && name.find(selected) == std::string::npos) {
    return true;
  }
  BM_NAMESPACE::UniquePtr<EC_KEY> key(EC_KEY_new_by_curve_name(nid));

  TimeResults results;
  if (is_fips) {
#if !defined(OPENSSL_BENCHMARK)
    if (!TimeFunction(&results, [&key]() -> bool {
          return EC_KEY_generate_key_fips(key.get()) == 1;
        })) {
      return false;
    }
#else
    return true;
#endif
  } else {
    if (!TimeFunction(&results, [&key]() -> bool {
          return EC_KEY_generate_key(key.get()) == 1;
        })) {
      return false;
    }
  }
  results.Print(is_fips ? name + " with EC_KEY_generate_key_fips"
                        : name + " with EC_KEY_generate_key");
  return true;
}

static bool SpeedECKeyGenCurve(const std::string &name, int nid,
                            const std::string &selected) {
  if (!selected.empty() && name.find(selected) == std::string::npos) {
    return true;
  }

  // Setup CTX for EC Operations
  BM_NAMESPACE::UniquePtr<EVP_PKEY_CTX> pkey_ctx(EVP_PKEY_CTX_new_id(EVP_PKEY_EC, nullptr));

  // Setup CTX for Keygen Operations
  if (!pkey_ctx || EVP_PKEY_keygen_init(pkey_ctx.get()) != 1) {
    return false;
  }

  // Set CTX to use our curve
  if (EVP_PKEY_CTX_set_ec_paramgen_curve_nid(pkey_ctx.get(), nid) != 1) {
    return false;
  }

  EVP_PKEY *key = EVP_PKEY_new();

  TimeResults results;
  if (!TimeFunction(&results, [&pkey_ctx, &key]() -> bool {
        return EVP_PKEY_keygen(pkey_ctx.get(), &key);
      })) {
      return false;
  }
  EVP_PKEY_free(key);
  results.Print(name + " with EVP_PKEY_keygen");
  return true;
}

static bool SpeedECDSACurve(const std::string &name, int nid,
                            const std::string &selected) {
  if (!selected.empty() && name.find(selected) == std::string::npos) {
    return true;
  }

  BM_NAMESPACE::UniquePtr<EC_KEY> key(EC_KEY_new_by_curve_name(nid));
  if (!key ||
      !EC_KEY_generate_key(key.get())) {
    return false;
  }

  uint8_t signature[256];
  if (BM_ECDSA_size(key.get()) > sizeof(signature)) {
    return false;
  }
  uint8_t digest[20];
  BM_memset(digest, 42, sizeof(digest));
  unsigned sig_len;

  TimeResults results;
  if (!TimeFunction(&results, [&key, &signature, &digest, &sig_len]() -> bool {
        return ECDSA_sign(0, digest, sizeof(digest), signature, &sig_len,
                          key.get()) == 1;
      })) {
    return false;
  }

  results.Print(name + " signing");

  if (!TimeFunction(&results, [&key, &signature, &digest, sig_len]() -> bool {
        return ECDSA_verify(0, digest, sizeof(digest), signature, sig_len,
                            key.get()) == 1;
      })) {
    return false;
  }

  results.Print(name + " verify");

  return true;
}

static bool SpeedECKeyGenerateKey(bool is_fips, const std::string &selected) {
  return SpeedECKeyGenerateKey(is_fips, "Generate P-224", NID_secp224r1,
                               selected) &&
         SpeedECKeyGenerateKey(is_fips, "Generate P-256",
                               NID_X9_62_prime256v1, selected) &&
         SpeedECKeyGenerateKey(is_fips, "Generate P-384", NID_secp384r1,
                               selected) &&
         SpeedECKeyGenerateKey(is_fips, "Generate P-521", NID_secp521r1,
                               selected) &&
         SpeedECKeyGenerateKey(is_fips, "Generate secp256k1",
                               NID_secp256k1, selected);
}

static bool SpeedECDH(const std::string &selected) {
  return SpeedECDHCurve("ECDH P-224", NID_secp224r1, selected) &&
         SpeedECDHCurve("ECDH P-256", NID_X9_62_prime256v1, selected) &&
         SpeedECDHCurve("ECDH P-384", NID_secp384r1, selected) &&
         SpeedECDHCurve("ECDH P-521", NID_secp521r1, selected) &&
         SpeedECDHCurve("ECDH secp256k1", NID_secp256k1, selected);
}

static bool SpeedECKeyGen(const std::string &selected) {
  return SpeedECKeyGenCurve("Generate P-224", NID_secp224r1, selected) &&
         SpeedECKeyGenCurve("Generate P-256", NID_X9_62_prime256v1, selected) &&
         SpeedECKeyGenCurve("Generate P-384", NID_secp384r1, selected) &&
         SpeedECKeyGenCurve("Generate P-521", NID_secp521r1, selected) &&
         SpeedECKeyGenCurve("Generate secp256k1", NID_secp256k1, selected);
}

static bool SpeedECDSA(const std::string &selected) {
  return SpeedECDSACurve("ECDSA P-224", NID_secp224r1, selected) &&
         SpeedECDSACurve("ECDSA P-256", NID_X9_62_prime256v1, selected) &&
         SpeedECDSACurve("ECDSA P-384", NID_secp384r1, selected) &&
         SpeedECDSACurve("ECDSA P-521", NID_secp521r1, selected) &&
         SpeedECDSACurve("ECDSA secp256k1", NID_secp256k1, selected);
}

#if !defined(OPENSSL_1_0_BENCHMARK)
static bool SpeedECMULCurve(const std::string &name, int nid,
                       const std::string &selected) {
  if (!selected.empty() && name.find(selected) == std::string::npos) {
    return true;
  }

  BM_NAMESPACE::UniquePtr<EC_GROUP> group(EC_GROUP_new_by_curve_name(nid));
  BM_NAMESPACE::UniquePtr<BN_CTX> ctx(BN_CTX_new());
  BM_NAMESPACE::UniquePtr<BIGNUM> scalar0(BN_new());
  BM_NAMESPACE::UniquePtr<BIGNUM> scalar1(BN_new());
  BM_NAMESPACE::UniquePtr<EC_POINT> pin0(EC_POINT_new(group.get()));
  BM_NAMESPACE::UniquePtr<EC_POINT> pout(EC_POINT_new(group.get()));


  // Generate two random scalars modulo the EC group order.
  if (!BN_rand_range(scalar0.get(), EC_GROUP_get0_order(group.get())) ||
      !BN_rand_range(scalar1.get(), EC_GROUP_get0_order(group.get()))) {
      return false;
  }

  // Generate one random EC point.
  EC_POINT_mul(group.get(), pin0.get(), scalar0.get(), nullptr, nullptr, ctx.get());

  TimeResults results;

  // Measure scalar multiplication of an arbitrary curve point.
  if (!TimeFunction(&results, [&group, &pout, &ctx, &pin0, &scalar0]() -> bool {
        if (!EC_POINT_mul(group.get(), pout.get(), nullptr, pin0.get(), scalar0.get(), ctx.get())) {
          return false;
        }

        return true;
      })) {
    return false;
  }
  results.Print(name + " mul");

  // Measure scalar multiplication of the curve based point.
  if (!TimeFunction(&results, [&group, &pout, &ctx, &scalar0]() -> bool {
        if (!EC_POINT_mul(group.get(), pout.get(), scalar0.get(), nullptr, nullptr, ctx.get())) {
          return false;
        }

        return true;
      })) {
    return false;
  }
  results.Print(name + " mul base");

  // Measure scalar multiplication of based point and arbitrary point.
  if (!TimeFunction(&results, [&group, &pout, &pin0, &ctx, &scalar0, &scalar1]() -> bool {
        if (!EC_POINT_mul(group.get(), pout.get(), scalar1.get(), pin0.get(), scalar0.get(), ctx.get())) {
          return false;
        }

        return true;
      })) {
    return false;
  }
  results.Print(name + " mul public");

  return true;
}

static bool SpeedECMUL(const std::string &selected) {
  return SpeedECMULCurve("ECMUL P-224", NID_secp224r1, selected) &&
         SpeedECMULCurve("ECMUL P-256", NID_X9_62_prime256v1, selected) &&
         SpeedECMULCurve("ECMUL P-384", NID_secp384r1, selected) &&
         SpeedECMULCurve("ECMUL P-521", NID_secp521r1, selected) &&
         SpeedECMULCurve("ECMUL secp256k1", NID_secp256k1, selected);
}
#endif

#if !defined(OPENSSL_BENCHMARK)
static bool Speed25519(const std::string &selected) {
  if (!selected.empty() && selected.find("25519") == std::string::npos) {
    return true;
  }

  TimeResults results;

  uint8_t public_key[32], private_key[64];

  if (!TimeFunction(&results, [&public_key, &private_key]() -> bool {
        ED25519_keypair(public_key, private_key);
        return true;
      })) {
    return false;
  }

  results.Print("Ed25519 key generation");

  static const uint8_t kMessage[] = {0, 1, 2, 3, 4, 5};
  uint8_t signature[64];

  if (!TimeFunction(&results, [&private_key, &signature]() -> bool {
        return ED25519_sign(signature, kMessage, sizeof(kMessage),
                            private_key) == 1;
      })) {
    return false;
  }

  results.Print("Ed25519 signing");

  if (!TimeFunction(&results, [&public_key, &signature]() -> bool {
        return ED25519_verify(kMessage, sizeof(kMessage), signature,
                              public_key) == 1;
      })) {
    fprintf(stderr, "Ed25519 verify failed.\n");
    return false;
  }

  results.Print("Ed25519 verify");

  if (!TimeFunction(&results, []() -> bool {
        uint8_t out[32], in[32];
        BM_memset(in, 0, sizeof(in));
        X25519_public_from_private(out, in);
        return true;
      })) {
    fprintf(stderr, "Curve25519 base-point multiplication failed.\n");
    return false;
  }

  results.Print("Curve25519 base-point multiplication");

  if (!TimeFunction(&results, []() -> bool {
        uint8_t out[32], in1[32], in2[32];
        BM_memset(in1, 0, sizeof(in1));
        BM_memset(in2, 0, sizeof(in2));
        in1[0] = 1;
        in2[0] = 9;
        return X25519(out, in1, in2) == 1;
      })) {
    fprintf(stderr, "Curve25519 arbitrary point multiplication failed.\n");
    return false;
  }

  results.Print("Curve25519 arbitrary point multiplication");

  if (!TimeFunction(&results, []() -> bool {
        uint8_t out_base[32], in_base[32];
        BM_memset(in_base, 0, sizeof(in_base));
        X25519_public_from_private(out_base, in_base);

        uint8_t out[32], in1[32], in2[32];
        BM_memset(in1, 0, sizeof(in1));
        BM_memset(in2, 0, sizeof(in2));
        in1[0] = 1;
        in2[0] = 9;
        return X25519(out, in1, in2) == 1;
      })) {
    fprintf(stderr, "ECDH X25519 failed.\n");
    return false;
  }

  results.Print("ECDH X25519");

  return true;
}

static bool SpeedSPAKE2(const std::string &selected) {
  if (!selected.empty() && selected.find("SPAKE2") == std::string::npos) {
    return true;
  }

  TimeResults results;

  static const uint8_t kAliceName[] = {'A'};
  static const uint8_t kBobName[] = {'B'};
  static const uint8_t kPassword[] = "password";
  BM_NAMESPACE::UniquePtr<SPAKE2_CTX> alice(SPAKE2_CTX_new(spake2_role_alice,
                                    kAliceName, sizeof(kAliceName), kBobName,
                                    sizeof(kBobName)));
  uint8_t alice_msg[SPAKE2_MAX_MSG_SIZE];
  size_t alice_msg_len;

  if (!SPAKE2_generate_msg(alice.get(), alice_msg, &alice_msg_len,
                           sizeof(alice_msg),
                           kPassword, sizeof(kPassword))) {
    fprintf(stderr, "SPAKE2_generate_msg failed.\n");
    return false;
  }

  if (!TimeFunction(&results, [&alice_msg, alice_msg_len]() -> bool {
        BM_NAMESPACE::UniquePtr<SPAKE2_CTX> bob(SPAKE2_CTX_new(spake2_role_bob,
                                        kBobName, sizeof(kBobName), kAliceName,
                                        sizeof(kAliceName)));
        uint8_t bob_msg[SPAKE2_MAX_MSG_SIZE], bob_key[64];
        size_t bob_msg_len, bob_key_len;
        if (!SPAKE2_generate_msg(bob.get(), bob_msg, &bob_msg_len,
                                 sizeof(bob_msg), kPassword,
                                 sizeof(kPassword)) ||
            !SPAKE2_process_msg(bob.get(), bob_key, &bob_key_len,
                                sizeof(bob_key), alice_msg, alice_msg_len)) {
          return false;
        }

        return true;
      })) {
    fprintf(stderr, "SPAKE2 failed.\n");
  }

  results.Print("SPAKE2 over Ed25519");

  return true;
}
#endif

#if !defined(OPENSSL_1_0_BENCHMARK)
static bool SpeedScrypt(const std::string &selected) {
  if (!selected.empty() && selected.find("scrypt") == std::string::npos) {
    return true;
  }

  TimeResults results;

  static const char kPassword[] = "passwordPASSWORD";
  static const uint8_t kSalt[] = "NaClSodiumChloride";

  if (!TimeFunction(&results, [&]() -> bool {
        uint8_t out[64];
        return !!EVP_PBE_scrypt(kPassword, sizeof(kPassword) - 1, kSalt,
                                sizeof(kSalt) - 1, 1024, 8, 16, 0 /* max_mem */,
                                out, sizeof(out));
      })) {
    fprintf(stderr, "scrypt failed.\n");
    return false;
  }
  results.Print("scrypt (N = 1024, r = 8, p = 16)");

  if (!TimeFunction(&results, [&]() -> bool {
        uint8_t out[64];
        return !!EVP_PBE_scrypt(kPassword, sizeof(kPassword) - 1, kSalt,
                                sizeof(kSalt) - 1, 16384, 8, 1, 0 /* max_mem */,
                                out, sizeof(out));
      })) {
    fprintf(stderr, "scrypt failed.\n");
    return false;
  }
  results.Print("scrypt (N = 16384, r = 8, p = 1)");

  return true;
}
#endif

#if !defined(OPENSSL_BENCHMARK)
static bool SpeedHRSS(const std::string &selected) {
  if (!selected.empty() && selected != "HRSS") {
    return true;
  }

  TimeResults results;

  if (!TimeFunction(&results, []() -> bool {
        struct HRSS_public_key pub;
        struct HRSS_private_key priv;
        uint8_t entropy[HRSS_GENERATE_KEY_BYTES];
        RAND_bytes(entropy, sizeof(entropy));
        return HRSS_generate_key(&pub, &priv, entropy);
      })) {
    fprintf(stderr, "Failed to time HRSS_generate_key.\n");
    return false;
  }

  results.Print("HRSS generate");

  struct HRSS_public_key pub;
  struct HRSS_private_key priv;
  uint8_t key_entropy[HRSS_GENERATE_KEY_BYTES];
  RAND_bytes(key_entropy, sizeof(key_entropy));
  if (!HRSS_generate_key(&pub, &priv, key_entropy)) {
    return false;
  }

  uint8_t ciphertext[HRSS_CIPHERTEXT_BYTES];
  if (!TimeFunction(&results, [&pub, &ciphertext]() -> bool {
        uint8_t entropy[HRSS_ENCAP_BYTES];
        uint8_t shared_key[HRSS_KEY_BYTES];
        RAND_bytes(entropy, sizeof(entropy));
        return HRSS_encap(ciphertext, shared_key, &pub, entropy);
      })) {
    fprintf(stderr, "Failed to time HRSS_encap.\n");
    return false;
  }

  results.Print("HRSS encap");

  if (!TimeFunction(&results, [&priv, &ciphertext]() -> bool {
        uint8_t shared_key[HRSS_KEY_BYTES];
        return HRSS_decap(shared_key, &priv, ciphertext, sizeof(ciphertext));
      })) {
    fprintf(stderr, "Failed to time HRSS_encap.\n");
    return false;
  }

  results.Print("HRSS decap");

  return true;
}

#if defined(INTERNAL_TOOL)
static bool SpeedHashToCurve(const std::string &selected) {
  if (!selected.empty() && selected.find("hashtocurve") == std::string::npos) {
    return true;
  }

  uint8_t input[64];
  RAND_bytes(input, sizeof(input));

  static const uint8_t kLabel[] = "label";

  TimeResults results;
  {
    const EC_GROUP *p256 = EC_GROUP_new_by_curve_name(NID_X9_62_prime256v1);
    if (p256 == NULL) {
<<<<<<< HEAD
=======
      return false;
    }
    if (!TimeFunction(&results, [&]() -> bool {
          EC_RAW_POINT out;
          return ec_hash_to_curve_p256_xmd_sha256_sswu(
              p256, &out, kLabel, sizeof(kLabel), input, sizeof(input));
        })) {
      fprintf(stderr, "hash-to-curve failed.\n");
      return false;
    }
    results.Print("hash-to-curve P256_XMD:SHA-256_SSWU_RO_");

    const EC_GROUP *p384 = EC_GROUP_new_by_curve_name(NID_secp384r1);
    if (p384 == NULL) {
>>>>>>> c7d7c74c
      return false;
    }
    if (!TimeFunction(&results, [&]() -> bool {
          EC_RAW_POINT out;
<<<<<<< HEAD
          return ec_hash_to_curve_p256_xmd_sha256_sswu(
              p256, &out, kLabel, sizeof(kLabel), input, sizeof(input));
=======
          return ec_hash_to_curve_p384_xmd_sha384_sswu(
              p384, &out, kLabel, sizeof(kLabel), input, sizeof(input));
>>>>>>> c7d7c74c
        })) {
      fprintf(stderr, "hash-to-curve failed.\n");
      return false;
    }
<<<<<<< HEAD
    results.Print("hash-to-curve P256_XMD:SHA-256_SSWU_RO_");

    const EC_GROUP *p384 = EC_GROUP_new_by_curve_name(NID_secp384r1);
    if (p384 == NULL) {
      return false;
    }
    if (!TimeFunction(&results, [&]() -> bool {
          EC_RAW_POINT out;
          return ec_hash_to_curve_p384_xmd_sha384_sswu(
              p384, &out, kLabel, sizeof(kLabel), input, sizeof(input));
        })) {
      fprintf(stderr, "hash-to-curve failed.\n");
      return false;
    }
=======
>>>>>>> c7d7c74c
    results.Print("hash-to-curve P384_XMD:SHA-384_SSWU_RO_");

    if (!TimeFunction(&results, [&]() -> bool {
          EC_SCALAR out;
          return ec_hash_to_scalar_p384_xmd_sha512_draft07(
              p384, &out, kLabel, sizeof(kLabel), input, sizeof(input));
        })) {
      fprintf(stderr, "hash-to-scalar failed.\n");
      return false;
    }
    results.Print("hash-to-scalar P384_XMD:SHA-512");
  }

  return true;
}
#endif

static bool SpeedBase64(const std::string &selected) {
  if (!selected.empty() && selected.find("base64") == std::string::npos) {
    return true;
  }

  static const char kInput[] =
    "MIIDtTCCAp2gAwIBAgIJALW2IrlaBKUhMA0GCSqGSIb3DQEBCwUAMEUxCzAJBgNV"
    "BAYTAkFVMRMwEQYDVQQIEwpTb21lLVN0YXRlMSEwHwYDVQQKExhJbnRlcm5ldCBX"
    "aWRnaXRzIFB0eSBMdGQwHhcNMTYwNzA5MDQzODA5WhcNMTYwODA4MDQzODA5WjBF"
    "MQswCQYDVQQGEwJBVTETMBEGA1UECBMKU29tZS1TdGF0ZTEhMB8GA1UEChMYSW50"
    "ZXJuZXQgV2lkZ2l0cyBQdHkgTHRkMIIBIjANBgkqhkiG9w0BAQEFAAOCAQ8AMIIB"
    "CgKCAQEAugvahBkSAUF1fC49vb1bvlPrcl80kop1iLpiuYoz4Qptwy57+EWssZBc"
    "HprZ5BkWf6PeGZ7F5AX1PyJbGHZLqvMCvViP6pd4MFox/igESISEHEixoiXCzepB"
    "rhtp5UQSjHD4D4hKtgdMgVxX+LRtwgW3mnu/vBu7rzpr/DS8io99p3lqZ1Aky+aN"
    "lcMj6MYy8U+YFEevb/V0lRY9oqwmW7BHnXikm/vi6sjIS350U8zb/mRzYeIs2R65"
    "LUduTL50+UMgat9ocewI2dv8aO9Dph+8NdGtg8LFYyTTHcUxJoMr1PTOgnmET19W"
    "JH4PrFwk7ZE1QJQQ1L4iKmPeQistuQIDAQABo4GnMIGkMB0GA1UdDgQWBBT5m6Vv"
    "zYjVYHG30iBE+j2XDhUE8jB1BgNVHSMEbjBsgBT5m6VvzYjVYHG30iBE+j2XDhUE"
    "8qFJpEcwRTELMAkGA1UEBhMCQVUxEzARBgNVBAgTClNvbWUtU3RhdGUxITAfBgNV"
    "BAoTGEludGVybmV0IFdpZGdpdHMgUHR5IEx0ZIIJALW2IrlaBKUhMAwGA1UdEwQF"
    "MAMBAf8wDQYJKoZIhvcNAQELBQADggEBAD7Jg68SArYWlcoHfZAB90Pmyrt5H6D8"
    "LRi+W2Ri1fBNxREELnezWJ2scjl4UMcsKYp4Pi950gVN+62IgrImcCNvtb5I1Cfy"
    "/MNNur9ffas6X334D0hYVIQTePyFk3umI+2mJQrtZZyMPIKSY/sYGQHhGGX6wGK+"
    "GO/og0PQk/Vu6D+GU2XRnDV0YZg1lsAsHd21XryK6fDmNkEMwbIWrts4xc7scRrG"
    "HWy+iMf6/7p/Ak/SIicM4XSwmlQ8pPxAZPr+E2LoVd9pMpWUwpW2UbtO5wsGTrY5"
    "sO45tFNN/y+jtUheB1C2ijObG/tXELaiyCdM+S/waeuv0MXtI4xnn1A=";

  std::vector<uint8_t> out(strlen(kInput));
  size_t len;
  TimeResults results;
  if (!TimeFunction(&results, [&]() -> bool {
        return EVP_DecodeBase64(out.data(), &len, out.size(),
                                reinterpret_cast<const uint8_t *>(kInput),
                                strlen(kInput));
      })) {
    fprintf(stderr, "base64 decode failed.\n");
    return false;
  }
  results.PrintWithBytes("base64 decode", strlen(kInput));
  return true;
}

static bool SpeedSipHash(const std::string &selected) {
  if (!selected.empty() && selected.find("siphash") == std::string::npos) {
    return true;
  }

  uint64_t key[2] = {0};
  for (size_t len : g_chunk_lengths) {
    std::vector<uint8_t> input(len);
    TimeResults results;
    if (!TimeFunction(&results, [&]() -> bool {
          SIPHASH_24(key, input.data(), input.size());
          return true;
        })) {
      fprintf(stderr, "SIPHASH_24 failed.\n");
      ERR_print_errors_fp(stderr);
      return false;
    }
    results.PrintWithBytes("SipHash-2-4", len);
  }

  return true;
}

#if defined(INTERNAL_TOOL)
static TRUST_TOKEN_PRETOKEN *trust_token_pretoken_dup(
    const TRUST_TOKEN_PRETOKEN *in) {
  return static_cast<TRUST_TOKEN_PRETOKEN *>(
      OPENSSL_memdup(in, sizeof(TRUST_TOKEN_PRETOKEN)));
}

static bool SpeedTrustToken(std::string name, const TRUST_TOKEN_METHOD *method,
                            size_t batchsize, const std::string &selected) {
  if (!selected.empty() && selected.find("trusttoken") == std::string::npos) {
    return true;
  }

  TimeResults results;
  if (!TimeFunction(&results, [&]() -> bool {
        uint8_t priv_key[TRUST_TOKEN_MAX_PRIVATE_KEY_SIZE];
        uint8_t pub_key[TRUST_TOKEN_MAX_PUBLIC_KEY_SIZE];
        size_t priv_key_len, pub_key_len;
        return TRUST_TOKEN_generate_key(
            method, priv_key, &priv_key_len, TRUST_TOKEN_MAX_PRIVATE_KEY_SIZE,
            pub_key, &pub_key_len, TRUST_TOKEN_MAX_PUBLIC_KEY_SIZE, 0);
      })) {
    fprintf(stderr, "TRUST_TOKEN_generate_key failed.\n");
    return false;
  }
  results.Print(name + " generate_key");

  BM_NAMESPACE::UniquePtr<TRUST_TOKEN_CLIENT> client(
      TRUST_TOKEN_CLIENT_new(method, batchsize));
  BM_NAMESPACE::UniquePtr<TRUST_TOKEN_ISSUER> issuer(
      TRUST_TOKEN_ISSUER_new(method, batchsize));
  uint8_t priv_key[TRUST_TOKEN_MAX_PRIVATE_KEY_SIZE];
  uint8_t pub_key[TRUST_TOKEN_MAX_PUBLIC_KEY_SIZE];
  size_t priv_key_len, pub_key_len, key_index;
  if (!client || !issuer ||
      !TRUST_TOKEN_generate_key(
          method, priv_key, &priv_key_len, TRUST_TOKEN_MAX_PRIVATE_KEY_SIZE,
          pub_key, &pub_key_len, TRUST_TOKEN_MAX_PUBLIC_KEY_SIZE, 0) ||
      !TRUST_TOKEN_CLIENT_add_key(client.get(), &key_index, pub_key,
                                  pub_key_len) ||
      !TRUST_TOKEN_ISSUER_add_key(issuer.get(), priv_key, priv_key_len)) {
    fprintf(stderr, "failed to generate trust token key.\n");
    return false;
  }

  uint8_t public_key[32], private_key[64];
  ED25519_keypair(public_key, private_key);
  BM_NAMESPACE::UniquePtr<EVP_PKEY> priv(
      EVP_PKEY_new_raw_private_key(EVP_PKEY_ED25519, nullptr, private_key, 32));
  BM_NAMESPACE::UniquePtr<EVP_PKEY> pub(
      EVP_PKEY_new_raw_public_key(EVP_PKEY_ED25519, nullptr, public_key, 32));
  if (!priv || !pub) {
    fprintf(stderr, "failed to generate trust token SRR key.\n");
    return false;
  }

  TRUST_TOKEN_CLIENT_set_srr_key(client.get(), pub.get());
  TRUST_TOKEN_ISSUER_set_srr_key(issuer.get(), priv.get());
  uint8_t metadata_key[32];
  RAND_bytes(metadata_key, sizeof(metadata_key));
  if (!TRUST_TOKEN_ISSUER_set_metadata_key(issuer.get(), metadata_key,
                                           sizeof(metadata_key))) {
    fprintf(stderr, "failed to generate trust token metadata key.\n");
    return false;
  }

  if (!TimeFunction(&results, [&]() -> bool {
        uint8_t *issue_msg = NULL;
        size_t msg_len;
        int ok = TRUST_TOKEN_CLIENT_begin_issuance(client.get(), &issue_msg,
                                                   &msg_len, batchsize);
        OPENSSL_free(issue_msg);
        // Clear pretokens.
        sk_TRUST_TOKEN_PRETOKEN_pop_free(client->pretokens,
                                         TRUST_TOKEN_PRETOKEN_free);
        client->pretokens = sk_TRUST_TOKEN_PRETOKEN_new_null();
        return ok;
      })) {
    fprintf(stderr, "TRUST_TOKEN_CLIENT_begin_issuance failed.\n");
    return false;
  }
  results.Print(name + " begin_issuance");

  uint8_t *issue_msg = NULL;
  size_t msg_len;
  if (!TRUST_TOKEN_CLIENT_begin_issuance(client.get(), &issue_msg, &msg_len,
                                         batchsize)) {
    fprintf(stderr, "TRUST_TOKEN_CLIENT_begin_issuance failed.\n");
    return false;
  }
  BM_NAMESPACE::UniquePtr<uint8_t> free_issue_msg(issue_msg);

  BM_NAMESPACE::UniquePtr<STACK_OF(TRUST_TOKEN_PRETOKEN)> pretokens(
      sk_TRUST_TOKEN_PRETOKEN_deep_copy(client->pretokens,
                                        trust_token_pretoken_dup,
                                        TRUST_TOKEN_PRETOKEN_free));

  if (!TimeFunction(&results, [&]() -> bool {
        uint8_t *issue_resp = NULL;
        size_t resp_len, tokens_issued;
        int ok = TRUST_TOKEN_ISSUER_issue(issuer.get(), &issue_resp, &resp_len,
                                          &tokens_issued, issue_msg, msg_len,
                                          /*public_metadata=*/0,
                                          /*private_metadata=*/0,
                                          /*max_issuance=*/batchsize);
        OPENSSL_free(issue_resp);
        return ok;
      })) {
    fprintf(stderr, "TRUST_TOKEN_ISSUER_issue failed.\n");
    return false;
  }
  results.Print(name + " issue");

  uint8_t *issue_resp = NULL;
  size_t resp_len, tokens_issued;
  if (!TRUST_TOKEN_ISSUER_issue(issuer.get(), &issue_resp, &resp_len,
                                &tokens_issued, issue_msg, msg_len,
                                /*public_metadata=*/0, /*private_metadata=*/0,
                                /*max_issuance=*/batchsize)) {
    fprintf(stderr, "TRUST_TOKEN_ISSUER_issue failed.\n");
    return false;
  }
  BM_NAMESPACE::UniquePtr<uint8_t> free_issue_resp(issue_resp);

  if (!TimeFunction(&results, [&]() -> bool {
        size_t key_index2;
        BM_NAMESPACE::UniquePtr<STACK_OF(TRUST_TOKEN)> tokens(
            TRUST_TOKEN_CLIENT_finish_issuance(client.get(), &key_index2,
                                               issue_resp, resp_len));

        // Reset pretokens.
        client->pretokens = sk_TRUST_TOKEN_PRETOKEN_deep_copy(
            pretokens.get(), trust_token_pretoken_dup,
            TRUST_TOKEN_PRETOKEN_free);
        return !!tokens;
      })) {
    fprintf(stderr, "TRUST_TOKEN_CLIENT_finish_issuance failed.\n");
    return false;
  }
  results.Print(name + " finish_issuance");

  BM_NAMESPACE::UniquePtr<STACK_OF(TRUST_TOKEN)> tokens(
      TRUST_TOKEN_CLIENT_finish_issuance(client.get(), &key_index, issue_resp,
                                         resp_len));
  if (!tokens || sk_TRUST_TOKEN_num(tokens.get()) < 1) {
    fprintf(stderr, "TRUST_TOKEN_CLIENT_finish_issuance failed.\n");
    return false;
  }

  const TRUST_TOKEN *token = sk_TRUST_TOKEN_value(tokens.get(), 0);

  const uint8_t kClientData[] = "\x70TEST CLIENT DATA";
  uint64_t kRedemptionTime = 13374242;

  if (!TimeFunction(&results, [&]() -> bool {
        uint8_t *redeem_msg = NULL;
        size_t redeem_msg_len;
        int ok = TRUST_TOKEN_CLIENT_begin_redemption(
            client.get(), &redeem_msg, &redeem_msg_len, token, kClientData,
            sizeof(kClientData) - 1, kRedemptionTime);
        OPENSSL_free(redeem_msg);
        return ok;
      })) {
    fprintf(stderr, "TRUST_TOKEN_CLIENT_begin_redemption failed.\n");
    return false;
  }
  results.Print(name + " begin_redemption");

  uint8_t *redeem_msg = NULL;
  size_t redeem_msg_len;
  if (!TRUST_TOKEN_CLIENT_begin_redemption(
          client.get(), &redeem_msg, &redeem_msg_len, token, kClientData,
          sizeof(kClientData) - 1, kRedemptionTime)) {
    fprintf(stderr, "TRUST_TOKEN_CLIENT_begin_redemption failed.\n");
    return false;
  }
  BM_NAMESPACE::UniquePtr<uint8_t> free_redeem_msg(redeem_msg);

  if (!TimeFunction(&results, [&]() -> bool {
        uint32_t public_value;
        uint8_t private_value;
        TRUST_TOKEN *rtoken;
        uint8_t *client_data = NULL;
        size_t client_data_len;
        int ok = TRUST_TOKEN_ISSUER_redeem(
            issuer.get(), &public_value, &private_value, &rtoken, &client_data,
            &client_data_len, redeem_msg, redeem_msg_len);
        OPENSSL_free(client_data);
        TRUST_TOKEN_free(rtoken);
        return ok;
      })) {
    fprintf(stderr, "TRUST_TOKEN_ISSUER_redeem failed.\n");
    return false;
  }
  results.Print(name + " redeem");

  uint32_t public_value;
  uint8_t private_value;
  TRUST_TOKEN *rtoken;
  uint8_t *client_data = NULL;
  size_t client_data_len;
  if (!TRUST_TOKEN_ISSUER_redeem(issuer.get(), &public_value, &private_value,
                                 &rtoken, &client_data, &client_data_len,
                                 redeem_msg, redeem_msg_len)) {
    fprintf(stderr, "TRUST_TOKEN_ISSUER_redeem failed.\n");
    return false;
  }
  BM_NAMESPACE::UniquePtr<uint8_t> free_client_data(client_data);
  BM_NAMESPACE::UniquePtr<TRUST_TOKEN> free_rtoken(rtoken);

  return true;
}
#endif
#endif

#if defined(AWSLC_FIPS)
static bool SpeedSelfTest(const std::string &selected) {
  if (!selected.empty() && selected.find("self-test") == std::string::npos) {
    return true;
  }

  TimeResults results;
  if (!TimeFunction(&results, []() -> bool { return BORINGSSL_self_test(); })) {
    fprintf(stderr, "BORINGSSL_self_test faileid.\n");
    ERR_print_errors_fp(stderr);
    return false;
  }

  results.Print("self-test");
  return true;
}

static bool SpeedJitter(size_t chunk_size) {
  struct rand_data *jitter_ec = jent_entropy_collector_alloc(0, JENT_FORCE_FIPS);

  std::unique_ptr<char[]> input(new char[chunk_size]);
  TimeResults results;

  if (!TimeFunction(&results, [&jitter_ec, &input, chunk_size]() -> bool {
        size_t bytes =
            jent_read_entropy_safe(&jitter_ec, input.get(), chunk_size);
        if (bytes != chunk_size) {
          return false;
        }
        return true;
      })){
    jent_entropy_collector_free(jitter_ec);

    return false;
  }
  results.PrintWithBytes("Jitter", chunk_size);

  jent_entropy_collector_free(jitter_ec);
  return true;
}

static bool SpeedJitter(std::string selected) {
  if (!selected.empty() && selected.find("Jitter") == std::string::npos) {
    return true;
  }
  for (size_t chunk_size : g_chunk_lengths) {
    if (!SpeedJitter(chunk_size)) {
      return false;
    }
  }
  return true;
}
#endif

<<<<<<< HEAD
#if !defined(OPENSSL_BENCHMARK) && !defined(BORINGSSL_BENCHMARK)
=======
static bool SpeedDHcheck(size_t prime_bit_length) {

  TimeResults results;
  BM_NAMESPACE::UniquePtr<DH> dh_params(DH_new());
  if (dh_params == nullptr) {
    return false;
  }

  // DH_generate_parameters_ex grows exponentially slower as prime length grows.
  if (DH_generate_parameters_ex(dh_params.get(), prime_bit_length,
    DH_GENERATOR_2, nullptr) != 1) {
    return false;
  }

  if (!TimeFunction(&results, [&dh_params]() -> bool {
        int result = 0;
        if (DH_check(dh_params.get(), &result) != 1) {
          return false;
        }
        return true;
      })) {
    return false;
  }

  results.PrintWithPrimes("DH check(s)", prime_bit_length);
  return true;
}

static bool SpeedDHcheck(std::string selected) {
  // Don't run this by default because it's so slow.
  if (selected != "dhcheck") {
    return true;
  }

  uint64_t maybe_reset_timeout = g_timeout_seconds;
  if (g_timeout_seconds == TIMEOUT_SECONDS_DEFAULT) {
    g_timeout_seconds = 10;
  }

  for (size_t prime_bit_length : g_prime_bit_lengths) {
    if (!SpeedDHcheck(prime_bit_length)) {
      return false;
    }
  }

  g_timeout_seconds = maybe_reset_timeout;

  return true;
}

#if AWSLC_API_VERSION > 16
>>>>>>> c7d7c74c
static bool SpeedPKCS8(const std::string &selected) {
  if (!selected.empty() && selected.find("pkcs8") == std::string::npos) {
    return true;
  }

  uint8_t pubkey[ED25519_PUBLIC_KEY_LEN];
  uint8_t privkey[ED25519_PRIVATE_KEY_LEN];

  ED25519_keypair(pubkey, privkey);

<<<<<<< HEAD
  EVP_PKEY *key = EVP_PKEY_new_raw_private_key(EVP_PKEY_ED25519, nullptr, &privkey[0], ED25519_PRIVATE_KEY_SEED_LEN);
=======
  BM_NAMESPACE::UniquePtr<EVP_PKEY> key(EVP_PKEY_new_raw_private_key(EVP_PKEY_ED25519, nullptr, &privkey[0], ED25519_PRIVATE_KEY_SEED_LEN));
>>>>>>> c7d7c74c

  if(!key) {
    return false;
  }

  CBB out;
  if (!CBB_init(&out, 1024)) {
    return false;
  }

  TimeResults results;
  if (!TimeFunction(&results, [&out, &key]() -> bool {
<<<<<<< HEAD
        if (!EVP_marshal_private_key(&out, key)) {
=======
        if (!EVP_marshal_private_key(&out, key.get())) {
>>>>>>> c7d7c74c
          return false;
        }
        return true;
      })) {
<<<<<<< HEAD
    EVP_PKEY_free(key);
=======
>>>>>>> c7d7c74c
    return false;
  }
  results.Print("Ed25519 PKCS#8 v1 encode");

  CBS in;

  CBS_init(&in, CBB_data(&out), CBB_len(&out));

<<<<<<< HEAD
  EVP_PKEY *parsed = NULL;

  if (!TimeFunction(&results, [&in, &parsed]() -> bool {
        parsed = EVP_parse_private_key(&in);
        if (!parsed) {
          return false;
        }
        return true;
      })) {
    EVP_PKEY_free(key);
    return false;
  }
  results.Print("Ed25519 PKCS#8 v1 decode");

  EVP_PKEY_free(parsed);

=======

  if (!TimeFunction(&results, [&in]() -> bool {
        EVP_PKEY *parsed = EVP_parse_private_key(&in);
        bool result = parsed != NULL;
        EVP_PKEY_free(parsed);
        return result;
      })) {
    return false;
  }
  results.Print("Ed25519 PKCS#8 v1 decode");
  
>>>>>>> c7d7c74c
  CBB_cleanup(&out);

  if (!CBB_init(&out, 1024)) {
    return false;
  }

  if (!TimeFunction(&results, [&out, &key]() -> bool {
<<<<<<< HEAD
        if (!EVP_marshal_private_key_v2(&out, key)) {
=======
        if (!EVP_marshal_private_key_v2(&out, key.get())) {
>>>>>>> c7d7c74c
          return false;
        }
        return true;
      })) {
    CBB_cleanup(&out);
<<<<<<< HEAD
    EVP_PKEY_free(key);
=======
>>>>>>> c7d7c74c
    return false;
  }
  results.Print("Ed25519 PKCS#8 v2 encode");

  CBS_init(&in, CBB_data(&out), CBB_len(&out));

<<<<<<< HEAD
  if (!TimeFunction(&results, [&in, &parsed]() -> bool {
        parsed = EVP_parse_private_key(&in);
        if (!parsed) {
          return false;
        }
        return true;
      })) {
    CBB_cleanup(&out);
    EVP_PKEY_free(key);
    return false;
  }
  results.Print("Ed25519 PKCS#8 v2 decode");

  EVP_PKEY_free(parsed);
  CBB_cleanup(&out);
  EVP_PKEY_free(key);

=======
  if (!TimeFunction(&results, [&in]() -> bool {
        EVP_PKEY *parsed = EVP_parse_private_key(&in);
        bool result = parsed != NULL;
        EVP_PKEY_free(parsed);
        return result;
      })) {
    CBB_cleanup(&out);
    return false;
  }
  results.Print("Ed25519 PKCS#8 v2 decode");
  CBB_cleanup(&out);
>>>>>>> c7d7c74c
  return true;
}
#endif

static const argument_t kArguments[] = {
    {
        "-filter",
        kOptionalArgument,
        "A comma-separated list of filters on the speed tests to run. "
        "Each filter is applied in independent runs.",
    },
    {
        "-timeout",
        kOptionalArgument,
        "The number of seconds to run each test for (default is 1)",
    },
    {
        "-chunks",
        kOptionalArgument,
        "A comma-separated list of input sizes to run tests at (default is "
        "16,256,1350,8192,16384)",
    },
    {
        "-primes",
        kOptionalArgument,
        "A comma-separated list of prime input sizes (bits) to run tests at "
        "(default is 2048,3072)",
    },
    {
        "-json",
        kBooleanArgument,
        "If this flag is set, speed will print the output of each benchmark in "
        "JSON format as follows: \"{\"description\": "
        "\"descriptionOfOperation\", \"numCalls\": 1234, "
        "\"timeInMicroseconds\": 1234567, \"bytesPerCall\": 1234}\". When "
        "there is no information about the bytes per call for an  operation, "
        "the JSON field for bytesPerCall will be omitted.",
    },
    {
        "",
        kOptionalArgument,
        "",
    },
};

// parseCommaArgument clears |vector| and parses comma-separated input for the
// argument |arg_name| in |args_map|.
static bool parseCommaArgument(std::vector<std::string> &vector,
  std::map<std::string, std::string> &args_map, const std::string &arg_name) {

  vector.clear();
  const char *start = args_map[arg_name.c_str()].data();
  const char *end = start + args_map[arg_name.c_str()].size();
  const char* current = start;
  while (current < end) {
    const char* comma = std::find(current, end, ',');
    if (comma == current) {
      // Empty argument found e.g. arg1,arg2,,arg3
      fprintf(stderr, "Error parsing %s argument\n", arg_name.c_str());
      return false;
    }
    vector.emplace_back(current, comma);
    current = (comma == end) ? end : comma + 1;
  }

  return true;
}

// parseStringVectorToIntegerVector attempts to parse each element of 
// |in_vector| as a size_t integer and adds the result to |out_vector|. Clears
// |out_vector|.
static bool parseStringVectorToIntegerVector(
  std::vector<std::string> &in_vector, std::vector<size_t> &out_vector) {

  out_vector.clear();
  for (const std::string &str : in_vector) {
    errno = 0;
    char *ptr;
    unsigned long long int integer_value = strtoull(str.data(), &ptr, 10);
    if (ptr == str.data() /* no numeric characters found */ ||
        errno == ERANGE /* overflow */ ||
        static_cast<size_t>(integer_value) != integer_value) {
      fprintf(stderr, "Error parsing %s argument\n", str.c_str());
      return false;
    }
    out_vector.push_back(static_cast<size_t>(integer_value));
  }
  return true;
}

bool Speed(const std::vector<std::string> &args) {
<<<<<<< HEAD
#if defined(OPENSSL_IS_AWSLC)
=======
#if AWSLC_API_VERSION > 16
>>>>>>> c7d7c74c
  // For mainline AWS-LC this is a no-op, however if speed.cc built with an old
  // branch of AWS-LC SHA3 might be disabled by default and fail the benchmark.
  EVP_MD_unstable_sha3_enable(true);
#endif
  std::map<std::string, std::string> args_map;
  if (!ParseKeyValueArguments(&args_map, args, kArguments)) {
    PrintUsage(kArguments);
    return false;
  }

  if (args_map.count("-filter") != 0) {
    if (!parseCommaArgument(g_filters, args_map, "-filter")) {
      return false;
    }
  }

  if (args_map.count("-json") != 0) {
    g_print_json = true;
  }

  if (args_map.count("-timeout") != 0) {
    g_timeout_seconds = atoi(args_map["-timeout"].c_str());
  }

  if (args_map.count("-chunks") != 0) {
    std::vector<std::string> chunkVector;
    if (!parseCommaArgument(chunkVector,
        args_map, "-chunks")) {
      return false;
    }
    if (!parseStringVectorToIntegerVector(chunkVector, g_chunk_lengths)) {
      return false;
    }
  }

  if (args_map.count("-primes") != 0) {
    std::vector<std::string> primeVector;
    if (!parseCommaArgument(primeVector,
        args_map, "-primes")) {
      return false;
    }
    if (!parseStringVectorToIntegerVector(primeVector, g_prime_bit_lengths)) {
      return false;
    }
  }

  // kTLSADLen is the number of bytes of additional data that TLS passes to
  // AEADs.
  static const size_t kTLSADLen = 13;
#if !defined(OPENSSL_BENCHMARK)

  // kLegacyADLen is the number of bytes that TLS passes to the "legacy" AEADs.
  // These are AEADs that weren't originally defined as AEADs, but which we use
  // via the AEAD interface. In order for that to work, they have some TLS
  // knowledge in them and construct a couple of the AD bytes internally.
  static const size_t kLegacyADLen = kTLSADLen - 2;
#endif

#if defined(CMAKE_BUILD_TYPE_DEBUG)
  printf("Benchmarking in debug mode.\n");
#endif

  if (g_print_json) {
    puts("[");
  }

  for (std::string selected : g_filters) {
    if(!SpeedAESBlock("AES-128", 128, selected) ||
       !SpeedAESBlock("AES-192", 192, selected) ||
       !SpeedAESBlock("AES-256", 256, selected) ||
       !SpeedAESGeneric(EVP_aes_128_gcm(), "EVP-AES-128-GCM", kTLSADLen, selected) ||
       !SpeedAESGeneric(EVP_aes_192_gcm(), "EVP-AES-192-GCM", kTLSADLen, selected) ||
       !SpeedAESGeneric(EVP_aes_256_gcm(), "EVP-AES-256-GCM", kTLSADLen, selected) ||
       !SpeedAESGeneric(EVP_aes_128_ctr(), "EVP-AES-128-CTR", kTLSADLen, selected) ||
       !SpeedAESGeneric(EVP_aes_192_ctr(), "EVP-AES-192-CTR", kTLSADLen, selected) ||
       !SpeedAESGeneric(EVP_aes_256_ctr(), "EVP-AES-256-CTR", kTLSADLen, selected) ||
       !SpeedAES256XTS("AES-256-XTS", selected) ||
       // OpenSSL 3.0 doesn't allow MD4 calls
#if !defined(OPENSSL_3_0_BENCHMARK)
       !SpeedHash(EVP_md4(), "MD4", selected) ||
#endif
       !SpeedHash(EVP_md5(), "MD5", selected) ||
       !SpeedHash(EVP_sha1(), "SHA-1", selected) ||
       !SpeedHash(EVP_sha224(), "sha-224", selected) ||
       !SpeedHash(EVP_sha256(), "SHA-256", selected) ||
       !SpeedHash(EVP_sha384(), "SHA-384", selected) ||
       !SpeedHash(EVP_sha512(), "SHA-512", selected) ||
       // OpenSSL 1.0 and BoringSSL don't support SHA3.
#if (!defined(OPENSSL_1_0_BENCHMARK) && !defined(BORINGSSL_BENCHMARK)) || AWSLC_API_VERSION > 16
       !SpeedHash(EVP_sha3_224(), "SHA3-224", selected) ||
       !SpeedHash(EVP_sha3_256(), "SHA3-256", selected) ||
       !SpeedHash(EVP_sha3_384(), "SHA3-384", selected) ||
       !SpeedHash(EVP_sha3_512(), "SHA3-512", selected) ||
#endif
       !SpeedHmac(EVP_md5(), "HMAC-MD5", selected) ||
       !SpeedHmac(EVP_sha1(), "HMAC-SHA1", selected) ||
       !SpeedHmac(EVP_sha256(), "HMAC-SHA256", selected) ||
       !SpeedHmac(EVP_sha384(), "HMAC-SHA384", selected) ||
       !SpeedHmac(EVP_sha512(), "HMAC-SHA512", selected) ||
       !SpeedHmacOneShot(EVP_md5(), "HMAC-MD5-OneShot", selected) ||
       !SpeedHmacOneShot(EVP_sha1(), "HMAC-SHA1-OneShot", selected) ||
       !SpeedHmacOneShot(EVP_sha256(), "HMAC-SHA256-OneShot", selected) ||
       !SpeedHmacOneShot(EVP_sha384(), "HMAC-SHA384-OneShot", selected) ||
       !SpeedHmacOneShot(EVP_sha512(), "HMAC-SHA512-OneShot", selected) ||
       !SpeedRandom(selected) ||
       !SpeedECDH(selected) ||
       !SpeedECDSA(selected) ||
       !SpeedECKeyGen(selected) ||
       !SpeedECKeyGenerateKey(false, selected) ||
#if !defined(OPENSSL_1_0_BENCHMARK)
       !SpeedECMUL(selected) ||
       // OpenSSL 1.0 doesn't support Scrypt
       !SpeedScrypt(selected) ||
#endif
<<<<<<< HEAD
     !SpeedRSA(selected) ||
     !SpeedRSAKeyGen(false, selected)
#if !defined(OPENSSL_BENCHMARK)
     ||
     !SpeedKEM(selected) ||
     !SpeedAEAD(EVP_aead_aes_128_gcm(), "AEAD-AES-128-GCM", kTLSADLen, selected) ||
     !SpeedAEADOpen(EVP_aead_aes_128_gcm(), "AEAD-AES-128-GCM", kTLSADLen, selected) ||
     !SpeedAEAD(EVP_aead_aes_256_gcm(), "AEAD-AES-256-GCM", kTLSADLen, selected) ||
     !SpeedAEADOpen(EVP_aead_aes_256_gcm(), "AEAD-AES-256-GCM", kTLSADLen, selected) ||
     !SpeedAEAD(EVP_aead_chacha20_poly1305(), "AEAD-ChaCha20-Poly1305", kTLSADLen, selected) ||
     !SpeedAEAD(EVP_aead_des_ede3_cbc_sha1_tls(), "AEAD-DES-EDE3-CBC-SHA1", kLegacyADLen, selected) ||
     !SpeedAEAD(EVP_aead_aes_128_cbc_sha1_tls(), "AEAD-AES-128-CBC-SHA1", kLegacyADLen, selected) ||
     !SpeedAEAD(EVP_aead_aes_256_cbc_sha1_tls(), "AEAD-AES-256-CBC-SHA1", kLegacyADLen, selected) ||
     !SpeedAEADOpen(EVP_aead_aes_128_cbc_sha1_tls(), "AEAD-AES-128-CBC-SHA1", kLegacyADLen, selected) ||
     !SpeedAEADOpen(EVP_aead_aes_256_cbc_sha1_tls(), "AEAD-AES-256-CBC-SHA1", kLegacyADLen, selected) ||
     !SpeedAEAD(EVP_aead_aes_128_gcm_siv(), "AEAD-AES-128-GCM-SIV", kTLSADLen, selected) ||
     !SpeedAEAD(EVP_aead_aes_256_gcm_siv(), "AEAD-AES-256-GCM-SIV", kTLSADLen, selected) ||
     !SpeedAEADOpen(EVP_aead_aes_128_gcm_siv(), "AEAD-AES-128-GCM-SIV", kTLSADLen, selected) ||
     !SpeedAEADOpen(EVP_aead_aes_256_gcm_siv(), "AEAD-AES-256-GCM-SIV", kTLSADLen, selected) ||
     !SpeedAEAD(EVP_aead_aes_128_ccm_bluetooth(), "AEAD-AES-128-CCM-Bluetooth", kTLSADLen, selected) ||
     !Speed25519(selected) ||
     !SpeedSPAKE2(selected) ||
     !SpeedRSAKeyGen(true, selected) ||
     !SpeedHRSS(selected) ||
     !SpeedHash(EVP_blake2b256(), "BLAKE2b-256", selected) ||
=======
       !SpeedRSA(selected) ||
       !SpeedRSAKeyGen(false, selected) ||
       !SpeedDHcheck(selected)
#if !defined(OPENSSL_BENCHMARK)
       ||
#if AWSLC_API_VERSION > 16
       !SpeedKEM(selected) ||
#endif
#if defined(ENABLE_DILITHIUM) && AWSLC_API_VERSION > 20
       !SpeedDigestSign(selected) ||
#endif
       !SpeedAEADSeal(EVP_aead_aes_128_gcm(), "AEAD-AES-128-GCM", kTLSADLen, selected) ||
       !SpeedAEADOpen(EVP_aead_aes_128_gcm(), "AEAD-AES-128-GCM", kTLSADLen, selected) ||
       !SpeedAEADSeal(EVP_aead_aes_256_gcm(), "AEAD-AES-256-GCM", kTLSADLen, selected) ||
       !SpeedAEADOpen(EVP_aead_aes_256_gcm(), "AEAD-AES-256-GCM", kTLSADLen, selected) ||
       !SpeedAEADSeal(EVP_aead_chacha20_poly1305(), "AEAD-ChaCha20-Poly1305", kTLSADLen, selected) ||
       !SpeedAEADSeal(EVP_aead_des_ede3_cbc_sha1_tls(), "AEAD-DES-EDE3-CBC-SHA1",kLegacyADLen, selected) ||
       !SpeedAEADSeal(EVP_aead_aes_128_cbc_sha1_tls(), "AEAD-AES-128-CBC-SHA1",kLegacyADLen, selected) ||
       !SpeedAEADSeal(EVP_aead_aes_256_cbc_sha1_tls(), "AEAD-AES-256-CBC-SHA1",kLegacyADLen, selected) ||
       !SpeedAEADOpen(EVP_aead_aes_128_cbc_sha1_tls(), "AEAD-AES-128-CBC-SHA1", kLegacyADLen, selected) ||
       !SpeedAEADOpen(EVP_aead_aes_256_cbc_sha1_tls(), "AEAD-AES-256-CBC-SHA1", kLegacyADLen, selected) ||
       !SpeedAEADSeal(EVP_aead_aes_128_gcm_siv(), "AEAD-AES-128-GCM-SIV",kTLSADLen, selected) ||
       !SpeedAEADSeal(EVP_aead_aes_256_gcm_siv(), "AEAD-AES-256-GCM-SIV",kTLSADLen, selected) ||
       !SpeedAEADOpen(EVP_aead_aes_128_gcm_siv(), "AEAD-AES-128-GCM-SIV", kTLSADLen, selected) ||
       !SpeedAEADOpen(EVP_aead_aes_256_gcm_siv(), "AEAD-AES-256-GCM-SIV", kTLSADLen, selected) ||
       !SpeedAEADSeal(EVP_aead_aes_128_ccm_bluetooth(),"AEAD-AES-128-CCM-Bluetooth", kTLSADLen, selected) ||
       !Speed25519(selected) ||
       !SpeedSPAKE2(selected) ||
       !SpeedRSAKeyGen(true, selected) ||
       !SpeedHRSS(selected) ||
       !SpeedHash(EVP_blake2b256(), "BLAKE2b-256", selected) ||
       !SpeedECKeyGenerateKey(true, selected) ||
>>>>>>> c7d7c74c
#if defined(INTERNAL_TOOL)
       !SpeedHashToCurve(selected) ||
       !SpeedTrustToken("TrustToken-Exp1-Batch1", TRUST_TOKEN_experiment_v1(), 1, selected) ||
       !SpeedTrustToken("TrustToken-Exp1-Batch10", TRUST_TOKEN_experiment_v1(), 10, selected) ||
       !SpeedTrustToken("TrustToken-Exp2VOfPRF-Batch1", TRUST_TOKEN_experiment_v2_voprf(), 1, selected) ||
       !SpeedTrustToken("TrustToken-Exp2VOPRF-Batch10", TRUST_TOKEN_experiment_v2_voprf(), 10, selected) ||
       !SpeedTrustToken("TrustToken-Exp2PMB-Batch1", TRUST_TOKEN_experiment_v2_pmb(), 1, selected) ||
       !SpeedTrustToken("TrustToken-Exp2PMB-Batch10", TRUST_TOKEN_experiment_v2_pmb(), 10, selected) ||
#endif
<<<<<<< HEAD
#if !defined(OPENSSL_BENCHMARK) && !defined(BORINGSSL_BENCHMARK)
     !SpeedPKCS8(selected) ||
#endif
     !SpeedBase64(selected) ||
     !SpeedSipHash(selected)
#endif
     ) {
    return false;
  }
#if defined(AWSLC_FIPS)
  if (!SpeedSelfTest(selected) ||
      !SpeedJitter(selected)) {
    return false;
  }
=======
#if AWSLC_API_VERSION > 16
       !SpeedPKCS8(selected) ||
#endif
       !SpeedBase64(selected) ||
       !SpeedSipHash(selected)
#endif
       ) {
      return false;
    }

#if defined(AWSLC_FIPS)
    if (!SpeedSelfTest(selected) ||
        !SpeedJitter(selected)) {
      return false;
    }
>>>>>>> c7d7c74c
#endif
  }

  if (g_print_json) {
    puts("\n]");
  }

  return true;
}<|MERGE_RESOLUTION|>--- conflicted
+++ resolved
@@ -458,15 +458,9 @@
   return true;
 }
 
-<<<<<<< HEAD
-static bool SpeedAESGCMChunk(const EVP_CIPHER *cipher, std::string name,
-                             size_t chunk_byte_len, size_t ad_len, bool encrypt) {
-  int len;
-=======
 static bool SpeedAESGenericChunk(const EVP_CIPHER *cipher, std::string name,
                              size_t chunk_byte_len, size_t ad_len, bool encrypt) {
   int len, result;
->>>>>>> c7d7c74c
   int* len_ptr = &len;
   const size_t key_len = EVP_CIPHER_key_length(cipher);
   static const unsigned kAlignment = 16;
@@ -493,33 +487,17 @@
 
   BM_NAMESPACE::UniquePtr<EVP_CIPHER_CTX> ctx(EVP_CIPHER_CTX_new());
 
-<<<<<<< HEAD
-  if (encrypt) {
-    std::string encryptName = name + " Encrypt";
-    TimeResults encryptResults;
-
-    // Call EVP_EncryptInit_ex once with the cipher, in the benchmark loop reuse the cipher
-=======
   bool isGCM = cipher == EVP_aes_128_gcm() || cipher == EVP_aes_192_gcm() || cipher == EVP_aes_256_gcm();
   if (encrypt) {
     std::string encryptName = name + " encrypt";
     TimeResults encryptResults;
 
     // Call EVP_EncryptInit_ex once with the cipher and key, the benchmark loop will reuse both
->>>>>>> c7d7c74c
     if (!EVP_EncryptInit_ex(ctx.get(), cipher, NULL, key.get(), nonce.get())){
       fprintf(stderr, "Failed to configure encryption context.\n");
       ERR_print_errors_fp(stderr);
       return false;
     }
-<<<<<<< HEAD
-    if (!TimeFunction(&encryptResults, [&ctx, chunk_byte_len, plaintext, ciphertext, len_ptr, tag, &key, &nonce, &ad, ad_len]() -> bool {
-      return EVP_EncryptInit_ex(ctx.get(), NULL, NULL, key.get(), nonce.get()) &&
-        EVP_EncryptUpdate(ctx.get(), NULL, len_ptr, ad.get(), ad_len) &&
-        EVP_EncryptUpdate(ctx.get(), ciphertext, len_ptr, plaintext, chunk_byte_len) &&
-        EVP_EncryptFinal_ex(ctx.get(), ciphertext + *len_ptr, len_ptr) &&
-        EVP_CIPHER_CTX_ctrl(ctx.get(), EVP_CTRL_GCM_GET_TAG, 16, tag);
-=======
     if (!TimeFunction(&encryptResults, [&ctx, chunk_byte_len, plaintext, ciphertext, len_ptr, tag, &nonce, &ad, ad_len, &isGCM, &result]() -> bool {
       result = EVP_EncryptInit_ex(ctx.get(), NULL, NULL, NULL, nonce.get());
       if (isGCM) {
@@ -531,7 +509,6 @@
         result &= EVP_CIPHER_CTX_ctrl(ctx.get(), EVP_CTRL_GCM_GET_TAG, 16, tag);
       }
       return result;
->>>>>>> c7d7c74c
     })) {
       fprintf(stderr, "%s failed.\n", encryptName.c_str());
       ERR_print_errors_fp(stderr);
@@ -541,13 +518,6 @@
     encryptResults.PrintWithBytes(encryptName, chunk_byte_len);
   }
   else {
-<<<<<<< HEAD
-    if (!(EVP_EncryptInit_ex(ctx.get(), cipher, NULL, key.get(), nonce.get()) &&
-          EVP_EncryptUpdate(ctx.get(), NULL, len_ptr, ad.get(), ad_len) &&
-          EVP_EncryptUpdate(ctx.get(), ciphertext, len_ptr, plaintext, chunk_byte_len) &&
-          EVP_EncryptFinal_ex(ctx.get(), ciphertext + *len_ptr, len_ptr) &&
-          EVP_CIPHER_CTX_ctrl(ctx.get(), EVP_CTRL_GCM_GET_TAG, 16, tag))) {
-=======
     result =  EVP_EncryptInit_ex(ctx.get(), cipher, NULL, key.get(), nonce.get());
     if (isGCM) {
       result &= EVP_EncryptUpdate(ctx.get(), NULL, len_ptr, ad.get(), ad_len);
@@ -559,33 +529,18 @@
     }
 
     if (!result) {
->>>>>>> c7d7c74c
       fprintf(stderr, "Failed to perform one encryption.\n");
       ERR_print_errors_fp(stderr);
       return false;
     }
-<<<<<<< HEAD
-    std::string decryptName = name + " Decrypt";
-    TimeResults decryptResults;
-    // Call EVP_DecryptInit_ex once with the cipher, in the benchmark loop reuse the cipher
-=======
     std::string decryptName = name + " decrypt";
     TimeResults decryptResults;
     // Call EVP_DecryptInit_ex once with the cipher and key, the benchmark loop will reuse both
->>>>>>> c7d7c74c
     if (!EVP_DecryptInit_ex(ctx.get(), cipher, NULL, key.get(), nonce.get())){
       fprintf(stderr, "Failed to configure decryption context.\n");
       ERR_print_errors_fp(stderr);
       return false;
     }
-<<<<<<< HEAD
-    if (!TimeFunction(&decryptResults, [&ctx, chunk_byte_len, plaintext, ciphertext, len_ptr, tag, &key, &nonce, &ad, ad_len]() -> bool {
-      return EVP_DecryptInit_ex(ctx.get(), NULL, NULL, key.get(), nonce.get()) &&
-        EVP_DecryptUpdate(ctx.get(), NULL, len_ptr, ad.get(), ad_len) &&
-        EVP_DecryptUpdate(ctx.get(), plaintext, len_ptr, ciphertext, chunk_byte_len) &&
-        EVP_CIPHER_CTX_ctrl(ctx.get(), EVP_CTRL_GCM_SET_TAG, 16, tag) &&
-        EVP_DecryptFinal_ex(ctx.get(), ciphertext + *len_ptr, len_ptr);
-=======
     if (!TimeFunction(&decryptResults, [&ctx, chunk_byte_len, plaintext, ciphertext, len_ptr, tag, &nonce, &ad, ad_len, &isGCM, &result]() -> bool {
       result = EVP_DecryptInit_ex(ctx.get(), NULL, NULL, NULL, nonce.get());
       if(isGCM) {
@@ -597,7 +552,6 @@
       }
       result &= EVP_DecryptFinal_ex(ctx.get(), ciphertext + *len_ptr, len_ptr);
       return result;
->>>>>>> c7d7c74c
     })) {
       fprintf(stderr, "%s failed.\n", decryptName.c_str());
       ERR_print_errors_fp(stderr);
@@ -643,18 +597,7 @@
   }
   results.Print(name +  " decrypt init");
   for (size_t chunk_byte_len : g_chunk_lengths) {
-<<<<<<< HEAD
-    if (!SpeedAESGCMChunk(cipher, name, chunk_byte_len, ad_len,
-                          /*encrypt*/ true)) {
-      return false;
-    }
-  }
-
-  for (size_t chunk_byte_len : g_chunk_lengths) {
-    if (!SpeedAESGCMChunk(cipher, name, chunk_byte_len, ad_len, false)) {
-=======
     if (!SpeedAESGenericChunk(cipher, name, chunk_byte_len, ad_len, false)) {
->>>>>>> c7d7c74c
       return false;
     }
   }
@@ -1800,8 +1743,6 @@
   {
     const EC_GROUP *p256 = EC_GROUP_new_by_curve_name(NID_X9_62_prime256v1);
     if (p256 == NULL) {
-<<<<<<< HEAD
-=======
       return false;
     }
     if (!TimeFunction(&results, [&]() -> bool {
@@ -1816,27 +1757,6 @@
 
     const EC_GROUP *p384 = EC_GROUP_new_by_curve_name(NID_secp384r1);
     if (p384 == NULL) {
->>>>>>> c7d7c74c
-      return false;
-    }
-    if (!TimeFunction(&results, [&]() -> bool {
-          EC_RAW_POINT out;
-<<<<<<< HEAD
-          return ec_hash_to_curve_p256_xmd_sha256_sswu(
-              p256, &out, kLabel, sizeof(kLabel), input, sizeof(input));
-=======
-          return ec_hash_to_curve_p384_xmd_sha384_sswu(
-              p384, &out, kLabel, sizeof(kLabel), input, sizeof(input));
->>>>>>> c7d7c74c
-        })) {
-      fprintf(stderr, "hash-to-curve failed.\n");
-      return false;
-    }
-<<<<<<< HEAD
-    results.Print("hash-to-curve P256_XMD:SHA-256_SSWU_RO_");
-
-    const EC_GROUP *p384 = EC_GROUP_new_by_curve_name(NID_secp384r1);
-    if (p384 == NULL) {
       return false;
     }
     if (!TimeFunction(&results, [&]() -> bool {
@@ -1847,8 +1767,6 @@
       fprintf(stderr, "hash-to-curve failed.\n");
       return false;
     }
-=======
->>>>>>> c7d7c74c
     results.Print("hash-to-curve P384_XMD:SHA-384_SSWU_RO_");
 
     if (!TimeFunction(&results, [&]() -> bool {
@@ -2200,9 +2118,6 @@
 }
 #endif
 
-<<<<<<< HEAD
-#if !defined(OPENSSL_BENCHMARK) && !defined(BORINGSSL_BENCHMARK)
-=======
 static bool SpeedDHcheck(size_t prime_bit_length) {
 
   TimeResults results;
@@ -2254,7 +2169,6 @@
 }
 
 #if AWSLC_API_VERSION > 16
->>>>>>> c7d7c74c
 static bool SpeedPKCS8(const std::string &selected) {
   if (!selected.empty() && selected.find("pkcs8") == std::string::npos) {
     return true;
@@ -2265,11 +2179,7 @@
 
   ED25519_keypair(pubkey, privkey);
 
-<<<<<<< HEAD
-  EVP_PKEY *key = EVP_PKEY_new_raw_private_key(EVP_PKEY_ED25519, nullptr, &privkey[0], ED25519_PRIVATE_KEY_SEED_LEN);
-=======
   BM_NAMESPACE::UniquePtr<EVP_PKEY> key(EVP_PKEY_new_raw_private_key(EVP_PKEY_ED25519, nullptr, &privkey[0], ED25519_PRIVATE_KEY_SEED_LEN));
->>>>>>> c7d7c74c
 
   if(!key) {
     return false;
@@ -2282,19 +2192,11 @@
 
   TimeResults results;
   if (!TimeFunction(&results, [&out, &key]() -> bool {
-<<<<<<< HEAD
-        if (!EVP_marshal_private_key(&out, key)) {
-=======
         if (!EVP_marshal_private_key(&out, key.get())) {
->>>>>>> c7d7c74c
           return false;
         }
         return true;
       })) {
-<<<<<<< HEAD
-    EVP_PKEY_free(key);
-=======
->>>>>>> c7d7c74c
     return false;
   }
   results.Print("Ed25519 PKCS#8 v1 encode");
@@ -2303,24 +2205,6 @@
 
   CBS_init(&in, CBB_data(&out), CBB_len(&out));
 
-<<<<<<< HEAD
-  EVP_PKEY *parsed = NULL;
-
-  if (!TimeFunction(&results, [&in, &parsed]() -> bool {
-        parsed = EVP_parse_private_key(&in);
-        if (!parsed) {
-          return false;
-        }
-        return true;
-      })) {
-    EVP_PKEY_free(key);
-    return false;
-  }
-  results.Print("Ed25519 PKCS#8 v1 decode");
-
-  EVP_PKEY_free(parsed);
-
-=======
 
   if (!TimeFunction(&results, [&in]() -> bool {
         EVP_PKEY *parsed = EVP_parse_private_key(&in);
@@ -2332,7 +2216,6 @@
   }
   results.Print("Ed25519 PKCS#8 v1 decode");
   
->>>>>>> c7d7c74c
   CBB_cleanup(&out);
 
   if (!CBB_init(&out, 1024)) {
@@ -2340,45 +2223,18 @@
   }
 
   if (!TimeFunction(&results, [&out, &key]() -> bool {
-<<<<<<< HEAD
-        if (!EVP_marshal_private_key_v2(&out, key)) {
-=======
         if (!EVP_marshal_private_key_v2(&out, key.get())) {
->>>>>>> c7d7c74c
           return false;
         }
         return true;
       })) {
     CBB_cleanup(&out);
-<<<<<<< HEAD
-    EVP_PKEY_free(key);
-=======
->>>>>>> c7d7c74c
     return false;
   }
   results.Print("Ed25519 PKCS#8 v2 encode");
 
   CBS_init(&in, CBB_data(&out), CBB_len(&out));
 
-<<<<<<< HEAD
-  if (!TimeFunction(&results, [&in, &parsed]() -> bool {
-        parsed = EVP_parse_private_key(&in);
-        if (!parsed) {
-          return false;
-        }
-        return true;
-      })) {
-    CBB_cleanup(&out);
-    EVP_PKEY_free(key);
-    return false;
-  }
-  results.Print("Ed25519 PKCS#8 v2 decode");
-
-  EVP_PKEY_free(parsed);
-  CBB_cleanup(&out);
-  EVP_PKEY_free(key);
-
-=======
   if (!TimeFunction(&results, [&in]() -> bool {
         EVP_PKEY *parsed = EVP_parse_private_key(&in);
         bool result = parsed != NULL;
@@ -2390,7 +2246,6 @@
   }
   results.Print("Ed25519 PKCS#8 v2 decode");
   CBB_cleanup(&out);
->>>>>>> c7d7c74c
   return true;
 }
 #endif
@@ -2482,11 +2337,7 @@
 }
 
 bool Speed(const std::vector<std::string> &args) {
-<<<<<<< HEAD
-#if defined(OPENSSL_IS_AWSLC)
-=======
 #if AWSLC_API_VERSION > 16
->>>>>>> c7d7c74c
   // For mainline AWS-LC this is a no-op, however if speed.cc built with an old
   // branch of AWS-LC SHA3 might be disabled by default and fail the benchmark.
   EVP_MD_unstable_sha3_enable(true);
@@ -2601,33 +2452,6 @@
        // OpenSSL 1.0 doesn't support Scrypt
        !SpeedScrypt(selected) ||
 #endif
-<<<<<<< HEAD
-     !SpeedRSA(selected) ||
-     !SpeedRSAKeyGen(false, selected)
-#if !defined(OPENSSL_BENCHMARK)
-     ||
-     !SpeedKEM(selected) ||
-     !SpeedAEAD(EVP_aead_aes_128_gcm(), "AEAD-AES-128-GCM", kTLSADLen, selected) ||
-     !SpeedAEADOpen(EVP_aead_aes_128_gcm(), "AEAD-AES-128-GCM", kTLSADLen, selected) ||
-     !SpeedAEAD(EVP_aead_aes_256_gcm(), "AEAD-AES-256-GCM", kTLSADLen, selected) ||
-     !SpeedAEADOpen(EVP_aead_aes_256_gcm(), "AEAD-AES-256-GCM", kTLSADLen, selected) ||
-     !SpeedAEAD(EVP_aead_chacha20_poly1305(), "AEAD-ChaCha20-Poly1305", kTLSADLen, selected) ||
-     !SpeedAEAD(EVP_aead_des_ede3_cbc_sha1_tls(), "AEAD-DES-EDE3-CBC-SHA1", kLegacyADLen, selected) ||
-     !SpeedAEAD(EVP_aead_aes_128_cbc_sha1_tls(), "AEAD-AES-128-CBC-SHA1", kLegacyADLen, selected) ||
-     !SpeedAEAD(EVP_aead_aes_256_cbc_sha1_tls(), "AEAD-AES-256-CBC-SHA1", kLegacyADLen, selected) ||
-     !SpeedAEADOpen(EVP_aead_aes_128_cbc_sha1_tls(), "AEAD-AES-128-CBC-SHA1", kLegacyADLen, selected) ||
-     !SpeedAEADOpen(EVP_aead_aes_256_cbc_sha1_tls(), "AEAD-AES-256-CBC-SHA1", kLegacyADLen, selected) ||
-     !SpeedAEAD(EVP_aead_aes_128_gcm_siv(), "AEAD-AES-128-GCM-SIV", kTLSADLen, selected) ||
-     !SpeedAEAD(EVP_aead_aes_256_gcm_siv(), "AEAD-AES-256-GCM-SIV", kTLSADLen, selected) ||
-     !SpeedAEADOpen(EVP_aead_aes_128_gcm_siv(), "AEAD-AES-128-GCM-SIV", kTLSADLen, selected) ||
-     !SpeedAEADOpen(EVP_aead_aes_256_gcm_siv(), "AEAD-AES-256-GCM-SIV", kTLSADLen, selected) ||
-     !SpeedAEAD(EVP_aead_aes_128_ccm_bluetooth(), "AEAD-AES-128-CCM-Bluetooth", kTLSADLen, selected) ||
-     !Speed25519(selected) ||
-     !SpeedSPAKE2(selected) ||
-     !SpeedRSAKeyGen(true, selected) ||
-     !SpeedHRSS(selected) ||
-     !SpeedHash(EVP_blake2b256(), "BLAKE2b-256", selected) ||
-=======
        !SpeedRSA(selected) ||
        !SpeedRSAKeyGen(false, selected) ||
        !SpeedDHcheck(selected)
@@ -2660,7 +2484,6 @@
        !SpeedHRSS(selected) ||
        !SpeedHash(EVP_blake2b256(), "BLAKE2b-256", selected) ||
        !SpeedECKeyGenerateKey(true, selected) ||
->>>>>>> c7d7c74c
 #if defined(INTERNAL_TOOL)
        !SpeedHashToCurve(selected) ||
        !SpeedTrustToken("TrustToken-Exp1-Batch1", TRUST_TOKEN_experiment_v1(), 1, selected) ||
@@ -2670,22 +2493,6 @@
        !SpeedTrustToken("TrustToken-Exp2PMB-Batch1", TRUST_TOKEN_experiment_v2_pmb(), 1, selected) ||
        !SpeedTrustToken("TrustToken-Exp2PMB-Batch10", TRUST_TOKEN_experiment_v2_pmb(), 10, selected) ||
 #endif
-<<<<<<< HEAD
-#if !defined(OPENSSL_BENCHMARK) && !defined(BORINGSSL_BENCHMARK)
-     !SpeedPKCS8(selected) ||
-#endif
-     !SpeedBase64(selected) ||
-     !SpeedSipHash(selected)
-#endif
-     ) {
-    return false;
-  }
-#if defined(AWSLC_FIPS)
-  if (!SpeedSelfTest(selected) ||
-      !SpeedJitter(selected)) {
-    return false;
-  }
-=======
 #if AWSLC_API_VERSION > 16
        !SpeedPKCS8(selected) ||
 #endif
@@ -2701,7 +2508,6 @@
         !SpeedJitter(selected)) {
       return false;
     }
->>>>>>> c7d7c74c
 #endif
   }
 
