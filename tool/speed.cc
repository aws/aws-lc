--- conflicted
+++ resolved
@@ -24,7 +24,6 @@
 #include <stdlib.h>
 #include <string.h>
 
-<<<<<<< HEAD
 #include "internal.h"
 
 #if !defined(OPENSSL_BENCHMARK)
@@ -32,26 +31,6 @@
 #else
 #include "ossl_bm.h"
 #endif
-=======
-#include <openssl/aead.h>
-#include <openssl/aes.h>
-#include <openssl/base64.h>
-#include <openssl/bn.h>
-#include <openssl/curve25519.h>
-#include <openssl/crypto.h>
-#include <openssl/digest.h>
-#include <openssl/err.h>
-#include <openssl/ec.h>
-#include <openssl/ecdsa.h>
-#include <openssl/ec_key.h>
-#include <openssl/evp.h>
-#include <openssl/hrss.h>
-#include <openssl/mem.h>
-#include <openssl/nid.h>
-#include <openssl/rand.h>
-#include <openssl/rsa.h>
-#include <openssl/trust_token.h>
->>>>>>> 523d6c74
 
 #if defined(OPENSSL_WINDOWS)
 OPENSSL_MSVC_PRAGMA(warning(push, 3))
@@ -286,16 +265,6 @@
       return false;
     }
     results.Print(name + " verify (fresh key)");
-
-    if (!TimeFunction(&results, [&]() -> bool {
-          return bssl::UniquePtr<RSA>(RSA_private_key_from_bytes(
-                     kRSAKeys[i].key, kRSAKeys[i].key_len)) != nullptr;
-        })) {
-      fprintf(stderr, "Failed to parse %s key.\n", name.c_str());
-      ERR_print_errors_fp(stderr);
-      return false;
-    }
-    results.Print(name + " private key parse");
   }
 
   return true;
@@ -1009,48 +978,6 @@
     results.Print("hash-to-scalar P384_XMD:SHA-512");
   }
 
-  return true;
-}
-
-static bool SpeedBase64(const std::string &selected) {
-  if (!selected.empty() && selected.find("base64") == std::string::npos) {
-    return true;
-  }
-
-  static const char kInput[] =
-    "MIIDtTCCAp2gAwIBAgIJALW2IrlaBKUhMA0GCSqGSIb3DQEBCwUAMEUxCzAJBgNV"
-    "BAYTAkFVMRMwEQYDVQQIEwpTb21lLVN0YXRlMSEwHwYDVQQKExhJbnRlcm5ldCBX"
-    "aWRnaXRzIFB0eSBMdGQwHhcNMTYwNzA5MDQzODA5WhcNMTYwODA4MDQzODA5WjBF"
-    "MQswCQYDVQQGEwJBVTETMBEGA1UECBMKU29tZS1TdGF0ZTEhMB8GA1UEChMYSW50"
-    "ZXJuZXQgV2lkZ2l0cyBQdHkgTHRkMIIBIjANBgkqhkiG9w0BAQEFAAOCAQ8AMIIB"
-    "CgKCAQEAugvahBkSAUF1fC49vb1bvlPrcl80kop1iLpiuYoz4Qptwy57+EWssZBc"
-    "HprZ5BkWf6PeGZ7F5AX1PyJbGHZLqvMCvViP6pd4MFox/igESISEHEixoiXCzepB"
-    "rhtp5UQSjHD4D4hKtgdMgVxX+LRtwgW3mnu/vBu7rzpr/DS8io99p3lqZ1Aky+aN"
-    "lcMj6MYy8U+YFEevb/V0lRY9oqwmW7BHnXikm/vi6sjIS350U8zb/mRzYeIs2R65"
-    "LUduTL50+UMgat9ocewI2dv8aO9Dph+8NdGtg8LFYyTTHcUxJoMr1PTOgnmET19W"
-    "JH4PrFwk7ZE1QJQQ1L4iKmPeQistuQIDAQABo4GnMIGkMB0GA1UdDgQWBBT5m6Vv"
-    "zYjVYHG30iBE+j2XDhUE8jB1BgNVHSMEbjBsgBT5m6VvzYjVYHG30iBE+j2XDhUE"
-    "8qFJpEcwRTELMAkGA1UEBhMCQVUxEzARBgNVBAgTClNvbWUtU3RhdGUxITAfBgNV"
-    "BAoTGEludGVybmV0IFdpZGdpdHMgUHR5IEx0ZIIJALW2IrlaBKUhMAwGA1UdEwQF"
-    "MAMBAf8wDQYJKoZIhvcNAQELBQADggEBAD7Jg68SArYWlcoHfZAB90Pmyrt5H6D8"
-    "LRi+W2Ri1fBNxREELnezWJ2scjl4UMcsKYp4Pi950gVN+62IgrImcCNvtb5I1Cfy"
-    "/MNNur9ffas6X334D0hYVIQTePyFk3umI+2mJQrtZZyMPIKSY/sYGQHhGGX6wGK+"
-    "GO/og0PQk/Vu6D+GU2XRnDV0YZg1lsAsHd21XryK6fDmNkEMwbIWrts4xc7scRrG"
-    "HWy+iMf6/7p/Ak/SIicM4XSwmlQ8pPxAZPr+E2LoVd9pMpWUwpW2UbtO5wsGTrY5"
-    "sO45tFNN/y+jtUheB1C2ijObG/tXELaiyCdM+S/waeuv0MXtI4xnn1A=";
-
-  std::vector<uint8_t> out(strlen(kInput));
-  size_t len;
-  TimeResults results;
-  if (!TimeFunction(&results, [&]() -> bool {
-        return EVP_DecodeBase64(out.data(), &len, out.size(),
-                                reinterpret_cast<const uint8_t *>(kInput),
-                                strlen(kInput));
-      })) {
-    fprintf(stderr, "base64 decode failed.\n");
-    return false;
-  }
-  results.PrintWithBytes("base64 decode", strlen(kInput));
   return true;
 }
 
@@ -1409,7 +1336,6 @@
   if (g_print_json) {
     puts("[");
   }
-<<<<<<< HEAD
   if(!SpeedAESBlock("AES-128", 128, selected) ||
      !SpeedAESBlock("AES-192", 192, selected) ||
      !SpeedAESBlock("AES-256", 256, selected) ||
@@ -1455,61 +1381,6 @@
      !SpeedTrustToken("TrustToken-Exp2PMB-Batch10", TRUST_TOKEN_experiment_v2_pmb(), 10, selected)
 #endif
      ) {
-=======
-  if (!SpeedRSA(selected) ||
-      !SpeedAEAD(EVP_aead_aes_128_gcm(), "AES-128-GCM", kTLSADLen, selected) ||
-      !SpeedAEAD(EVP_aead_aes_256_gcm(), "AES-256-GCM", kTLSADLen, selected) ||
-      !SpeedAEAD(EVP_aead_chacha20_poly1305(), "ChaCha20-Poly1305", kTLSADLen,
-                 selected) ||
-      !SpeedAEAD(EVP_aead_des_ede3_cbc_sha1_tls(), "DES-EDE3-CBC-SHA1",
-                 kLegacyADLen, selected) ||
-      !SpeedAEAD(EVP_aead_aes_128_cbc_sha1_tls(), "AES-128-CBC-SHA1",
-                 kLegacyADLen, selected) ||
-      !SpeedAEAD(EVP_aead_aes_256_cbc_sha1_tls(), "AES-256-CBC-SHA1",
-                 kLegacyADLen, selected) ||
-      !SpeedAEADOpen(EVP_aead_aes_128_cbc_sha1_tls(), "AES-128-CBC-SHA1",
-                     kLegacyADLen, selected) ||
-      !SpeedAEADOpen(EVP_aead_aes_256_cbc_sha1_tls(), "AES-256-CBC-SHA1",
-                     kLegacyADLen, selected) ||
-      !SpeedAEAD(EVP_aead_aes_128_gcm_siv(), "AES-128-GCM-SIV", kTLSADLen,
-                 selected) ||
-      !SpeedAEAD(EVP_aead_aes_256_gcm_siv(), "AES-256-GCM-SIV", kTLSADLen,
-                 selected) ||
-      !SpeedAEADOpen(EVP_aead_aes_128_gcm_siv(), "AES-128-GCM-SIV", kTLSADLen,
-                     selected) ||
-      !SpeedAEADOpen(EVP_aead_aes_256_gcm_siv(), "AES-256-GCM-SIV", kTLSADLen,
-                     selected) ||
-      !SpeedAEAD(EVP_aead_aes_128_ccm_bluetooth(), "AES-128-CCM-Bluetooth",
-                 kTLSADLen, selected) ||
-      !SpeedAESBlock("AES-128", 128, selected) ||
-      !SpeedAESBlock("AES-256", 256, selected) ||
-      !SpeedHash(EVP_sha1(), "SHA-1", selected) ||
-      !SpeedHash(EVP_sha256(), "SHA-256", selected) ||
-      !SpeedHash(EVP_sha512(), "SHA-512", selected) ||
-      !SpeedHash(EVP_blake2b256(), "BLAKE2b-256", selected) ||
-      !SpeedRandom(selected) ||
-      !SpeedECDH(selected) ||
-      !SpeedECDSA(selected) ||
-      !Speed25519(selected) ||
-      !SpeedSPAKE2(selected) ||
-      !SpeedScrypt(selected) ||
-      !SpeedRSAKeyGen(selected) ||
-      !SpeedHRSS(selected) ||
-      !SpeedHashToCurve(selected) ||
-      !SpeedTrustToken("TrustToken-Exp1-Batch1", TRUST_TOKEN_experiment_v1(), 1,
-                       selected) ||
-      !SpeedTrustToken("TrustToken-Exp1-Batch10", TRUST_TOKEN_experiment_v1(),
-                       10, selected) ||
-      !SpeedTrustToken("TrustToken-Exp2VOPRF-Batch1",
-                       TRUST_TOKEN_experiment_v2_voprf(), 1, selected) ||
-      !SpeedTrustToken("TrustToken-Exp2VOPRF-Batch10",
-                       TRUST_TOKEN_experiment_v2_voprf(), 10, selected) ||
-      !SpeedTrustToken("TrustToken-Exp2PMB-Batch1",
-                       TRUST_TOKEN_experiment_v2_pmb(), 1, selected) ||
-      !SpeedTrustToken("TrustToken-Exp2PMB-Batch10",
-                       TRUST_TOKEN_experiment_v2_pmb(), 10, selected) ||
-      !SpeedBase64(selected)) {
->>>>>>> 523d6c74
     return false;
   }
 #if defined(BORINGSSL_FIPS)
