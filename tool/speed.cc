--- conflicted
+++ resolved
@@ -1254,12 +1254,8 @@
       })) {
       return false;
   }
-<<<<<<< HEAD
   EVP_PKEY_free(key);
-  results.Print(name);
-=======
   results.Print(name + " with EVP_PKEY_keygen");
->>>>>>> 8005908a
   return true;
 }
 
