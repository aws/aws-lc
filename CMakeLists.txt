--- conflicted
+++ resolved
@@ -635,45 +635,6 @@
   add_definitions(-DNDEBUG)
 endif()
 
-<<<<<<< HEAD
-function(go_executable dest package)
-  set(godeps "${PROJECT_SOURCE_DIR}/util/godeps.go")
-  if(CMAKE_VERSION VERSION_LESS "3.7" OR NOT CMAKE_GENERATOR STREQUAL "Ninja")
-    # The DEPFILE parameter to add_custom_command is new as of CMake 3.7 and
-    # only works with Ninja. Query the sources at configure time. Additionally,
-    # everything depends on go.mod. That affects what external packages to use.
-    execute_process(COMMAND ${GO_EXECUTABLE} run ${godeps} -format cmake
-                            -pkg ${package}
-                    WORKING_DIRECTORY ${CMAKE_CURRENT_SOURCE_DIR}
-                    OUTPUT_VARIABLE sources
-                    RESULT_VARIABLE godeps_result)
-    add_custom_command(OUTPUT ${dest}
-                       COMMAND ${GO_EXECUTABLE} build
-                               -o ${CMAKE_CURRENT_BINARY_DIR}/${dest} ${package}
-                       WORKING_DIRECTORY ${CMAKE_CURRENT_SOURCE_DIR}
-                       DEPENDS ${sources} ${PROJECT_SOURCE_DIR}/go.mod)
-  else()
-    # Ninja expects the target in the depfile to match the output. This is a
-    # relative path from the build directory.
-    string(LENGTH "${PROJECT_BINARY_DIR}" root_dir_length)
-    math(EXPR root_dir_length "${root_dir_length} + 1")
-    string(SUBSTRING "${CMAKE_CURRENT_BINARY_DIR}" ${root_dir_length} -1 target)
-    set(target "${target}/${dest}")
-
-    set(depfile "${CMAKE_CURRENT_BINARY_DIR}/${dest}.d")
-    add_custom_command(OUTPUT ${dest}
-                       COMMAND ${GO_EXECUTABLE} build
-                               -o ${CMAKE_CURRENT_BINARY_DIR}/${dest} ${package}
-                       COMMAND ${GO_EXECUTABLE} run ${godeps} -format depfile
-                               -target ${target} -pkg ${package} -out ${depfile}
-                       WORKING_DIRECTORY ${CMAKE_CURRENT_SOURCE_DIR}
-                       DEPENDS ${godeps} ${PROJECT_SOURCE_DIR}/go.mod
-                       DEPFILE ${depfile})
-  endif()
-endfunction()
-
-=======
->>>>>>> 32e1f960
 # CMake's iOS support uses Apple's multiple-architecture toolchain. It takes an
 # architecture list from CMAKE_OSX_ARCHITECTURES, leaves CMAKE_SYSTEM_PROCESSOR
 # alone, and expects all architecture-specific logic to be conditioned within
@@ -954,8 +915,6 @@
                   ${GO_EXECUTABLE} test -timeout ${GO_TEST_TIMEOUT} -shim-path $<TARGET_FILE:bssl_shim>
                     ${HANDSHAKER_ARGS} ${RUNNER_ARGS} ${AWS_LC_SSL_RUNNER_INDEX_FILTER} ${SSL_TRANSFER_ARGS}
           WORKING_DIRECTORY ${PROJECT_SOURCE_DIR}
-<<<<<<< HEAD
-=======
           DEPENDS bssl_shim handshaker fips_specific_tests_if_any
           ${MAYBE_USES_TERMINAL})
 
@@ -965,7 +924,6 @@
           ${GO_EXECUTABLE} test -timeout ${GO_TEST_TIMEOUT} -shim-path $<TARGET_FILE:bssl_shim> -valgrind
           ${HANDSHAKER_ARGS} ${RUNNER_ARGS} ${AWS_LC_SSL_RUNNER_INDEX_FILTER} ${SSL_TRANSFER_ARGS}
           WORKING_DIRECTORY ${PROJECT_SOURCE_DIR}
->>>>>>> 32e1f960
           DEPENDS bssl_shim handshaker fips_specific_tests_if_any
           ${MAYBE_USES_TERMINAL})
 
