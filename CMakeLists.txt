--- conflicted
+++ resolved
@@ -760,16 +760,13 @@
 
 if(UNIX AND NOT APPLE AND NOT ANDROID)
   set(HANDSHAKER_ARGS "-handshaker-path" $<TARGET_FILE:handshaker>)
-<<<<<<< HEAD
   set(SSL_TRANSFER_ARGS "-ssl-transfer-config-file" ${CMAKE_SOURCE_DIR}/ssl/test/runner/ssl_transfer/test_case_names.txt)
-=======
   if(DEFINED ENV{AWS_LC_SSL_RUNNER_START_INDEX})
     set(AWS_LC_SSL_RUNNER_INDEX_FILTER "-test-case-start-index" $ENV{AWS_LC_SSL_RUNNER_START_INDEX})
   endif()
   if(DEFINED ENV{AWS_LC_SSL_RUNNER_END_INDEX})
     set(AWS_LC_SSL_RUNNER_INDEX_FILTER "${AWS_LC_SSL_RUNNER_INDEX_FILTER}" "-test-case-end-index" $ENV{AWS_LC_SSL_RUNNER_END_INDEX})
   endif()
->>>>>>> 1e1115c6
 endif()
 
 # Define GO_TEST_TIMEOUT based on env variable.
@@ -817,21 +814,15 @@
           run_ssl_runner_tests
           COMMAND cd ssl/test/runner &&
                   ${GO_EXECUTABLE} test -timeout ${GO_TEST_TIMEOUT} -shim-path $<TARGET_FILE:bssl_shim>
-                    ${HANDSHAKER_ARGS} ${RUNNER_ARGS} ${AWS_LC_SSL_RUNNER_INDEX_FILTER}
+                    ${HANDSHAKER_ARGS} ${RUNNER_ARGS} ${AWS_LC_SSL_RUNNER_INDEX_FILTER} ${SSL_TRANSFER_ARGS}
           WORKING_DIRECTORY ${CMAKE_SOURCE_DIR}
           DEPENDS bssl_shim handshaker fips_specific_tests_if_any
           ${MAYBE_USES_TERMINAL})
 
       add_custom_target(
           run_tests
-<<<<<<< HEAD
-          COMMAND cd ssl/test/runner &&
-                  ${GO_EXECUTABLE} test -timeout ${GO_TEST_TIMEOUT} -shim-path $<TARGET_FILE:bssl_shim>
-                    ${HANDSHAKER_ARGS} ${RUNNER_ARGS} ${SSL_TRANSFER_ARGS}
-=======
           COMMAND ${GO_EXECUTABLE} run util/all_tests.go -build-dir
                   ${CMAKE_BINARY_DIR}
->>>>>>> 1e1115c6
           WORKING_DIRECTORY ${CMAKE_SOURCE_DIR}
           DEPENDS all_tests run_ssl_runner_tests
           ${MAYBE_USES_TERMINAL})
