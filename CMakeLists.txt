cmake_minimum_required(VERSION 2.8.12)

# Defer enabling C and CXX languages.
project(AWSLC NONE)

if(MSVC)
  # On Windows, prefer cl over gcc if both are available. By default most of
  # the CMake generators prefer gcc, even on Windows.
  set(CMAKE_GENERATOR_CC cl)
endif()

include(sources.cmake)

if(POLICY CMP0077)
  cmake_policy(SET CMP0077 NEW) #option does nothing when a normal variable of the same name exists.
endif()

option(BUILD_TESTING "Build all test targets for AWS-LC" ON)
option(BUILD_LIBSSL "Build libssl for AWS-LC" ON)
option(DISABLE_PERL "Disable Perl for AWS-LC" OFF)
option(DISABLE_GO "Disable Go for AWS-LC" OFF)

enable_language(C)

# Tests and libssl both require the CXX language to be enabled. If a consumer
# chooses to disable building the tests and libssl, do not enable CXX
if(BUILD_TESTING OR BUILD_LIBSSL)
  enable_language(CXX)
endif()

if(CMAKE_C_COMPILER_ID MATCHES "Clang")
  set(CLANG 1)
elseif(CMAKE_C_COMPILER_ID MATCHES "GNU")
  set(GCC 1)
endif()

# This is a dummy target which all other targets depend on (manually - see other
# CMakeLists.txt files). This gives us a hook to add any targets which need to
# run before all other targets.
add_custom_target(global_target)

if (UNIX AND NOT APPLE)
  include(GNUInstallDirs)
elseif(NOT DEFINED CMAKE_INSTALL_LIBDIR)
  set(CMAKE_INSTALL_LIBDIR "lib")
  set(CMAKE_INSTALL_INCLUDEDIR "include")
  set(CMAKE_INSTALL_BINDIR "bin")
endif()

install(DIRECTORY include/openssl
        DESTINATION ${CMAKE_INSTALL_INCLUDEDIR}
        COMPONENT Development
)

if(ANDROID)
  # Android-NDK CMake files reconfigure the path and so Go and Perl won't be
  # found. However, ninja will still find them in $PATH if we just name them.
  if(NOT DISABLE_PERL AND NOT PERL_EXECUTABLE)
    set(PERL_EXECUTABLE "perl")
  endif()
  if(NOT DISABLE_GO AND NOT GO_EXECUTABLE)
    set(GO_EXECUTABLE "go")
  endif()
else()
  if(NOT DISABLE_PERL)
    find_package(Perl)
  endif()
  if(NOT DISABLE_GO)
    find_program(GO_EXECUTABLE go)
  endif()
endif()

if("${CMAKE_SYSTEM_NAME}" STREQUAL "Linux" AND NOT CMAKE_CROSSCOMPILING)
  find_package(PkgConfig QUIET)
  if (PkgConfig_FOUND)
    pkg_check_modules(LIBUNWIND libunwind-generic)
    if(LIBUNWIND_FOUND)
      add_definitions(-DBORINGSSL_HAVE_LIBUNWIND)
    else()
      message("libunwind not found. Disabling unwind tests.")
    endif()
  else()
    message("pkgconfig not found. Disabling unwind tests.")
  endif()
endif()

if(NOT GO_EXECUTABLE)
  message(STATUS "Go not found. Disabling some code generation and using pre-generated code in generated-src/")
endif()
if (NOT PERL_EXECUTABLE)
  message(STATUS "Perl not found. Disabling some code generation and using pre-generated code in generated-src/")
endif()

if(NOT PERL_EXECUTABLE OR NOT GO_EXECUTABLE)
  set(GENERATE_CODE_ROOT "${CMAKE_CURRENT_SOURCE_DIR}/generated-src")
endif()

if(USE_CUSTOM_LIBCXX)
  set(BORINGSSL_ALLOW_CXX_RUNTIME 1)
endif()

if(BORINGSSL_ALLOW_CXX_RUNTIME)
  add_definitions(-DBORINGSSL_ALLOW_CXX_RUNTIME)
endif()

string(TOLOWER "${CMAKE_BUILD_TYPE}" CMAKE_BUILD_TYPE_LOWER)
if(NOT FIPS)
  if("${CMAKE_BUILD_TYPE_LOWER}" STREQUAL "relwithassert" OR
     NOT CMAKE_BUILD_TYPE_LOWER MATCHES "rel")
    add_definitions(-DBORINGSSL_DISPATCH_TEST)
    # CMake automatically connects include_directories to the NASM
    # command-line, but not add_definitions.
    set(CMAKE_ASM_NASM_FLAGS "${CMAKE_ASM_NASM_FLAGS} -DBORINGSSL_DISPATCH_TEST")
  elseif(CMAKE_BUILD_TYPE_LOWER MATCHES "rel")
    add_definitions(-DBORINGSSL_RELEASE_BUILD)
  endif()
endif()

# Add a RelWithAsserts build configuration. It is the same as Release, except it
# does not define NDEBUG, so asserts run.
foreach(VAR CMAKE_C_FLAGS CMAKE_CXX_FLAGS CMAKE_ASM_FLAGS)
  string(REGEX REPLACE "(^| )[/-]DNDEBUG( |$)" " " "${VAR}_RELWITHASSERTS"
         "${${VAR}_RELEASE}")
endforeach()

if(BORINGSSL_PREFIX AND BORINGSSL_PREFIX_SYMBOLS AND GO_EXECUTABLE)
  add_definitions(-DBORINGSSL_PREFIX=${BORINGSSL_PREFIX})
  # CMake automatically connects include_directories to the NASM command-line,
  # but not add_definitions.
  set(CMAKE_ASM_NASM_FLAGS "${CMAKE_ASM_NASM_FLAGS} -DBORINGSSL_PREFIX=${BORINGSSL_PREFIX}")

  # Use "symbol_prefix_include" to store generated header files
  include_directories(${CMAKE_CURRENT_BINARY_DIR}/symbol_prefix_include)
  add_custom_command(
    OUTPUT symbol_prefix_include/boringssl_prefix_symbols.h
           symbol_prefix_include/boringssl_prefix_symbols_asm.h
           symbol_prefix_include/boringssl_prefix_symbols_nasm.inc
    COMMAND ${CMAKE_COMMAND} -E make_directory ${CMAKE_CURRENT_BINARY_DIR}/symbol_prefix_include
    COMMAND ${GO_EXECUTABLE} run ${CMAKE_CURRENT_SOURCE_DIR}/util/make_prefix_headers.go -out ${CMAKE_CURRENT_BINARY_DIR}/symbol_prefix_include ${BORINGSSL_PREFIX_SYMBOLS}
    DEPENDS util/make_prefix_headers.go
            ${CMAKE_BINARY_DIR}/${BORINGSSL_PREFIX_SYMBOLS})

  # add_dependencies needs a target, not a file, so we add an intermediate
  # target.
  add_custom_target(
    boringssl_prefix_symbols
    DEPENDS symbol_prefix_include/boringssl_prefix_symbols.h
            symbol_prefix_include/boringssl_prefix_symbols_asm.h
            symbol_prefix_include/boringssl_prefix_symbols_nasm.inc)
  add_dependencies(global_target boringssl_prefix_symbols)
elseif(BORINGSSL_PREFIX OR BORINGSSL_PREFIX_SYMBOLS)
  message(FATAL_ERROR "Must specify both or neither of BORINGSSL_PREFIX and BORINGSSL_PREFIX_SYMBOLS")
elseif((BORINGSSL_PREFIX AND BORINGSSL_PREFIX_SYMBOLS) AND NOT GO_EXECUTABLE)
  message(FATAL_ERROR "Must have Go installed when using BORINGSSL_PREFIX and BORINGSSL_PREFIX_SYMBOLS")
endif()

if("${CMAKE_SYSTEM_NAME}" STREQUAL "Emscripten")
  set(EMSCRIPTEN 1)
endif()

macro(check_compiler file_to_test flag_to_set)
  try_compile(
          RESULT
          ${CMAKE_BINARY_DIR}
          SOURCES "${CMAKE_CURRENT_LIST_DIR}/tests/compiler_features_tests/${file_to_test}"
          COMPILE_DEFINITIONS "-Werror"
          OUTPUT_VARIABLE ERROR_MESSAGE)
  if(RESULT)
    set(C_CXX_FLAGS "${C_CXX_FLAGS} -D${flag_to_set}")
    message(STATUS "Test ${file_to_test} passed, enabling ${flag_to_set}")
  else()
    message(STATUS "Test ${file_to_test} failed, NOT enabling ${flag_to_set}:")
    message(STATUS "    ${ERROR_MESSAGE}")
  endif()
endmacro()

macro(check_run file_to_test flag_to_set compile_flags)
  message(STATUS "Run check_run file_to_test '${file_to_test}', "
          "flag_to_set '${flag_to_set}', "
          "and compile_flags '${compile_flags}'.")
  try_run(
          ${flag_to_set}
          COMPILE_RESULT
          "${CMAKE_CURRENT_BINARY_DIR}"
          "${CMAKE_CURRENT_LIST_DIR}/tests/compiler_features_tests/${file_to_test}"
          COMPILE_DEFINITIONS "${compile_flags}"
          OUTPUT_VARIABLE COMPILE_AND_RUN_OUTPUT)
  if (NOT COMPILE_RESULT)
    message(WARNING "COMPILE_AND_RUN_OUTPUT ${COMPILE_AND_RUN_OUTPUT}")
  endif()
endmacro()

# Detect if memcmp is wrongly stripped like strcmp.
# If exists, let CMake generate a warning.
# memcmp bug link https://gcc.gnu.org/bugzilla/show_bug.cgi?id=95189.
if (GCC)
  # CMake try_run requires these variables must be preset.
  # https://cmake.org/cmake/help/latest/command/try_run.html
  set(MEMCMP_INVALID_STRIPPED "")
  set(MEMCMP_INVALID_STRIPPED__TRYRUN_OUTPUT "")
  if (CMAKE_BUILD_TYPE_LOWER MATCHES "release")
    # CMAKE_C_FLAGS_RELEASE enables `-O3`.
    check_run(memcmp_invalid_stripped_check.c MEMCMP_INVALID_STRIPPED "${CMAKE_C_FLAGS_RELEASE}")
  elseif(CMAKE_BUILD_TYPE_LOWER MATCHES "relwithdebinfo")
    # CMAKE_C_FLAGS_RELEASE enables `-O2`.
    check_run(memcmp_invalid_stripped_check.c MEMCMP_INVALID_STRIPPED "${CMAKE_C_FLAGS_RELWITHDEBINFO}")
  endif()

  if (MEMCMP_INVALID_STRIPPED)
    message(WARNING "Currently, GCC ${CMAKE_C_COMPILER_VERSION} is not supported due to a memcmp related bug reported in "
            "https://gcc.gnu.org/bugzilla/show_bug.cgi?id=95189.\n"
            "We strongly recommend against using the GCC ${CMAKE_C_COMPILER_VERSION} compiler.")
  endif ()
endif ()

if(GCC OR CLANG)
  check_compiler("stdalign_check.c" AWS_LC_STDALIGN_AVAILABLE)
  check_compiler("builtin_swap_check.c" AWS_LC_BUILTIN_SWAP_SUPPORTED)
  if(FIPS)
    check_compiler("linux_u32.c" AWS_LC_URANDOM_U32)
  endif()
  # Note clang-cl is odd and sets both CLANG and MSVC. We base our configuration
  # primarily on our normal Clang one.
  set(CMAKE_C_FLAGS "${CMAKE_C_FLAGS} -std=c99")

  # TODO(CryptoAlg-759): enable '-Wpedantic' if awslc has to follow c99 spec.
  if(CLANG OR (GCC AND CMAKE_C_COMPILER_VERSION VERSION_GREATER "4.1.2"))
    # GCC 4.1.2 and below do not support all of these flags or they raise false positives.
    set(CMAKE_C_FLAGS "${CMAKE_C_FLAGS} -fvisibility=hidden -Wall -Wextra -Wno-unused-parameter -Werror")
    set(CMAKE_C_FLAGS "${CMAKE_C_FLAGS} -Wunused -Wcomment -Wchar-subscripts -Wuninitialized -Wshadow")
    set(CMAKE_C_FLAGS "${CMAKE_C_FLAGS} -Wwrite-strings -Wformat-security -Wunused-result")
    set(C_CXX_FLAGS "${C_CXX_FLAGS} -Wvla")
  endif()

  if(GCC AND CMAKE_C_COMPILER_VERSION VERSION_GREATER "8")
    # GCC 8.x added a warning called -Wcast-function-type to the -Wextra umbrella.
    set(CMAKE_C_FLAGS "${CMAKE_C_FLAGS} -Wno-cast-function-type")
  endif()

  set(C_CXX_FLAGS "${C_CXX_FLAGS} -Werror -Wformat=2 -Wsign-compare -Wmissing-field-initializers -Wwrite-strings")
  if(MSVC)
    # clang-cl sets different default warnings than clang. It also treats -Wall
    # as -Weverything, to match MSVC. Instead -W3 is the alias for -Wall.
    # See http://llvm.org/viewvc/llvm-project?view=revision&revision=319116
    set(C_CXX_FLAGS "${C_CXX_FLAGS} -W3 -Wno-unused-parameter -fmsc-version=1900")
    # googletest suppresses warning C4996 via a pragma, but clang-cl does not
    # honor it. Suppress it here to compensate. See https://crbug.com/772117.
    set(C_CXX_FLAGS "${C_CXX_FLAGS} -Wno-deprecated-declarations")
  else()
    if(EMSCRIPTEN)
      # emscripten's emcc/clang does not accept the "-ggdb" flag.
      set(C_CXX_FLAGS "${C_CXX_FLAGS} -g")
    else()
      set(C_CXX_FLAGS "${C_CXX_FLAGS} -ggdb")
    endif()

    set(C_CXX_FLAGS "${C_CXX_FLAGS} -Wall -fvisibility=hidden -fno-common")
  endif()

  if(CLANG)
    set(C_CXX_FLAGS "${C_CXX_FLAGS} -Wnewline-eof -fcolor-diagnostics")
  elseif(CMAKE_C_COMPILER_VERSION VERSION_GREATER "4.1.2")
    # GCC (at least 4.8.4) has a bug where it'll find unreachable free() calls
    # and declare that the code is trying to free a stack pointer. GCC 4.1.2 and lower
    # doesn't support this flag and can't use it.
    set(C_CXX_FLAGS "${C_CXX_FLAGS} -Wno-free-nonheap-object")
  endif()

  if(CLANG OR NOT "7.0.0" VERSION_GREATER CMAKE_C_COMPILER_VERSION)
    set(C_CXX_FLAGS "${C_CXX_FLAGS} -Wimplicit-fallthrough")
  endif()

  set(CMAKE_C_FLAGS "${CMAKE_C_FLAGS} ${C_CXX_FLAGS} -Wmissing-prototypes -Wold-style-definition -Wstrict-prototypes")
  set(CMAKE_CXX_FLAGS "${CMAKE_CXX_FLAGS} ${C_CXX_FLAGS} -Wmissing-declarations")

  if(NOT MSVC)
    set(CMAKE_CXX_FLAGS "${CMAKE_CXX_FLAGS} -std=c++11")
    if(APPLE)
      set(CMAKE_CXX_FLAGS "${CMAKE_CXX_FLAGS} -stdlib=libc++")
    endif()
    if(NOT BORINGSSL_ALLOW_CXX_RUNTIME)
      set(CMAKE_CXX_FLAGS "${CMAKE_CXX_FLAGS} -fno-exceptions -fno-rtti")
    endif()
  endif()

  # In GCC, -Wmissing-declarations is the C++ spelling of -Wmissing-prototypes
  # and using the wrong one is an error. In Clang, -Wmissing-prototypes is the
  # spelling for both and -Wmissing-declarations is some other warning.
  #
  # https://gcc.gnu.org/onlinedocs/gcc-7.1.0/gcc/Warning-Options.html#Warning-Options
  # https://clang.llvm.org/docs/DiagnosticsReference.html#wmissing-prototypes
  # https://clang.llvm.org/docs/DiagnosticsReference.html#wmissing-declarations
  if(CLANG)
    set(CMAKE_CXX_FLAGS "${CMAKE_CXX_FLAGS} -Wmissing-prototypes")
  endif()

  if(GCC AND "4.8" VERSION_GREATER CMAKE_C_COMPILER_VERSION AND CMAKE_C_COMPILER_VERSION VERSION_GREATER "4.1.2")
    set(CMAKE_C_FLAGS "${CMAKE_C_FLAGS} -Wno-array-bounds")
  endif()

elseif(MSVC)
  set(MSVC_DISABLED_WARNINGS_LIST
      "C4061" # enumerator 'identifier' in switch of enum 'enumeration' is not
              # explicitly handled by a case label
              # Disable this because it flags even when there is a default.
      "C4100" # 'exarg' : unreferenced formal parameter
      "C4127" # conditional expression is constant
      "C4200" # nonstandard extension used : zero-sized array in
              # struct/union.
      "C4204" # nonstandard extension used: non-constant aggregate initializer
      "C4221" # nonstandard extension used : 'identifier' : cannot be
              # initialized using address of automatic variable
      "C4242" # 'function' : conversion from 'int' to 'uint8_t',
              # possible loss of data
      "C4244" # 'function' : conversion from 'int' to 'uint8_t',
              # possible loss of data
      "C4267" # conversion from 'size_t' to 'int', possible loss of data
      "C4371" # layout of class may have changed from a previous version of the
              # compiler due to better packing of member '...'
      "C4388" # signed/unsigned mismatch
      "C4296" # '>=' : expression is always true
      "C4350" # behavior change: 'std::_Wrap_alloc...'
      "C4365" # '=' : conversion from 'size_t' to 'int',
              # signed/unsigned mismatch
      "C4389" # '!=' : signed/unsigned mismatch
      "C4464" # relative include path contains '..'
      "C4510" # 'argument' : default constructor could not be generated
      "C4512" # 'argument' : assignment operator could not be generated
      "C4514" # 'function': unreferenced inline function has been removed
      "C4548" # expression before comma has no effect; expected expression with
              # side-effect" caused by FD_* macros.
      "C4610" # struct 'argument' can never be instantiated - user defined
              # constructor required.
      "C4623" # default constructor was implicitly defined as deleted
      "C4625" # copy constructor could not be generated because a base class
              # copy constructor is inaccessible or deleted
      "C4626" # assignment operator could not be generated because a base class
              # assignment operator is inaccessible or deleted
      "C4628" # digraphs not supported with -Ze
      "C4668" # 'symbol' is not defined as a preprocessor macro, replacing with
              # '0' for 'directives'
              # Disable this because GTest uses it everywhere.
      "C4706" # assignment within conditional expression
      "C4710" # 'function': function not inlined
      "C4711" # function 'function' selected for inline expansion
      "C4800" # 'int' : forcing value to bool 'true' or 'false'
              # (performance warning)
      "C4820" # 'bytes' bytes padding added after construct 'member_name'
      "C5026" # move constructor was implicitly defined as deleted
      "C5027" # move assignment operator was implicitly defined as deleted
      "C5045" # Compiler will insert Spectre mitigation for memory load if
              # /Qspectre switch specified
      )
  set(MSVC_LEVEL4_WARNINGS_LIST
      # See https://connect.microsoft.com/VisualStudio/feedback/details/1217660/warning-c4265-when-using-functional-header
      "C4265" # class has virtual functions, but destructor is not virtual
      )
  string(REPLACE "C" " -wd" MSVC_DISABLED_WARNINGS_STR
                            ${MSVC_DISABLED_WARNINGS_LIST})
  string(REPLACE "C" " -w4" MSVC_LEVEL4_WARNINGS_STR
                            ${MSVC_LEVEL4_WARNINGS_LIST})
  set(CMAKE_C_FLAGS   "-utf-8 -Wall -WX ${MSVC_DISABLED_WARNINGS_STR} ${MSVC_LEVEL4_WARNINGS_STR}")
  set(CMAKE_CXX_FLAGS "-utf-8 -Wall -WX ${MSVC_DISABLED_WARNINGS_STR} ${MSVC_LEVEL4_WARNINGS_STR}")
endif()

if(WIN32)
  add_definitions(-D_HAS_EXCEPTIONS=0)
  add_definitions(-DWIN32_LEAN_AND_MEAN)
  add_definitions(-DNOMINMAX)
  # Allow use of fopen.
  add_definitions(-D_CRT_SECURE_NO_WARNINGS)
  # VS 2017 and higher supports STL-only warning suppressions.
  # A bug in CMake < 3.13.0 may cause the space in this value to
  # cause issues when building with NASM. In that case, update CMake.
  add_definitions("-D_STL_EXTRA_DISABLED_WARNINGS=4774 4987")
endif()

if((GCC AND CMAKE_C_COMPILER_VERSION VERSION_GREATER "4.9.99") OR
   CLANG)
  set(CMAKE_C_FLAGS "${CMAKE_C_FLAGS} -Wshadow")
  set(CMAKE_CXX_FLAGS "${CMAKE_CXX_FLAGS} -Wshadow")
endif()

# pthread_rwlock_t requires a feature flag.
if(NOT WIN32)
  set(CMAKE_C_FLAGS "${CMAKE_C_FLAGS} -D_XOPEN_SOURCE=700")
endif()

if(FUZZ)
  if(NOT CLANG)
    message(FATAL_ERROR "You need to build with Clang for fuzzing to work")
  endif()

  if(CMAKE_C_COMPILER_VERSION VERSION_LESS "6.0.0")
    message(FATAL_ERROR "You need Clang ≥ 6.0.0")
  endif()

  add_definitions(-DBORINGSSL_UNSAFE_DETERMINISTIC_MODE)
  set(RUNNER_ARGS "-deterministic")

  if(NOT NO_FUZZER_MODE)
    add_definitions(-DBORINGSSL_UNSAFE_FUZZER_MODE)
    set(RUNNER_ARGS ${RUNNER_ARGS} "-fuzzer" "-shim-config" "fuzzer_mode.json")
  endif()

  set(CMAKE_C_FLAGS "${CMAKE_C_FLAGS} -fsanitize=address,fuzzer-no-link -fsanitize-coverage=edge,indirect-calls")
  set(CMAKE_CXX_FLAGS "${CMAKE_CXX_FLAGS} -fsanitize=address,fuzzer-no-link -fsanitize-coverage=edge,indirect-calls")
endif()

add_definitions(-DBORINGSSL_IMPLEMENTATION)

if(BUILD_SHARED_LIBS)
  add_definitions(-DBORINGSSL_SHARED_LIBRARY)
  # Enable position-independent code globally. This is needed because
  # some library targets are OBJECT libraries.
  set(CMAKE_POSITION_INDEPENDENT_CODE TRUE)
elseif(NOT DEFINED CMAKE_POSITION_INDEPENDENT_CODE)
  set(CMAKE_POSITION_INDEPENDENT_CODE TRUE)
endif()

if(MSAN)
  if(NOT CLANG)
    message(FATAL_ERROR "Cannot enable MSAN unless using Clang")
  endif()

  if(ASAN)
    message(FATAL_ERROR "ASAN and MSAN are mutually exclusive")
  endif()

  set(CMAKE_C_FLAGS "${CMAKE_C_FLAGS} -fsanitize=memory -fsanitize-memory-track-origins -fno-omit-frame-pointer")
  set(CMAKE_CXX_FLAGS "${CMAKE_CXX_FLAGS} -fsanitize=memory -fsanitize-memory-track-origins -fno-omit-frame-pointer")
  set(CMAKE_ASM_FLAGS "${CMAKE_ASM_FLAGS} -fsanitize=memory -fsanitize-memory-track-origins -fno-omit-frame-pointer")
endif()

if(ASAN)
  if(NOT CLANG)
    message(FATAL_ERROR "Cannot enable ASAN unless using Clang")
  endif()

  set(CMAKE_C_FLAGS "${CMAKE_C_FLAGS} -fsanitize=address -fsanitize-address-use-after-scope -fno-omit-frame-pointer")
  set(CMAKE_CXX_FLAGS "${CMAKE_CXX_FLAGS} -fsanitize=address -fsanitize-address-use-after-scope -fno-omit-frame-pointer")
endif()

if(CFI)
  if(NOT CLANG)
    message(FATAL_ERROR "Cannot enable CFI unless using Clang")
  endif()

  set(CMAKE_C_FLAGS "${CMAKE_C_FLAGS} -fsanitize=cfi -fno-sanitize-trap=cfi -flto=thin")
  set(CMAKE_CXX_FLAGS "${CMAKE_CXX_FLAGS} -fsanitize=cfi -fno-sanitize-trap=cfi -flto=thin")
  # We use Chromium's copy of clang, which requires -fuse-ld=lld if building
  # with -flto. That, in turn, can't handle -ggdb.
  set(CMAKE_EXE_LINKER_FLAGS "${CMAKE_EXE_LINKER_FLAGS} -fuse-ld=lld")
  string(REPLACE "-ggdb" "-g" CMAKE_C_FLAGS "${CMAKE_C_FLAGS}")
  string(REPLACE "-ggdb" "-g" CMAKE_CXX_FLAGS "${CMAKE_CXX_FLAGS}")
  # -flto causes object files to contain LLVM bitcode. Mixing those with
  # assembly output in the same static library breaks the linker.
  set(OPENSSL_NO_ASM "1")
endif()

if(TSAN)
  if(NOT CLANG)
    message(FATAL_ERROR "Cannot enable TSAN unless using Clang")
  endif()

  set(CMAKE_C_FLAGS "${CMAKE_C_FLAGS} -fsanitize=thread")
  set(CMAKE_CXX_FLAGS "${CMAKE_CXX_FLAGS} -fsanitize=thread")
  set(CMAKE_EXE_LINKER_FLAGS "${CMAKE_EXE_LINKER_FLAGS} -fsanitize=thread")
endif()

if(UBSAN)
  if(NOT CLANG)
    message(FATAL_ERROR "Cannot enable UBSAN unless using Clang")
  endif()

  set(CMAKE_C_FLAGS "${CMAKE_C_FLAGS} -fsanitize=undefined")
  set(CMAKE_CXX_FLAGS "${CMAKE_CXX_FLAGS} -fsanitize=undefined")
  set(CMAKE_EXE_LINKER_FLAGS "${CMAKE_EXE_LINKER_FLAGS} -fsanitize=undefined")

  if(NOT UBSAN_RECOVER)
    set(CMAKE_C_FLAGS "${CMAKE_C_FLAGS} -fno-sanitize-recover=undefined")
    set(CMAKE_CXX_FLAGS "${CMAKE_CXX_FLAGS} -fno-sanitize-recover=undefined")
    set(CMAKE_EXE_LINKER_FLAGS "${CMAKE_EXE_LINKER_FLAGS} -fno-sanitize-recover=undefined")
  endif()
endif()

if(GCOV)
  set(CMAKE_C_FLAGS "${CMAKE_C_FLAGS} -fprofile-arcs -ftest-coverage")
  set(CMAKE_CXX_FLAGS "${CMAKE_CXX_FLAGS} -fprofile-arcs -ftest-coverage")
endif()

if(FIPS)
<<<<<<< HEAD
  # In FIPS mode we use CPU Jitter as the entropy source
=======
  set(JITTER_ENTROPY TRUE)
endif()

if(JITTER_ENTROPY)
  if(NOT FIPS)
    message(FATAL_ERROR "Jitter entropy can be used only in FIPS build")
  endif()

  set(CMAKE_C_FLAGS "${CMAKE_C_FLAGS} -DJITTER_ENTROPY")
>>>>>>> a3c626d1
  add_subdirectory(third_party/jitterentropy)
endif()

if(FIPS AND (NOT GO_EXECUTABLE OR NOT PERL_EXECUTABLE))
  message(FATAL_ERROR "Building AWS-LC for FIPS requires Go and Perl")
endif()

if(FIPS)
  add_definitions(-DBORINGSSL_FIPS)
  if(FIPS_BREAK_TEST)
    add_definitions("-DBORINGSSL_FIPS_BREAK_${FIPS_BREAK_TEST}=1")
  endif()
  # The FIPS integrity check does not work for ASan and MSan builds.
  if(NOT ASAN AND NOT MSAN)
    if(BUILD_SHARED_LIBS)
      set(FIPS_SHARED "1")
    else()
      set(FIPS_DELOCATE "1")
    endif()
  endif()
  if(FIPS_SHARED)
    # The Android CMake files set -ffunction-sections and -fdata-sections,
    # which is incompatible with FIPS_SHARED.
    set(CMAKE_C_FLAGS
        "${CMAKE_C_FLAGS} -fno-function-sections -fno-data-sections")
    set(CMAKE_CXX_FLAGS
        "${CMAKE_CXX_FLAGS} -fno-function-sections -fno-data-sections")
  endif()
endif()

if(OPENSSL_SMALL)
  add_definitions(-DOPENSSL_SMALL)
endif()

if(CONSTANT_TIME_VALIDATION)
  add_definitions(-DBORINGSSL_CONSTANT_TIME_VALIDATION)
  # Asserts will often test secret data.
  add_definitions(-DNDEBUG)
endif()

function(go_executable dest package)
  set(godeps "${CMAKE_SOURCE_DIR}/util/godeps.go")
  if(CMAKE_VERSION VERSION_LESS "3.7" OR NOT CMAKE_GENERATOR STREQUAL "Ninja")
    # The DEPFILE parameter to add_custom_command is new as of CMake 3.7 and
    # only works with Ninja. Query the sources at configure time. Additionally,
    # everything depends on go.mod. That affects what external packages to use.
    execute_process(COMMAND ${GO_EXECUTABLE} run ${godeps} -format cmake
                            -pkg ${package}
                    WORKING_DIRECTORY ${CMAKE_CURRENT_SOURCE_DIR}
                    OUTPUT_VARIABLE sources
                    RESULT_VARIABLE godeps_result)
    add_custom_command(OUTPUT ${dest}
                       COMMAND ${GO_EXECUTABLE} build
                               -o ${CMAKE_CURRENT_BINARY_DIR}/${dest} ${package}
                       WORKING_DIRECTORY ${CMAKE_CURRENT_SOURCE_DIR}
                       DEPENDS ${sources} ${CMAKE_SOURCE_DIR}/go.mod)
  else()
    # Ninja expects the target in the depfile to match the output. This is a
    # relative path from the build directory.
    string(LENGTH "${CMAKE_BINARY_DIR}" root_dir_length)
    math(EXPR root_dir_length "${root_dir_length} + 1")
    string(SUBSTRING "${CMAKE_CURRENT_BINARY_DIR}" ${root_dir_length} -1 target)
    set(target "${target}/${dest}")

    set(depfile "${CMAKE_CURRENT_BINARY_DIR}/${dest}.d")
    add_custom_command(OUTPUT ${dest}
                       COMMAND ${GO_EXECUTABLE} build
                               -o ${CMAKE_CURRENT_BINARY_DIR}/${dest} ${package}
                       COMMAND ${GO_EXECUTABLE} run ${godeps} -format depfile
                               -target ${target} -pkg ${package} -out ${depfile}
                       WORKING_DIRECTORY ${CMAKE_CURRENT_SOURCE_DIR}
                       DEPENDS ${godeps} ${CMAKE_SOURCE_DIR}/go.mod
                       DEPFILE ${depfile})
  endif()
endfunction()

# CMake's iOS support uses Apple's multiple-architecture toolchain. It takes an
# architecture list from CMAKE_OSX_ARCHITECTURES, leaves CMAKE_SYSTEM_PROCESSOR
# alone, and expects all architecture-specific logic to be conditioned within
# the source files rather than the build. This does not work for our assembly
# files, so we fix CMAKE_SYSTEM_PROCESSOR and only support single-architecture
# builds.
if(NOT OPENSSL_NO_ASM AND CMAKE_OSX_ARCHITECTURES)
  list(LENGTH CMAKE_OSX_ARCHITECTURES NUM_ARCHES)
  if(NOT NUM_ARCHES EQUAL 1)
    message(FATAL_ERROR "Universal binaries not supported.")
  endif()
  list(GET CMAKE_OSX_ARCHITECTURES 0 CMAKE_SYSTEM_PROCESSOR)
endif()

if(OPENSSL_NO_SSE2_FOR_TESTING)
  add_definitions(-DOPENSSL_NO_SSE2_FOR_TESTING)
endif()

if(OPENSSL_AARCH64_P256)
  add_definitions(-DOPENSSL_AARCH64_P256)
endif()

if(OPENSSL_NO_ASM)
  add_definitions(-DOPENSSL_NO_ASM)
  set(ARCH "generic")
elseif(CMAKE_SYSTEM_PROCESSOR MATCHES "x86_64|amd64|AMD64")
  # If ARCH is originally detected as 64-bit, perform an additional check
  # to determine whether to build as 32-bit or 64-bit. This happens in some
  # cases such as when building in Docker, where the host-level architecture is 64-bit
  # but the Docker image should result in building for a 32-bit architecture.
  if(CMAKE_SIZEOF_VOID_P EQUAL 8)
    set(ARCH "x86_64")
  else()
    set(ARCH "x86")
  endif()
elseif(CMAKE_SYSTEM_PROCESSOR MATCHES "x86|i386|i686")
  set(ARCH "x86")
elseif(CMAKE_SYSTEM_PROCESSOR MATCHES "arm64.*|ARM64|aarch64")
  set(ARCH "aarch64")
elseif(CMAKE_SYSTEM_PROCESSOR MATCHES "^arm*")
  set(ARCH "arm")
elseif(CMAKE_SYSTEM_PROCESSOR STREQUAL "mips")
  # Just to avoid the “unknown processor” error.
  set(ARCH "generic")
elseif(CMAKE_SYSTEM_PROCESSOR STREQUAL "ppc64le")
  set(ARCH "ppc64le")
else()
  message(FATAL_ERROR "Unknown processor:" ${CMAKE_SYSTEM_PROCESSOR})
endif()

if (ARCH STREQUAL "aarch64" AND CMAKE_BUILD_TYPE_LOWER MATCHES "rel")
  # Enable p256_nistz on ARMv8 (AArch64) by default
  add_definitions(-DOPENSSL_AARCH64_P256)
endif()

if(ANDROID AND NOT ANDROID_NDK_REVISION AND ARCH STREQUAL "arm")
  # The third-party Android-NDK CMake files somehow fail to set the -march flag
  # for assembly files. Without this flag, the compiler believes that it's
  # building for ARMv5.
  set(CMAKE_ASM_FLAGS "-march=${CMAKE_SYSTEM_PROCESSOR} ${CMAKE_ASM_FLAGS}")
endif()

if(USE_CUSTOM_LIBCXX)
  if(NOT CLANG)
    message(FATAL_ERROR "USE_CUSTOM_LIBCXX only supported with Clang")
  endif()

  # The docker images set an environement variable to the llvm project directory which the sandbox builds will use,
  # you can also pass in the llvm project path as a CMake parameter which takes precedance over the environment variable
  if(DEFINED ENV{LLVM_PROJECT_HOME} AND NOT LLVM_PROJECT_HOME)
    set(LLVM_PROJECT_HOME $ENV{LLVM_PROJECT_HOME})
  endif()

  if(NOT LLVM_PROJECT_HOME)
    message(FATAL "Could not find path to LLVM project, must set LLVM_PROJECT_HOME environment variable or pass in -DLLVM_PROJECT_HOME")
  endif()

  # CMAKE_CXX_FLAGS ends up in the linker flags as well, so use
  # add_compile_options. There does not appear to be a way to set
  # language-specific compile-only flags.
  add_compile_options("-nostdinc++")
  set(CMAKE_CXX_LINK_FLAGS "${CMAKE_CXX_LINK_FLAGS} -nostdlib++")
  include_directories(
    SYSTEM
    ${LLVM_PROJECT_HOME}/libcxx/include
    ${LLVM_PROJECT_HOME}/libcxxabi/include
  )

  # This is patterned after buildtools/third_party/libc++/BUILD.gn and
  # buildtools/third_party/libc++abi/BUILD.gn in Chromium.

  file(GLOB LIBCXX_SOURCES "${LLVM_PROJECT_HOME}/libcxx/src/*.cpp")
  file(GLOB LIBCXXABI_SOURCES "${LLVM_PROJECT_HOME}/libcxxabi/src/*.cpp")

  # This file is meant for exception-less builds.
  list(REMOVE_ITEM LIBCXXABI_SOURCES "${LLVM_PROJECT_HOME}/libcxxabi/src/cxa_noexception.cpp")

  # libc++ also defines new and delete.
  list(REMOVE_ITEM LIBCXXABI_SOURCES "${LLVM_PROJECT_HOME}/libcxxabi/src/stdlib_new_delete.cpp")
  if(TSAN)
    # ThreadSanitizer tries to intercept these symbols. Skip them to avoid
    # symbol conflicts.
    list(REMOVE_ITEM LIBCXXABI_SOURCES "${LLVM_PROJECT_HOME}/libcxxabi/src/cxa_guard.cpp")
  endif()

  add_library(libcxxabi ${LIBCXXABI_SOURCES})
  target_compile_definitions(
    libcxxabi PRIVATE
    -D_LIBCPP_ENABLE_CXX17_REMOVED_UNEXPECTED_FUNCTIONS
  )
  set_target_properties(libcxxabi PROPERTIES COMPILE_FLAGS "-Wno-missing-prototypes -Wno-implicit-fallthrough")

  add_library(libcxx ${LIBCXX_SOURCES})
  if(ASAN OR MSAN OR TSAN)
    # Sanitizers try to intercept new and delete.
    target_compile_definitions(
      libcxx PRIVATE
      -D_LIBCPP_DISABLE_NEW_DELETE_DEFINITIONS
    )
  endif()
  target_compile_definitions(
    libcxx PRIVATE
    -D_LIBCPP_BUILDING_LIBRARY
    -DLIBCXX_BUILDING_LIBCXXABI
  )
  target_link_libraries(libcxx libcxxabi)
endif()

if(BUILD_TESTING)
  # Add minimal googletest targets. The provided one has many side-effects, and
  # googletest has a very straightforward build.
  add_library(boringssl_gtest third_party/googletest/src/gtest-all.cc)
  target_include_directories(boringssl_gtest PRIVATE third_party/googletest)

  include_directories(third_party/googletest/include)

  # Declare a dummy target to build all unit tests. Test targets should inject
  # themselves as dependencies next to the target definition.
  add_custom_target(all_tests)

  # On Windows, CRYPTO_TEST_DATA is too long to fit in command-line limits.
  # TODO(davidben): CMake 3.12 has a list(JOIN) command. Use that when we've
  # updated the minimum version.
  set(EMBED_TEST_DATA_ARGS "")
  foreach(arg ${CRYPTO_TEST_DATA})
    set(EMBED_TEST_DATA_ARGS "${EMBED_TEST_DATA_ARGS}${arg}\n")
  endforeach()
  file(WRITE "${CMAKE_CURRENT_BINARY_DIR}/embed_test_data_args.txt"
      "${EMBED_TEST_DATA_ARGS}")

  if(GO_EXECUTABLE)
    add_custom_command(
        OUTPUT crypto_test_data.cc
        COMMAND ${GO_EXECUTABLE} run util/embed_test_data.go -file-list
        "${CMAKE_CURRENT_BINARY_DIR}/embed_test_data_args.txt" >
        "${CMAKE_CURRENT_BINARY_DIR}/crypto_test_data.cc"
        DEPENDS util/embed_test_data.go ${CRYPTO_TEST_DATA}
        WORKING_DIRECTORY ${CMAKE_CURRENT_SOURCE_DIR})
  else()
    file(COPY ${GENERATE_CODE_ROOT}/crypto_test_data.cc DESTINATION ${CMAKE_CURRENT_BINARY_DIR}/)
  endif()
  add_library(crypto_test_data OBJECT crypto_test_data.cc)
endif()

add_subdirectory(crypto)
if(BUILD_LIBSSL)
  add_subdirectory(ssl)
  add_subdirectory(tool)
  add_subdirectory(decrepit)
endif()
add_subdirectory(util/fipstools/cavp)
add_subdirectory(util/fipstools/acvp/modulewrapper)

if(FUZZ)
  if(LIBFUZZER_FROM_DEPS)
    file(GLOB LIBFUZZER_SOURCES "util/bot/libFuzzer/*.cpp")
    add_library(Fuzzer STATIC ${LIBFUZZER_SOURCES})
    # libFuzzer does not pass our aggressive warnings. It also must be built
    # without -fsanitize-coverage options or clang crashes.
    set_target_properties(Fuzzer PROPERTIES COMPILE_FLAGS "-Wno-shadow -Wno-format-nonliteral -Wno-missing-prototypes -fsanitize-coverage=0")
  endif()

  add_subdirectory(fuzz)
endif()

if(UNIX AND NOT APPLE AND NOT ANDROID)
  set(HANDSHAKER_ARGS "-handshaker-path" $<TARGET_FILE:handshaker>)
endif()

# Define GO_TEST_TIMEOUT based on env variable.
# This is needed because sanitizer test in aarch64 takes 45 mins, which exceeds `go test` default timeout(10m).
# https://golang.org/pkg/cmd/go/internal/test/
if(DEFINED ENV{AWS_LC_GO_TEST_TIMEOUT})
  set(GO_TEST_TIMEOUT "$ENV{AWS_LC_GO_TEST_TIMEOUT}")
else()
  set(GO_TEST_TIMEOUT "10m")
endif()

if (NOT ${CMAKE_VERSION} VERSION_LESS "3.2")
  # USES_TERMINAL is only available in CMake 3.2 or later.
  set(MAYBE_USES_TERMINAL USES_TERMINAL)
endif()

if(BUILD_TESTING)
  if(GO_EXECUTABLE)
    if(FIPS)
      add_custom_target(
        acvp_tests
        COMMAND ${GO_EXECUTABLE} build -o ${CMAKE_BINARY_DIR}/acvptool
                boringssl.googlesource.com/boringssl/util/fipstools/acvp/acvptool
        COMMAND ${GO_EXECUTABLE} build -o ${CMAKE_BINARY_DIR}/testmodulewrapper
                boringssl.googlesource.com/boringssl/util/fipstools/acvp/acvptool/testmodulewrapper
        COMMAND cd util/fipstools/acvp/acvptool/test &&
                ${GO_EXECUTABLE} run check_expected.go
                -tool ${CMAKE_BINARY_DIR}/acvptool
                -module-wrappers modulewrapper:$<TARGET_FILE:modulewrapper>,testmodulewrapper:${CMAKE_BINARY_DIR}/testmodulewrapper
                -tests tests.json
        WORKING_DIRECTORY ${CMAKE_SOURCE_DIR}
        DEPENDS modulewrapper
        ${MAYBE_USES_TERMINAL})

      add_custom_target(
        fips_specific_tests_if_any
        DEPENDS acvp_tests
      )
    else()
      add_custom_target(fips_specific_tests_if_any)
    endif()

    if(BUILD_LIBSSL)
      add_custom_target(
          run_tests
          COMMAND ${GO_EXECUTABLE} run util/all_tests.go -build-dir
                  ${CMAKE_BINARY_DIR}
          COMMAND cd ssl/test/runner &&
                  ${GO_EXECUTABLE} test -timeout ${GO_TEST_TIMEOUT} -shim-path $<TARGET_FILE:bssl_shim>
                    ${HANDSHAKER_ARGS} ${RUNNER_ARGS}
          WORKING_DIRECTORY ${CMAKE_SOURCE_DIR}
          DEPENDS all_tests bssl_shim handshaker fips_specific_tests_if_any
          ${MAYBE_USES_TERMINAL})
    else()
      add_custom_target(
          run_tests
          COMMAND ${GO_EXECUTABLE} run util/all_tests.go -build-dir
                  ${CMAKE_BINARY_DIR} -ssl-tests=false
          WORKING_DIRECTORY ${CMAKE_SOURCE_DIR}
          DEPENDS all_tests fips_specific_tests_if_any
          ${MAYBE_USES_TERMINAL}
      )
    endif()

    add_custom_target(
        run_tests_valgrind
        COMMAND ${GO_EXECUTABLE} run util/all_tests.go -build-dir
                ${CMAKE_BINARY_DIR} -valgrind=true -valgrind-supp-dir "tests/ci"
        WORKING_DIRECTORY ${CMAKE_SOURCE_DIR}
        DEPENDS all_tests
        ${MAYBE_USES_TERMINAL})

    add_custom_target(
        run_tests_with_sde
        COMMAND ${GO_EXECUTABLE} run util/all_tests.go -build-dir
                ${CMAKE_BINARY_DIR} -sde true -sde-path "$ENV{SDEROOT}/sde"
        WORKING_DIRECTORY ${CMAKE_SOURCE_DIR}
        DEPENDS all_tests
        ${MAYBE_USES_TERMINAL})
  else()
    if(BUILD_LIBSSL)
      add_custom_target(
          run_minimal_tests
          COMMAND crypto_test
          COMMAND urandom_test
          COMMAND ssl_test
          COMMAND decrepit_test
          WORKING_DIRECTORY ${CMAKE_SOURCE_DIR}
          DEPENDS all_tests
          ${MAYBE_USES_TERMINAL})
    else()
      add_custom_command(
          run_minimal_tests
          COMMAND crypto_test
          COMMAND urandom_test
          WORKING_DIRECTORY ${CMAKE_SOURCE_DIR}
          DEPENDS all_tests
          ${MAYBE_USES_TERMINAL}
      )
    endif()
  endif()
endif()

# Copy awslc-config.cmake to build artifacts.
configure_file("cmake/awslc-config.cmake"
    "${CMAKE_CURRENT_BINARY_DIR}/awslc-config.cmake"
    @ONLY)

install(FILES "${CMAKE_CURRENT_BINARY_DIR}/awslc-config.cmake"
    DESTINATION "${CMAKE_INSTALL_LIBDIR}/${PROJECT_NAME}/cmake/"
    COMPONENT Development)

if(NOT MSVC AND NOT CLANG AND NOT GCC)
  message(STATUS "Alternative compiler '${CMAKE_C_COMPILER_ID}' detected. Not all flags may be set, check final options with 'cmake --build . -- VERBOSE=1'")
endif()<|MERGE_RESOLUTION|>--- conflicted
+++ resolved
@@ -490,19 +490,6 @@
 endif()
 
 if(FIPS)
-<<<<<<< HEAD
-  # In FIPS mode we use CPU Jitter as the entropy source
-=======
-  set(JITTER_ENTROPY TRUE)
-endif()
-
-if(JITTER_ENTROPY)
-  if(NOT FIPS)
-    message(FATAL_ERROR "Jitter entropy can be used only in FIPS build")
-  endif()
-
-  set(CMAKE_C_FLAGS "${CMAKE_C_FLAGS} -DJITTER_ENTROPY")
->>>>>>> a3c626d1
   add_subdirectory(third_party/jitterentropy)
 endif()
 
