name: Integration tests
on:
  push:
    branches: [ '*' ]
  pull_request:
    branches: [ '*' ]
concurrency:
  group: ${{ github.workflow }}-${{ github.ref_name }}
  cancel-in-progress: true
env:
  CC: gcc
jobs:
  libssh2:
    if: github.repository_owner == 'aws'
    runs-on: ubuntu-latest
    steps:
      - name: Install OS Dependencies
        run: |
          sudo apt-get update -o Acquire::Languages=none -o Acquire::Translation=none
          sudo apt-get -y --no-install-recommends install cmake gcc ninja-build golang make
      - uses: actions/checkout@v4
      - name: Run libssh2 integration tests
        run: |
          ./tests/ci/integration/run_libssh2_integration.sh
  libevent:
    if: github.repository_owner == 'aws'
    runs-on: ubuntu-latest
    steps:
      - name: Install OS Dependencies
        run: |
          sudo apt-get update -o Acquire::Languages=none -o Acquire::Translation=none
          sudo apt-get -y --no-install-recommends install \
          cmake gcc ninja-build golang
      - uses: actions/checkout@v4
      - name: Run libevent build
        run: |
<<<<<<< HEAD
          ./tests/ci/integration/run_libevent_integration.sh
  ruby-main:
    if: github.repository_owner == 'aws'
    runs-on: ubuntu-latest
    name: Ruby main
    steps:
      - name: Install OS Dependencies
        run: |
          sudo apt-get update
          sudo apt-get -y --no-install-recommends install cmake gcc ninja-build golang make autoconf ruby libyaml-dev
      - uses: actions/checkout@v3
      - name: Build AWS-LC, build ruby, run tests
        run: |
          ./tests/ci/integration/run_ruby_integration.sh master
        env:
          FIPS: 1
  ruby-releases:
    if: github.repository_owner == 'aws'
    strategy:
      fail-fast: false
      matrix:
        fips:
          - "0"
          - "1"
    runs-on: ubuntu-latest
    name: Ruby releases (FIPS=${{ matrix.fips}})
    steps:
      - name: Install OS Dependencies
        run: |
          sudo apt-get update
          sudo apt-get -y --no-install-recommends install cmake gcc ninja-build golang make autoconf ruby libyaml-dev
      - uses: actions/checkout@v3
      - name: Build AWS-LC, build ruby, run tests
        run: |
          ./tests/ci/integration/run_ruby_integration.sh ruby_3_3 ruby_3_2 ruby_3_1
        env:
          FIPS: ${{ matrix.fips }}
  librdkafka:
    if: github.repository_owner == 'aws'
    runs-on: ubuntu-latest
    steps:
      - name: Install OS Dependencies
        run: |
          sudo apt-get update -o Acquire::Languages=none -o Acquire::Translation=none
          sudo apt-get -y --no-install-recommends install \
          cmake gcc ninja-build golang
      - uses: actions/checkout@v4
      - name: Run librdkafka build
        run: |
          ./tests/ci/integration/run_librdkafka_integration.sh
          
=======
          ./tests/ci/integration/run_libevent_integration.sh
>>>>>>> 4fb8ec36
<|MERGE_RESOLUTION|>--- conflicted
+++ resolved
@@ -34,44 +34,7 @@
       - uses: actions/checkout@v4
       - name: Run libevent build
         run: |
-<<<<<<< HEAD
           ./tests/ci/integration/run_libevent_integration.sh
-  ruby-main:
-    if: github.repository_owner == 'aws'
-    runs-on: ubuntu-latest
-    name: Ruby main
-    steps:
-      - name: Install OS Dependencies
-        run: |
-          sudo apt-get update
-          sudo apt-get -y --no-install-recommends install cmake gcc ninja-build golang make autoconf ruby libyaml-dev
-      - uses: actions/checkout@v3
-      - name: Build AWS-LC, build ruby, run tests
-        run: |
-          ./tests/ci/integration/run_ruby_integration.sh master
-        env:
-          FIPS: 1
-  ruby-releases:
-    if: github.repository_owner == 'aws'
-    strategy:
-      fail-fast: false
-      matrix:
-        fips:
-          - "0"
-          - "1"
-    runs-on: ubuntu-latest
-    name: Ruby releases (FIPS=${{ matrix.fips}})
-    steps:
-      - name: Install OS Dependencies
-        run: |
-          sudo apt-get update
-          sudo apt-get -y --no-install-recommends install cmake gcc ninja-build golang make autoconf ruby libyaml-dev
-      - uses: actions/checkout@v3
-      - name: Build AWS-LC, build ruby, run tests
-        run: |
-          ./tests/ci/integration/run_ruby_integration.sh ruby_3_3 ruby_3_2 ruby_3_1
-        env:
-          FIPS: ${{ matrix.fips }}
   librdkafka:
     if: github.repository_owner == 'aws'
     runs-on: ubuntu-latest
@@ -85,7 +48,4 @@
       - name: Run librdkafka build
         run: |
           ./tests/ci/integration/run_librdkafka_integration.sh
-          
-=======
-          ./tests/ci/integration/run_libevent_integration.sh
->>>>>>> 4fb8ec36
+          