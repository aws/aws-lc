name: Integration tests
on:
  push:
    branches: [ '*' ]
  pull_request:
    branches: [ '*' ]
concurrency:
  group: ${{ github.workflow }}-${{ github.ref_name }}
  cancel-in-progress: true
env:
  CC: gcc
jobs:
<<<<<<< HEAD
=======
  libssh2:
    if: github.repository_owner == 'aws'
    runs-on: ubuntu-latest
    steps:
      - name: Install OS Dependencies
        run: |
          sudo apt-get update -o Acquire::Languages=none -o Acquire::Translation=none
          sudo apt-get -y --no-install-recommends install cmake gcc ninja-build golang make
      - uses: actions/checkout@v4
      - name: Run libssh2 integration tests
        run: |
          ./tests/ci/integration/run_libssh2_integration.sh
  python-main:
    if: github.repository_owner == 'aws'
    runs-on: ubuntu-latest
    name: Python main
    steps:
      - name: Install OS Dependencies
        run: |
          sudo apt-get update -o Acquire::Languages=none -o Acquire::Translation=none
          sudo apt-get -y --no-install-recommends install cmake gcc ninja-build golang make
      - uses: actions/checkout@v3
      - name: Build AWS-LC, build python, run tests
        run: |
          ./tests/ci/integration/run_python_integration.sh main
  python-releases:
    if: github.repository_owner == 'aws'
    strategy:
      fail-fast: false
      matrix:
        openssl_in_crt:
          - "0"
          - "1"
        fips:
          - "0"
          - "1"
    runs-on: ubuntu-latest
    name: Python releases (FIPS=${{ matrix.fips}} OPENSSL_IN_CRT=${{ matrix.openssl_in_crt }})
    steps:
      - name: Install OS Dependencies
        run: |
          sudo apt-get update -o Acquire::Languages=none -o Acquire::Translation=none
          sudo apt-get -y --no-install-recommends install cmake gcc ninja-build golang make
      - uses: actions/checkout@v3
      - name: Build AWS-LC, build python, run tests
        run: |
          ./tests/ci/integration/run_python_integration.sh 3.10 3.11 3.12 3.13
        env:
          FIPS: ${{ matrix.fips }}
          AWS_CRT_BUILD_USE_SYSTEM_LIBCRYPTO: ${{ matrix.openssl_in_crt }}
>>>>>>> 2c1b35b8
  libevent:
    if: github.repository_owner == 'aws'
    runs-on: ubuntu-latest
    steps:
      - name: Install OS Dependencies
        run: |
          sudo apt-get update -o Acquire::Languages=none -o Acquire::Translation=none
          sudo apt-get -y --no-install-recommends install \
          cmake gcc ninja-build golang
      - uses: actions/checkout@v4
      - name: Run libevent build
        run: |
          ./tests/ci/integration/run_libevent_integration.sh<|MERGE_RESOLUTION|>--- conflicted
+++ resolved
@@ -10,8 +10,6 @@
 env:
   CC: gcc
 jobs:
-<<<<<<< HEAD
-=======
   libssh2:
     if: github.repository_owner == 'aws'
     runs-on: ubuntu-latest
@@ -24,45 +22,6 @@
       - name: Run libssh2 integration tests
         run: |
           ./tests/ci/integration/run_libssh2_integration.sh
-  python-main:
-    if: github.repository_owner == 'aws'
-    runs-on: ubuntu-latest
-    name: Python main
-    steps:
-      - name: Install OS Dependencies
-        run: |
-          sudo apt-get update -o Acquire::Languages=none -o Acquire::Translation=none
-          sudo apt-get -y --no-install-recommends install cmake gcc ninja-build golang make
-      - uses: actions/checkout@v3
-      - name: Build AWS-LC, build python, run tests
-        run: |
-          ./tests/ci/integration/run_python_integration.sh main
-  python-releases:
-    if: github.repository_owner == 'aws'
-    strategy:
-      fail-fast: false
-      matrix:
-        openssl_in_crt:
-          - "0"
-          - "1"
-        fips:
-          - "0"
-          - "1"
-    runs-on: ubuntu-latest
-    name: Python releases (FIPS=${{ matrix.fips}} OPENSSL_IN_CRT=${{ matrix.openssl_in_crt }})
-    steps:
-      - name: Install OS Dependencies
-        run: |
-          sudo apt-get update -o Acquire::Languages=none -o Acquire::Translation=none
-          sudo apt-get -y --no-install-recommends install cmake gcc ninja-build golang make
-      - uses: actions/checkout@v3
-      - name: Build AWS-LC, build python, run tests
-        run: |
-          ./tests/ci/integration/run_python_integration.sh 3.10 3.11 3.12 3.13
-        env:
-          FIPS: ${{ matrix.fips }}
-          AWS_CRT_BUILD_USE_SYSTEM_LIBCRYPTO: ${{ matrix.openssl_in_crt }}
->>>>>>> 2c1b35b8
   libevent:
     if: github.repository_owner == 'aws'
     runs-on: ubuntu-latest
