--- conflicted
+++ resolved
@@ -129,16 +129,7 @@
     {"-passout", kOptionalArgument, "Output file passphrase source"},
     {"", kOptionalArgument, ""}};
 
-<<<<<<< HEAD
 bool pkcs8Tool(const args_list_t &args) {
-  args_map_t parsed_args;
-  args_list_t extra_args;
-  bool help = false;
-  std::string in_path, out_path;
-  std::string inform = "PEM", outform = "PEM";
-  bool topk8 = false, nocrypt = false;
-=======
-bool pkcs8Tool(const args_list_t& args) {
     using namespace ordered_args;
     ordered_args_map_t parsed_args;
     args_list_t extra_args;
@@ -146,22 +137,6 @@
     std::string in_path, out_path;
     std::string inform = "PEM", outform = "PEM";
     bool topk8 = false, nocrypt = false;
-    
-    // Sensitive strings will be automatically cleared on function exit
-    bssl::UniquePtr<std::string> passin_arg(new std::string());
-    bssl::UniquePtr<std::string> passout_arg(new std::string());
-    
-    bssl::UniquePtr<BIO> in;
-    bssl::UniquePtr<BIO> out;
-    bssl::UniquePtr<EVP_PKEY> pkey;
-    const EVP_CIPHER* cipher = nullptr;
-    bssl::UniquePtr<PKCS8_PRIV_KEY_INFO> p8inf;
-    
-    if (!ParseOrderedKeyValueArguments(parsed_args, extra_args, args, kArguments)) {
-        PrintUsage(kArguments);
-        return false;
-    }
->>>>>>> f4f1f535
 
   // Sensitive strings will be automatically cleared on function exit
   bssl::UniquePtr<std::string> passin_arg(new std::string());
@@ -172,7 +147,7 @@
   bssl::UniquePtr<EVP_PKEY> pkey;
   bssl::UniquePtr<PKCS8_PRIV_KEY_INFO> p8inf;
 
-  if (!ParseKeyValueArguments(parsed_args, extra_args, args, kArguments)) {
+  if (!ParseOrderedKeyValueArguments(parsed_args, extra_args, args, kArguments)) {
     PrintUsage(kArguments);
     return false;
   }
@@ -183,7 +158,6 @@
     return true;
   }
 
-<<<<<<< HEAD
   GetString(&in_path, "-in", "", parsed_args);
   if (in_path.empty()) {
     fprintf(stderr, "Input file required\n");
@@ -196,111 +170,19 @@
   if (!validate_format(inform) || !validate_format(outform)) {
     return false;
   }
-=======
-    std::string v2_cipher;
-    GetString(&v2_cipher, "-v2", "", parsed_args);
-    if (!v2_cipher.empty() && !validate_cipher(v2_cipher)) {
-        return false;
-    }
-
-    std::string v2_prf;
-    GetString(&v2_prf, "-v2prf", "", parsed_args);
-    if (!v2_prf.empty() && !validate_prf(v2_prf)) {
-        return false;
-    }
-    
-    GetString(passin_arg.get(), "-passin", "", parsed_args);
-    GetString(passout_arg.get(), "-passout", "", parsed_args);
-    if (!extract_password(*passin_arg)) {
-        return false;
-    }
-    if (!extract_password(*passout_arg)) {
-        return false;
-    }
-    
-    // Check for contradictory arguments
-    if (nocrypt && !passin_arg->empty() && !passout_arg->empty()) {
-        fprintf(stderr, "Error: -nocrypt cannot be used with both -passin and -passout\n");
-        return false;
-    }
-    
-    in.reset(BIO_new_file(in_path.c_str(), "rb"));
-    if (!in) {
-        fprintf(stderr, "Cannot open input file\n");
-        return false;
-    }
-    if (!validate_bio_size(in.get())) {
-        return false;
-    }
-    
-    if (!out_path.empty()) {
-        out.reset(BIO_new_file(out_path.c_str(), "wb"));
-    } else {
-        out.reset(BIO_new_fp(stdout, BIO_NOCLOSE));
-    }
-    if (!out) {
-        fprintf(stderr, "Cannot open output file\n");
-        return false;
-    }
-    
-    pkey = read_private_key(
-        in.get(),
-        passin_arg->empty() ? nullptr : passin_arg->c_str(),
-        inform
-    );
-    if (!pkey) {
-        fprintf(stderr, "Unable to load private key\n");
-        return false;
-    }
-
-    bool result = false;
-    if (!topk8) {
-        result = (outform == "PEM") ?
-            PEM_write_bio_PrivateKey(out.get(), pkey.get(), nullptr, nullptr, 0, nullptr, nullptr) :
-            i2d_PrivateKey_bio(out.get(), pkey.get());
-    } else {
-        // If passout is provided, always encrypt the output regardless of nocrypt
-        if (nocrypt && passout_arg->empty()) {
-            p8inf.reset(EVP_PKEY2PKCS8(pkey.get()));
-            if (!p8inf) {
-                fprintf(stderr, "Error converting to PKCS#8\n");
-                return false;
-            }
-            
-            result = (outform == "PEM") ?
-                PEM_write_bio_PKCS8_PRIV_KEY_INFO(out.get(), p8inf.get()) :
-                i2d_PKCS8_PRIV_KEY_INFO_bio(out.get(), p8inf.get());
-        } else {
-            if (passout_arg->empty()) {
-                fprintf(stderr, "Password required for encryption\n");
-                return false;
-            }
-            cipher = v2_cipher.empty() ? 
-                EVP_aes_256_cbc() : EVP_get_cipherbyname(v2_cipher.c_str());
-            if (outform == "PEM") {
-                result = PEM_write_bio_PKCS8PrivateKey(
-                    out.get(), pkey.get(), cipher,
-                    passout_arg->c_str(), passout_arg->length(),
-                    nullptr, nullptr);
-            } else {
-                result = i2d_PKCS8PrivateKey_bio(
-                    out.get(), pkey.get(), cipher,
-                    passout_arg->c_str(), passout_arg->length(),
-                    nullptr, nullptr);
-            }
-        }
-    }
->>>>>>> f4f1f535
 
   GetBoolArgument(&topk8, "-topk8", parsed_args);
   GetBoolArgument(&nocrypt, "-nocrypt", parsed_args);
 
-  if (parsed_args.count("-v2") > 0 && !parsed_args["-v2"].empty() &&
-      !validate_cipher(parsed_args["-v2"])) {
-    return false;
-  }
-  if (parsed_args.count("-v2prf") > 0 && !parsed_args["-v2prf"].empty() &&
-      !validate_prf(parsed_args["-v2prf"])) {
+  std::string v2_cipher;
+  GetString(&v2_cipher, "-v2", "", parsed_args);
+  if (!v2_cipher.empty() && !validate_cipher(v2_cipher)) {
+    return false;
+  }
+
+  std::string v2_prf;
+  GetString(&v2_prf, "-v2prf", "", parsed_args);
+  if (!v2_prf.empty() && !validate_prf(v2_prf)) {
     return false;
   }
 
@@ -360,9 +242,7 @@
   } else {
     // -topk8: output PKCS#8 format (encrypted by default unless -nocrypt)
     const EVP_CIPHER *cipher = (nocrypt) ? nullptr : 
-        ((parsed_args.count("-v2") == 0 || parsed_args["-v2"].empty()) 
-            ? EVP_aes_256_cbc() 
-            : EVP_get_cipherbyname(parsed_args["-v2"].c_str()));
+        (v2_cipher.empty() ? EVP_aes_256_cbc() : EVP_get_cipherbyname(v2_cipher.c_str()));
 
     result = (outform == "PEM")
         ? PEM_write_bio_PKCS8PrivateKey(out.get(), pkey.get(), cipher,
