--- conflicted
+++ resolved
@@ -28,16 +28,13 @@
 tool_func_t FindTool(const std::string &name);
 tool_func_t FindTool(int argc, char **argv, int &starting_arg);
 
+bool CRLTool(const args_list_t &args);
 bool dgstTool(const args_list_t &args);
 bool md5Tool(const args_list_t &args);
 bool rsaTool(const args_list_t &args);
+bool SClientTool(const args_list_t &args);
+bool VerifyTool(const args_list_t &args);
+bool VersionTool(const args_list_t &args);
 bool X509Tool(const args_list_t &args);
-bool CRLTool(const args_list_t &args);
-bool VersionTool(const args_list_t &args);
-<<<<<<< HEAD
-bool VerifyTool(const args_list_t &args);
-=======
-bool SClientTool(const args_list_t &args);
->>>>>>> 1dc8f2a6
 
 #endif //INTERNAL_H