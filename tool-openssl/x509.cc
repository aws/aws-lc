// Copyright Amazon.com, Inc. or its affiliates. All Rights Reserved.
// SPDX-License-Identifier: Apache-2.0 OR ISC

#include <openssl/pem.h>
#include <openssl/rsa.h>
#include <openssl/x509.h>
#include <algorithm>
#include <ctime>
#include <iostream>
#include <string>
#include "internal.h"

static const argument_t kArguments[] = {
  { "-help", kBooleanArgument, "Display option summary" },
  { "-in", kOptionalArgument, "Certificate input, or CSR input file with -req" },
  { "-req", kBooleanArgument, "Input is a CSR file (rather than a certificate)" },
  { "-signkey", kOptionalArgument, "Causes input file to be self signed using supplied private key" },
  { "-out", kOptionalArgument, "Filepath to write all output to, if not set write to stdout" },
  { "-noout", kBooleanArgument, "Prevents output of the encoded version of the certificate" },
  { "-dates", kBooleanArgument, "Print the start and expiry dates of a certificate" },
  { "-modulus", kBooleanArgument, "Prints out value of the modulus of the public key contained in the certificate" },
  { "-subject", kBooleanArgument, "Prints the subject name"},
  { "-subject_hash", kBooleanArgument, "Prints subject hash value"},
  { "-subject_hash_old", kBooleanArgument, "Prints old OpenSSL style (MD5) subject hash value"},
  { "-fingerprint", kBooleanArgument, "Prints the certificate fingerprint"},
  { "-checkend", kOptionalArgument, "Check whether cert expires in the next arg seconds" },
  { "-days", kOptionalArgument, "Number of days until newly generated certificate expires - default 30" },
  { "-text", kBooleanArgument, "Pretty print the contents of the certificate"},
  { "-inform", kOptionalArgument, "This specifies the input format normally the command will expect an X509 "
                                  "certificate but this can change if other options such as -req are present. "
                                  "The DER format is the DER encoding of the certificate and PEM is the base64 "
                                  "encoding of the DER encoding with header and footer lines added. The default "
                                  "format is PEM."},
  { "-enddate", kBooleanArgument, "Prints out the expiry date of the certificate, that is the notAfter date."},
  { "", kOptionalArgument, "" }
};

static bool WriteSignedCertificate(X509 *x509, bssl::UniquePtr<BIO> &output_bio, const std::string &out_path) {
  if (!PEM_write_bio_X509(output_bio.get(), x509)) {
    fprintf(stderr, "Error: error writing certificate to '%s'\n", out_path.c_str());
    ERR_print_errors_fp(stderr);
    return false;
  }
  return true;
}

<<<<<<< HEAD
static bool isCharUpperCaseEqual(char a, char b) {
  return ::toupper(a) ==  ::toupper(b);
}

bool isStringUpperCaseEqual(const std::string &a, const std::string &b) {
  return a.size() == b.size() && std::equal(a.begin(), a.end(), b.begin(), isCharUpperCaseEqual);
=======
static bool isStringUpperCaseEqual(const std::string &a, const std::string &b) {
  if (a.size() != b.size()) {
    return false;
  }
  for (size_t i = 0; i < a.size(); ++i) {
    if (::toupper(a[i]) != ::toupper(b[i])) {
      return false;
    }
  }
  return true;
>>>>>>> 06d88cfb
}

bool LoadPrivateKeyAndSignCertificate(X509 *x509, const std::string &signkey_path) {
  ScopedFILE signkey_file(fopen(signkey_path.c_str(), "rb"));
  if (!signkey_file) {
    fprintf(stderr, "Error: unable to load private key from '%s'\n", signkey_path.c_str());
    return false;
  }
  bssl::UniquePtr<EVP_PKEY> pkey(PEM_read_PrivateKey(signkey_file.get(), nullptr, nullptr, nullptr));
  if (!pkey) {
    fprintf(stderr, "Error: error reading private key from '%s'\n", signkey_path.c_str());
    ERR_print_errors_fp(stderr);
    return false;
  }
  // TODO: make customizable with -digest option
  if (!X509_sign(x509, pkey.get(), EVP_sha256())) {
    fprintf(stderr, "Error: error signing certificate with key from '%s'\n", signkey_path.c_str());
    ERR_print_errors_fp(stderr);
    return false;
  }
  return true;
}

bool IsNumeric(const std::string& str) {
  return !str.empty() && std::all_of(str.begin(), str.end(), ::isdigit);
}

static bool handleModulus(X509 *x509, BIO *output_bio) {
  bssl::UniquePtr<EVP_PKEY> pkey(X509_get_pubkey(x509));
  if (!pkey) {
    fprintf(stderr, "Error: unable to load public key from certificate\n");
    return false;
  }

  if (EVP_PKEY_base_id(pkey.get()) != EVP_PKEY_RSA) {
    fprintf(stderr, "Error: public key is not an RSA key\n");
    return false;
  }

  const RSA *rsa = EVP_PKEY_get0_RSA(pkey.get());
  if (!rsa) {
    fprintf(stderr, "Error: unable to load RSA key\n");
    return false;
  }

  const BIGNUM *n = RSA_get0_n(rsa);
  if (!n) {
    fprintf(stderr, "Error: unable to load modulus\n");
    return false;
  }

  char *hex_modulus = BN_bn2hex(n);
  if (!hex_modulus) {
    fprintf(stderr, "Error: unable to convert modulus to hex\n");
    return false;
  }

  for (char *p = hex_modulus; *p; ++p) {
    *p = toupper(*p);
  }
  BIO_printf(output_bio, "Modulus=%s\n", hex_modulus);
  OPENSSL_free(hex_modulus);
  return true;
}

static bool handleSubject(X509 *x509, BIO *output_bio) {
  X509_NAME *subject_name = X509_get_subject_name(x509);
  if (!subject_name) {
    fprintf(stderr, "Error: unable to obtain subject from certificate\n");
    return false;
  }
  BIO_printf(output_bio, "subject=");
  X509_NAME_print_ex(output_bio, subject_name, 0, XN_FLAG_ONELINE);
  BIO_printf(output_bio, "\n");
  return true;
}

static bool handleFingerprint(X509 *x509, BIO *output_bio) {
  unsigned int out_len = 0;
  unsigned char md[EVP_MAX_MD_SIZE];
  const EVP_MD *digest = EVP_sha1();

  if (!X509_digest(x509, digest, md, &out_len)) {
    fprintf(stderr, "Error: unable to obtain digest\n");
    return false;
  }

  BIO_printf(output_bio, "%s Fingerprint=", OBJ_nid2sn(EVP_MD_type(digest)));
  for (int j = 0; j < (int)out_len; j++) {
    BIO_printf(output_bio, "%02X%c", md[j],
               (j + 1 == (int)out_len) ? '\n' : ':');
  }
  return true;
}

static bool handleDates(X509 *x509, BIO *output_bio) {
  BIO_printf(output_bio, "notBefore=");
  ASN1_TIME_print(output_bio, X509_get_notBefore(x509));
  BIO_printf(output_bio, "\n");
  BIO_printf(output_bio, "notAfter=");
  ASN1_TIME_print(output_bio, X509_get_notAfter(x509));
  BIO_printf(output_bio, "\n");
  return true;
}

static bool handleCheckend(X509 *x509, BIO *output_bio,
                           const std::string &arg_value) {
  if (!IsNumeric(arg_value)) {
    fprintf(stderr,
            "Error: '-checkend' option must include a non-negative integer\n");
    return false;
  }

  unsigned checkend_val = std::stoul(arg_value);
  bssl::UniquePtr<ASN1_TIME> current_time(
      ASN1_TIME_set(nullptr, std::time(nullptr)));
  ASN1_TIME *end_time = X509_getm_notAfter(x509);
  int days_left = 0, seconds_left = 0;

  if (!ASN1_TIME_diff(&days_left, &seconds_left, current_time.get(),
                      end_time)) {
    fprintf(stderr, "Error: failed to calculate time difference\n");
    return false;
  }

  BIO_printf(output_bio, "%s\n",
             (days_left * 86400 + seconds_left) < static_cast<int>(checkend_val)
                 ? "Certificate will expire"
                 : "Certificate will not expire");
  return true;
}

static bool ProcessArgument(const std::string &arg_name,
                            const std::string &arg_value, X509 *x509,
                            bssl::UniquePtr<BIO> &output_bio,
                            bool *dates_processed) {
  if (arg_name == "-modulus") {
    return handleModulus(x509, output_bio.get());
  }
  if (arg_name == "-text") {
    X509_print(output_bio.get(), x509);
    return true;
  }
  if (arg_name == "-subject") {
    return handleSubject(x509, output_bio.get());
  }
  if (arg_name == "-subject_hash") {
    const uint32_t hash_value = X509_subject_name_hash(x509);
    BIO_printf(output_bio.get(), "%08x\n", hash_value);
    return true;
  }
  if (arg_name == "-subject_hash_old") {
    const uint32_t hash_value = X509_subject_name_hash_old(x509);
    BIO_printf(output_bio.get(), "%08x\n", hash_value);
    return true;
  }
  if (arg_name == "-fingerprint") {
    return handleFingerprint(x509, output_bio.get());
  }
  if (arg_name == "-dates") {
    *dates_processed = true;
    return handleDates(x509, output_bio.get());
  }
  if (arg_name == "-enddate" && !*dates_processed) {
    BIO_printf(output_bio.get(), "notAfter=");
    ASN1_TIME_print(output_bio.get(), X509_get_notAfter(x509));
    BIO_printf(output_bio.get(), "\n");
    return true;
  }
  if (arg_name == "-checkend") {
    return handleCheckend(x509, output_bio.get(), arg_value);
  }
  return true;
}

// Map arguments using tool/args.cc
bool X509Tool(const args_list_t &args) {
  // Use the ordered argument list instead of the standard map
  ordered_args::ordered_args_map_t parsed_args;
  args_list_t extra_args;
  if (!ordered_args::ParseOrderedKeyValueArguments(parsed_args, extra_args, args, kArguments) ||
      extra_args.size() > 0) {
    PrintUsage(kArguments);
    return false;
  }

  std::string in_path, out_path, signkey_path, days_str, inform;
  bool noout = false, dates = false, req = false, help = false;
  std::unique_ptr<unsigned> days;

  ordered_args::GetBoolArgument(&help, "-help", parsed_args);
  ordered_args::GetString(&in_path, "-in", "", parsed_args);
  ordered_args::GetBoolArgument(&req, "-req", parsed_args);
  ordered_args::GetString(&signkey_path, "-signkey", "", parsed_args);
  ordered_args::GetString(&out_path, "-out", "", parsed_args);
  ordered_args::GetBoolArgument(&noout, "-noout", parsed_args);
  ordered_args::GetBoolArgument(&dates, "-dates", parsed_args);
  ordered_args::GetString(&inform, "-inform", "", parsed_args);

  // Display x509 tool option summary
  if (help) {
    PrintUsage(kArguments);
    return false;
  }
  bssl::UniquePtr<BIO> output_bio;
  if (out_path.empty()) {
    output_bio.reset(BIO_new_fp(stdout, BIO_NOCLOSE));
  } else {
    output_bio.reset(BIO_new(BIO_s_file()));
    if (1 != BIO_write_filename(output_bio.get(), out_path.c_str())) {
      fprintf(stderr, "Error: unable to write to '%s'\n", out_path.c_str());
      return false;
    }
  }

  // -req must include -signkey
  if (req && signkey_path.empty()) {
    fprintf(stderr, "Error: '-req' option must be used with '-signkey' option\n");
    return false;
  }

  // Check for mutually exclusive options
  if (req && (dates || ordered_args::HasArgument(parsed_args, "-checkend"))) {
    fprintf(stderr, "Error: '-req' option cannot be used with '-dates' and '-checkend' options\n");
    return false;
  }
  if (!signkey_path.empty() && (dates || ordered_args::HasArgument(parsed_args, "-checkend"))) {
    fprintf(stderr, "Error: '-signkey' option cannot be used with '-dates' and '-checkend' options\n");
    return false;
  }
  if (ordered_args::HasArgument(parsed_args, "-days") && (dates || ordered_args::HasArgument(parsed_args, "-checkend"))) {
    fprintf(stderr, "Error: '-days' option cannot be used with '-dates' and '-checkend' options\n");
    return false;
  }

  // Check that -days argument is valid, int > 0
  if (ordered_args::HasArgument(parsed_args, "-days")) {
    ordered_args::GetString(&days_str, "-days", "", parsed_args);
    if (!IsNumeric(days_str) || std::stoul(days_str) == 0) {
      fprintf(stderr, "Error: '-days' option must include a positive integer\n");
      return false;
    }
    days.reset(new unsigned(std::stoul(days_str)));
  }

  // Check -inform has a valid value
  if(!inform.empty()) {
    if (!isStringUpperCaseEqual(inform, "DER") && !isStringUpperCaseEqual(inform, "PEM")) {
      fprintf(stderr, "Error: '-inform' option must specify a valid encoding DER|PEM\n");
      return false;
    }
  }

  // Read from stdin if no -in path provided
  ScopedFILE in_file;
  if (in_path.empty()) {
    in_file.reset(stdin);
  } else {
    in_file.reset(fopen(in_path.c_str(), "rb"));
    if (!in_file) {
      fprintf(stderr, "Error: unable to load certificate from '%s'\n", in_path.c_str());
      return false;
    }
  }

  if (req) {
    bssl::UniquePtr<X509_REQ> csr;
    if (!inform.empty() && isStringUpperCaseEqual(inform, "DER")) {
      csr.reset(d2i_X509_REQ_fp(in_file.get(), nullptr));
    } else {
      csr.reset(PEM_read_X509_REQ(in_file.get(), nullptr, nullptr, nullptr));
    }

    if (!csr) {
      fprintf(stderr, "Error: error parsing CSR from '%s'\n", in_path.c_str());
      ERR_print_errors_fp(stderr);
      return false;
    }

    // Create and sign certificate based on CSR
    bssl::UniquePtr<X509> x509(X509_new());
    if (!x509) {
      fprintf(stderr, "Error: unable to create new X509 certificate\n");
      return false;
    }

    // Set the subject from CSR
    if (!X509_set_subject_name(x509.get(), X509_REQ_get_subject_name(csr.get()))) {
      fprintf(stderr, "Error: unable to set subject name from CSR\n");
      return false;
    }

    // Set the public key from CSR
    bssl::UniquePtr<EVP_PKEY> csr_pkey(X509_REQ_get_pubkey(csr.get()));
    if (!csr_pkey || !X509_set_pubkey(x509.get(), csr_pkey.get())) {
      fprintf(stderr, "Error: unable to set public key from CSR\n");
      return false;
    }

    // Set issuer name
    if (!X509_set_issuer_name(x509.get(), X509_REQ_get_subject_name(csr.get()))) {
      fprintf(stderr, "Error: unable to set issuer name\n");
      return false;
    }

    // Set validity period, default 30 days if not specified
    unsigned valid_days = days ? *days : 30;
    if (!X509_gmtime_adj(X509_getm_notBefore(x509.get()), 0) ||
        !X509_gmtime_adj(X509_getm_notAfter(x509.get()), 60 * 60 * 24 * valid_days)) {
      fprintf(stderr, "Error: unable to set validity period\n");
      return false;
    }

    // Sign the certificate with the provided key
    if (!signkey_path.empty()) {
      if (!LoadPrivateKeyAndSignCertificate(x509.get(), signkey_path)) {
        return false;
      }
    }

    if (!WriteSignedCertificate(x509.get(), output_bio, out_path)) {
      return false;
    }
  } else {
    // Parse x509 certificate from input file
    bssl::UniquePtr<X509> x509;
    if (!inform.empty() && isStringUpperCaseEqual(inform, "DER")) {
      x509.reset(d2i_X509_fp(in_file.get(), nullptr));
    } else {
      x509.reset(PEM_read_X509(in_file.get(), nullptr, nullptr, nullptr));
    }

    if (!x509) {
      fprintf(stderr, "Error: error parsing certificate from '%s'\n", in_path.c_str());
      ERR_print_errors_fp(stderr);
      return false;
    }

    // Process arguments in the order they were provided
    bool dates_processed = false;
    for (const auto &arg_pair : parsed_args) {
      const std::string &arg_name = arg_pair.first;
      const std::string &arg_value = arg_pair.second;

      // Skip non-output arguments
      if (arg_name == "-in" || arg_name == "-out" || arg_name == "-inform" || 
          arg_name == "-signkey" || arg_name == "-days" || arg_name == "-req" ||
          arg_name == "-noout" || arg_name == "-help") {
        continue;
      }

      if (!ProcessArgument(arg_name, arg_value, x509.get(), output_bio, &dates_processed)) {
        return false;
      }
    }

    if (!signkey_path.empty()) {
      if (!LoadPrivateKeyAndSignCertificate(x509.get(), signkey_path)) {
        return false;
      }
    }

    if (!noout && !ordered_args::HasArgument(parsed_args, "-checkend")) {
      if (!WriteSignedCertificate(x509.get(), output_bio, out_path)) {
        return false;
      }
    }
  }
  return true;
}<|MERGE_RESOLUTION|>--- conflicted
+++ resolved
@@ -44,25 +44,12 @@
   return true;
 }
 
-<<<<<<< HEAD
 static bool isCharUpperCaseEqual(char a, char b) {
   return ::toupper(a) ==  ::toupper(b);
 }
 
 bool isStringUpperCaseEqual(const std::string &a, const std::string &b) {
   return a.size() == b.size() && std::equal(a.begin(), a.end(), b.begin(), isCharUpperCaseEqual);
-=======
-static bool isStringUpperCaseEqual(const std::string &a, const std::string &b) {
-  if (a.size() != b.size()) {
-    return false;
-  }
-  for (size_t i = 0; i < a.size(); ++i) {
-    if (::toupper(a[i]) != ::toupper(b[i])) {
-      return false;
-    }
-  }
-  return true;
->>>>>>> 06d88cfb
 }
 
 bool LoadPrivateKeyAndSignCertificate(X509 *x509, const std::string &signkey_path) {
