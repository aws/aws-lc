--- conflicted
+++ resolved
@@ -15,11 +15,7 @@
 
 #include "./internal.h"
 
-<<<<<<< HEAD
 static const std::array<Tool, 13> kTools = {{
-=======
-static const std::array<Tool, 12> kTools = {{
->>>>>>> 934651de
     {"crl", CRLTool},
     {"dgst", dgstTool},
     {"genrsa", genrsaTool},
