// Copyright Amazon.com, Inc. or its affiliates. All Rights Reserved.
// SPDX-License-Identifier: Apache-2.0 OR ISC

#include <openssl/ssl.h>
#include <array>
#include <iostream>

#if defined(OPENSSL_WINDOWS)
#include <fcntl.h>
#include <io.h>
#else
#include <libgen.h>
#include <signal.h>
#endif

#include "./internal.h"

<<<<<<< HEAD
static const std::array<Tool, 6> kTools = {{
=======
static const std::array<Tool, 7> kTools = {{
    {"crl", CRLTool},
>>>>>>> 1dc8f2a6
    {"dgst", dgstTool},
    {"md5", md5Tool},
    {"rsa", rsaTool},
    {"s_client", SClientTool},
    {"version", VersionTool},
    {"x509", X509Tool},
<<<<<<< HEAD
    {"verify", VerifyTool},
    {"version", VersionTool}
=======
>>>>>>> 1dc8f2a6
}};

static void usage(const std::string &name) {
  std::cout << "Usage: " << name << " COMMAND\n\n";
  std::cout << "Available commands:\n";

  for (const auto &tool : kTools) {
    if (tool.func == nullptr) {
      break;
    }
    std::cout << "    " << tool.name << "\n";
  }
}

static void initialize() {
#if defined(OPENSSL_WINDOWS)
  // Read and write in binary mode. This makes bssl on Windows consistent with
  // bssl on other platforms, and also makes it consistent with MSYS's commands
  // like diff(1) and md5sum(1). This is especially important for the digest
  // commands.
  if (_setmode(_fileno(stdin), _O_BINARY) == -1) {
    perror("_setmode(_fileno(stdin), O_BINARY)");
    exit(1);
  }
  if (_setmode(_fileno(stdout), _O_BINARY) == -1) {
    perror("_setmode(_fileno(stdout), O_BINARY)");
    exit(1);
  }
  if (_setmode(_fileno(stderr), _O_BINARY) == -1) {
    perror("_setmode(_fileno(stderr), O_BINARY)");
    exit(1);
  }
#else
  // Ignore SIGPIPE to prevent the process from terminating if it tries to
  // write to a pipe that has been closed by the reading end. SIGPIPE can be
  // received when writing to sockets or pipes that are no longer connected.
  signal(SIGPIPE, SIG_IGN);
#endif
}

tool_func_t FindTool(const std::string &name) {
  for (const auto &tool : kTools) {
    if (tool.name == name) {
      return tool.func;
    }
  }
  return nullptr;
}

tool_func_t FindTool(int argc, char **argv, int &starting_arg) {
#if !defined(OPENSSL_WINDOWS)
  tool_func_t tool = FindTool(basename(argv[0]));
  if (tool != nullptr) {
    return tool;
  }
#endif
  starting_arg++;
  if (argc > 1) {
    return FindTool(argv[1]);
  }
  return nullptr;
}

int main(int argc, char **argv) {
  initialize();
  CRYPTO_library_init();

  int starting_arg = 1;
  tool_func_t tool = FindTool(argc, argv, starting_arg);

  // Print help option menu.
  if (tool == nullptr) {
    usage(argv[0]);
    return 1;
  }

  args_list_t args;
  for (int i = starting_arg; i < argc; i++) {
    args.emplace_back(argv[i]);
  }

  if (!tool(args)) {
    ERR_print_errors_fp(stderr);
    return 1;
  }

  return 0;
}<|MERGE_RESOLUTION|>--- conflicted
+++ resolved
@@ -15,23 +15,15 @@
 
 #include "./internal.h"
 
-<<<<<<< HEAD
-static const std::array<Tool, 6> kTools = {{
-=======
-static const std::array<Tool, 7> kTools = {{
+static const std::array<Tool, 8> kTools = {{
     {"crl", CRLTool},
->>>>>>> 1dc8f2a6
     {"dgst", dgstTool},
     {"md5", md5Tool},
     {"rsa", rsaTool},
     {"s_client", SClientTool},
+    {"verify", VerifyTool},
     {"version", VersionTool},
     {"x509", X509Tool},
-<<<<<<< HEAD
-    {"verify", VerifyTool},
-    {"version", VersionTool}
-=======
->>>>>>> 1dc8f2a6
 }};
 
 static void usage(const std::string &name) {
