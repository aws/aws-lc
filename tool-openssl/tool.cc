// Copyright Amazon.com, Inc. or its affiliates. All Rights Reserved.
// SPDX-License-Identifier: Apache-2.0 OR ISC

#include <openssl/ssl.h>
#include <array>
#include <iostream>

#if defined(OPENSSL_WINDOWS)
#include <fcntl.h>
#include <io.h>
#else
#include <libgen.h>
#include <signal.h>
#endif

#include "./internal.h"

static const std::array<Tool, 6> kTools = {{
    {"dgst", dgstTool},
    {"md5", md5Tool},
    {"rsa", rsaTool},
    {"s_client", SClientTool},
    {"version", VersionTool},
    {"x509", X509Tool},
<<<<<<< HEAD
=======
    {"crl", CRLTool},
    {"version", VersionTool}
>>>>>>> ab8953b7
}};

static void usage(const std::string &name) {
  std::cout << "Usage: " << name << " COMMAND\n\n";
  std::cout << "Available commands:\n";

  for (const auto &tool : kTools) {
    if (tool.func == nullptr) {
      break;
    }
    std::cout << "    " << tool.name << "\n";
  }
}

static void initialize() {
#if defined(OPENSSL_WINDOWS)
  // Read and write in binary mode. This makes bssl on Windows consistent with
  // bssl on other platforms, and also makes it consistent with MSYS's commands
  // like diff(1) and md5sum(1). This is especially important for the digest
  // commands.
  if (_setmode(_fileno(stdin), _O_BINARY) == -1) {
    perror("_setmode(_fileno(stdin), O_BINARY)");
    exit(1);
  }
  if (_setmode(_fileno(stdout), _O_BINARY) == -1) {
    perror("_setmode(_fileno(stdout), O_BINARY)");
    exit(1);
  }
  if (_setmode(_fileno(stderr), _O_BINARY) == -1) {
    perror("_setmode(_fileno(stderr), O_BINARY)");
    exit(1);
  }
#else
  // Ignore SIGPIPE to prevent the process from terminating if it tries to
  // write to a pipe that has been closed by the reading end. SIGPIPE can be
  // received when writing to sockets or pipes that are no longer connected.
  signal(SIGPIPE, SIG_IGN);
#endif
}

tool_func_t FindTool(const std::string &name) {
  for (const auto &tool : kTools) {
    if (tool.name == name) {
      return tool.func;
    }
  }
  return nullptr;
}

tool_func_t FindTool(int argc, char **argv, int &starting_arg) {
#if !defined(OPENSSL_WINDOWS)
  tool_func_t tool = FindTool(basename(argv[0]));
  if (tool != nullptr) {
    return tool;
  }
#endif
  starting_arg++;
  if (argc > 1) {
    return FindTool(argv[1]);
  }
  return nullptr;
}

int main(int argc, char **argv) {
  initialize();
  CRYPTO_library_init();

  int starting_arg = 1;
  tool_func_t tool = FindTool(argc, argv, starting_arg);

  // Print help option menu.
  if (tool == nullptr) {
    usage(argv[0]);
    return 1;
  }

  args_list_t args;
  for (int i = starting_arg; i < argc; i++) {
    args.emplace_back(argv[i]);
  }

  if (!tool(args)) {
    ERR_print_errors_fp(stderr);
    return 1;
  }

  return 0;
}<|MERGE_RESOLUTION|>--- conflicted
+++ resolved
@@ -15,18 +15,14 @@
 
 #include "./internal.h"
 
-static const std::array<Tool, 6> kTools = {{
+static const std::array<Tool, 7> kTools = {{
+    {"crl", CRLTool},
     {"dgst", dgstTool},
     {"md5", md5Tool},
     {"rsa", rsaTool},
     {"s_client", SClientTool},
     {"version", VersionTool},
     {"x509", X509Tool},
-<<<<<<< HEAD
-=======
-    {"crl", CRLTool},
-    {"version", VersionTool}
->>>>>>> ab8953b7
 }};
 
 static void usage(const std::string &name) {
