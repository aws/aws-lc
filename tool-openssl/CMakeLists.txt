add_executable(
    openssl

    ../tool/args.cc
    ../tool/file.cc
    ../tool/fd.cc
    ../tool/client.cc
    ../tool/transport_common.cc

    crl.cc
    dgst.cc
<<<<<<< HEAD
    ecparam.cc
=======
    ec.cc
    genrsa.cc
>>>>>>> ffe498f5
    pass_util.cc
    pkcs8.cc
    pkey.cc
    rehash.cc
    req.cc
    ordered_args.cc
    rsa.cc
    s_client.cc
    tool.cc
    verify.cc
    version.cc
    x509.cc
)

target_compile_options(openssl PUBLIC -DINTERNAL_TOOL)

if(WIN32)
    target_link_libraries(openssl ws2_32)
endif()

if(APPLE OR WIN32 OR ANDROID)
    target_link_libraries(openssl ssl crypto)
    set(LIBRT_FLAG "")
else()
    find_library(FOUND_LIBRT rt)
    if(FOUND_LIBRT)
        target_link_libraries(openssl ssl crypto -lrt)
        set(LIBRT_FLAG "-lrt")
    else()
        target_link_libraries(openssl ssl crypto)
        set(LIBRT_FLAG "")
    endif()
endif()

target_add_awslc_include_paths(TARGET openssl SCOPE PRIVATE)

install(TARGETS openssl
        RUNTIME DESTINATION ${CMAKE_INSTALL_BINDIR}
        BUNDLE DESTINATION ${CMAKE_INSTALL_BINDIR}
)

file(INSTALL
    ${CMAKE_CURRENT_SOURCE_DIR}/c_rehash.sh
    DESTINATION
    ${CMAKE_CURRENT_BINARY_DIR}
    NO_SOURCE_PERMISSIONS
    FILE_PERMISSIONS
    OWNER_READ OWNER_WRITE OWNER_EXECUTE
    GROUP_READ GROUP_EXECUTE
    WORLD_READ WORLD_EXECUTE
    RENAME
    c_rehash
)

install(
    PROGRAMS ${CMAKE_CURRENT_SOURCE_DIR}/c_rehash.sh
    RENAME c_rehash
    DESTINATION ${CMAKE_INSTALL_BINDIR}
)

if(MSVC AND CMAKE_BUILD_TYPE_LOWER MATCHES "relwithdebinfo" AND FIPS)
    install (FILES $<TARGET_FILE_DIR:openssl>/openssl.pdb DESTINATION ${CMAKE_INSTALL_LIBDIR})
endif()

if(BUILD_TESTING)
    add_executable(
        tool_openssl_test

        ../tool/args.cc
        ../tool/file.cc
        ../tool/fd.cc
        ../crypto/test/test_util.cc
        ../tool/client.cc
        ../tool/transport_common.cc

        crl.cc
        crl_test.cc
        dgst.cc
        dgst_test.cc
<<<<<<< HEAD
        ecparam.cc
        ecparam_test.cc
=======
        ec.cc
        ec_test.cc
        genrsa.cc
        genrsa_test.cc
>>>>>>> ffe498f5
        pass_util.cc
        pass_util_test.cc
        pkcs8.cc
        pkcs8_test.cc
        pkey.cc
        pkey_test.cc
        rehash.cc
        rehash_test.cc
        req.cc
        req_test.cc
        rsa.cc
        rsa_test.cc
        s_client.cc
        ordered_args.cc
        verify.cc
        verify_test.cc
        x509.cc
        x509_test.cc
    )

    target_add_awslc_include_paths(TARGET tool_openssl_test SCOPE PRIVATE)

    file(INSTALL
            ${CMAKE_CURRENT_SOURCE_DIR}/c_rehash_test.sh
            DESTINATION
            ${CMAKE_CURRENT_BINARY_DIR}
            NO_SOURCE_PERMISSIONS
            FILE_PERMISSIONS
            OWNER_READ OWNER_WRITE OWNER_EXECUTE
            GROUP_READ GROUP_EXECUTE
            WORLD_READ WORLD_EXECUTE
            RENAME
            c_rehash_test
    )

    target_link_libraries(tool_openssl_test boringssl_gtest_main ssl crypto)
    add_dependencies(all_tests tool_openssl_test)
    add_dependencies(tool_openssl_test openssl)
    set_test_location(tool_openssl_test)
endif()<|MERGE_RESOLUTION|>--- conflicted
+++ resolved
@@ -9,12 +9,9 @@
 
     crl.cc
     dgst.cc
-<<<<<<< HEAD
     ecparam.cc
-=======
     ec.cc
     genrsa.cc
->>>>>>> ffe498f5
     pass_util.cc
     pkcs8.cc
     pkey.cc
@@ -94,15 +91,12 @@
         crl_test.cc
         dgst.cc
         dgst_test.cc
-<<<<<<< HEAD
         ecparam.cc
         ecparam_test.cc
-=======
         ec.cc
         ec_test.cc
         genrsa.cc
         genrsa_test.cc
->>>>>>> ffe498f5
         pass_util.cc
         pass_util_test.cc
         pkcs8.cc
