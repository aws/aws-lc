--- conflicted
+++ resolved
@@ -9,11 +9,8 @@
 
     crl.cc
     dgst.cc
-<<<<<<< HEAD
     ecparam.cc
-=======
     pass_util.cc
->>>>>>> 4de8906c
     pkcs8.cc
     pkey.cc
     rehash.cc
@@ -92,13 +89,10 @@
         crl_test.cc
         dgst.cc
         dgst_test.cc
-<<<<<<< HEAD
         ecparam.cc
         ecparam_test.cc
-=======
         pass_util.cc
         pass_util_test.cc
->>>>>>> 4de8906c
         pkcs8.cc
         pkcs8_test.cc
         pkey.cc
