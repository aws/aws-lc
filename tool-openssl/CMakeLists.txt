--- conflicted
+++ resolved
@@ -9,11 +9,8 @@
 
     crl.cc
     dgst.cc
-<<<<<<< HEAD
+    rehash.cc
     req.cc
-=======
-    rehash.cc
->>>>>>> 652f7a94
     rsa.cc
     s_client.cc
     tool.cc
@@ -85,13 +82,10 @@
         crl_test.cc
         dgst.cc
         dgst_test.cc
-<<<<<<< HEAD
+        rehash.cc
+        rehash_test.cc
         req.cc
         req_test.cc
-=======
-        rehash.cc
-        rehash_test.cc
->>>>>>> 652f7a94
         rsa.cc
         rsa_test.cc
         s_client.cc
