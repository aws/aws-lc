--- conflicted
+++ resolved
@@ -9,11 +9,8 @@
 
     crl.cc
     dgst.cc
-<<<<<<< HEAD
     genrsa.cc
-=======
     pkcs8.cc
->>>>>>> 2d68e783
     rehash.cc
     req.cc
     ordered_args.cc
@@ -91,13 +88,10 @@
         crl_test.cc
         dgst.cc
         dgst_test.cc
-<<<<<<< HEAD
         genrsa.cc
         genrsa_test.cc
-=======
         pkcs8.cc
         pkcs8_test.cc
->>>>>>> 2d68e783
         rehash.cc
         rehash_test.cc
         req.cc
