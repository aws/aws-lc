add_executable(
    openssl

    ../tool/args.cc
    ../tool/file.cc
    ../tool/fd.cc
    ../tool/client.cc
    ../tool/transport_common.cc

    dgst.cc
    rsa.cc
    tool.cc
    x509.cc
    crl.cc
    version.cc
<<<<<<< HEAD
    verify.cc
=======
    s_client.cc
>>>>>>> 1dc8f2a6
)

target_include_directories(openssl PUBLIC ${PROJECT_SOURCE_DIR}/include)
target_compile_options(openssl PUBLIC -DINTERNAL_TOOL)

if(WIN32)
    target_link_libraries(openssl ws2_32)
endif()

if(APPLE OR WIN32 OR ANDROID)
    target_link_libraries(openssl ssl crypto)
    set(LIBRT_FLAG "")
else()
    find_library(FOUND_LIBRT rt)
    if(FOUND_LIBRT)
        target_link_libraries(openssl ssl crypto -lrt)
        set(LIBRT_FLAG "-lrt")
    else()
        target_link_libraries(openssl ssl crypto)
        set(LIBRT_FLAG "")
    endif()
endif()

target_include_directories(openssl BEFORE PRIVATE ${PROJECT_BINARY_DIR}/symbol_prefix_include)

install(TARGETS openssl
        RUNTIME DESTINATION ${CMAKE_INSTALL_BINDIR}
        BUNDLE DESTINATION ${CMAKE_INSTALL_BINDIR}
)

if(MSVC AND CMAKE_BUILD_TYPE_LOWER MATCHES "relwithdebinfo" AND FIPS)
    install (FILES $<TARGET_FILE_DIR:openssl>/openssl.pdb DESTINATION ${CMAKE_INSTALL_LIBDIR})
endif()

if(BUILD_TESTING)
    add_executable(
        tool_openssl_test

        ../tool/args.cc
        ../tool/file.cc
        ../tool/fd.cc
        ../crypto/test/test_util.cc
        ../tool/client.cc
        ../tool/transport_common.cc

        dgst.cc
        dgst_test.cc
        rsa.cc
        rsa_test.cc
        x509.cc
        x509_test.cc
<<<<<<< HEAD
        verify.cc
        verify_test.cc
=======
        s_client.cc
        crl.cc
        crl_test.cc
>>>>>>> 1dc8f2a6
    )

    target_link_libraries(tool_openssl_test boringssl_gtest_main ssl crypto)
    target_include_directories(tool_openssl_test BEFORE PRIVATE ${PROJECT_BINARY_DIR}/symbol_prefix_include)
    add_dependencies(all_tests tool_openssl_test)
    set_test_location(tool_openssl_test)
endif()<|MERGE_RESOLUTION|>--- conflicted
+++ resolved
@@ -7,17 +7,14 @@
     ../tool/client.cc
     ../tool/transport_common.cc
 
+    crl.cc
     dgst.cc
     rsa.cc
+    s_client.cc
     tool.cc
+    verify.cc
+    version.cc
     x509.cc
-    crl.cc
-    version.cc
-<<<<<<< HEAD
-    verify.cc
-=======
-    s_client.cc
->>>>>>> 1dc8f2a6
 )
 
 target_include_directories(openssl PUBLIC ${PROJECT_SOURCE_DIR}/include)
@@ -63,20 +60,17 @@
         ../tool/client.cc
         ../tool/transport_common.cc
 
+        crl.cc
+        crl_test.cc
         dgst.cc
         dgst_test.cc
         rsa.cc
         rsa_test.cc
+        s_client.cc
+        verify.cc
+        verify_test.cc
         x509.cc
         x509_test.cc
-<<<<<<< HEAD
-        verify.cc
-        verify_test.cc
-=======
-        s_client.cc
-        crl.cc
-        crl_test.cc
->>>>>>> 1dc8f2a6
     )
 
     target_link_libraries(tool_openssl_test boringssl_gtest_main ssl crypto)
