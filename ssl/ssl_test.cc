--- conflicted
+++ resolved
@@ -1620,11 +1620,7 @@
 static bssl::UniquePtr<SSL_CTX> CreateContextWithCertificate(
     const SSL_METHOD *method, bssl::UniquePtr<X509> cert,
     bssl::UniquePtr<EVP_PKEY> key) {
-<<<<<<< HEAD
-  bssl::UniquePtr<SSL_CTX> ctx(SSL_CTX_new(TLS_method()));
-=======
   bssl::UniquePtr<SSL_CTX> ctx(SSL_CTX_new(method));
->>>>>>> c7d7c74c
   if (!ctx || !cert || !key ||
       !SSL_CTX_use_certificate(ctx.get(), cert.get()) ||
       !SSL_CTX_use_PrivateKey(ctx.get(), key.get())) {
