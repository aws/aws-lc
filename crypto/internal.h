--- conflicted
+++ resolved
@@ -971,149 +971,8 @@
 // Runtime CPU feature support
 
 #if defined(OPENSSL_X86) || defined(OPENSSL_X86_64)
-// OPENSSL_ia32cap_P contains the Intel CPUID bits when running on an x86 or
-// x86-64 system.
-//
-//   Index 0:
-//     EDX for CPUID where EAX = 1
-//     Bit 20 is always zero
-//     Bit 28 is adjusted to reflect whether the data cache is shared between
-//       multiple logical cores
-//     Bit 30 is used to indicate an Intel CPU
-//   Index 1:
-//     ECX for CPUID where EAX = 1
-//     Bit 11 is used to indicate AMD XOP support, not SDBG
-//   Index 2:
-//     EBX for CPUID where EAX = 7
-//   Index 3:
-//     ECX for CPUID where EAX = 7
-//
-// Note: the CPUID bits are pre-adjusted for the OSXSAVE bit and the YMM and XMM
-// bits in XCR0, so it is not necessary to check those.
-extern uint32_t OPENSSL_ia32cap_P[4];
-<<<<<<< HEAD
-=======
-
-#if defined(BORINGSSL_FIPS) && !defined(BORINGSSL_SHARED_LIBRARY)
-// The FIPS module, as a static library, requires an out-of-line version of
-// |OPENSSL_ia32cap_get| so accesses can be rewritten by delocate. Mark the
-// function const so multiple accesses can be optimized together.
-const uint32_t *OPENSSL_ia32cap_get(void) __attribute__((const));
-#else
-OPENSSL_INLINE const uint32_t *OPENSSL_ia32cap_get(void) {
-  return OPENSSL_ia32cap_P;
-}
-#endif
-
-// See Intel manual, volume 2A, table 3-11.
-
-OPENSSL_INLINE int CRYPTO_is_FXSR_capable(void) {
-#if defined(__FXSR__)
-  return 1;
-#else
-  return (OPENSSL_ia32cap_get()[0] & (1 << 24)) != 0;
-#endif
-}
-
-OPENSSL_INLINE int CRYPTO_is_intel_cpu(void) {
-  // The reserved bit 30 is used to indicate an Intel CPU.
-  return (OPENSSL_ia32cap_get()[0] & (1 << 30)) != 0;
-}
-
-// See Intel manual, volume 2A, table 3-10.
-
-OPENSSL_INLINE int CRYPTO_is_PCLMUL_capable(void) {
-#if defined(__PCLMUL__)
-  return 1;
-#else
-  return (OPENSSL_ia32cap_get()[1] & (1 << 1)) != 0;
-#endif
-}
-
-OPENSSL_INLINE int CRYPTO_is_SSSE3_capable(void) {
-#if defined(__SSSE3__)
-  return 1;
-#else
-  return (OPENSSL_ia32cap_get()[1] & (1 << 9)) != 0;
-#endif
-}
-
-OPENSSL_INLINE int CRYPTO_is_SSE4_1_capable(void) {
-#if defined(__SSE4_1__)
-  return 1;
-#else
-  return (OPENSSL_ia32cap_P[1] & (1 << 19)) != 0;
-#endif
-}
-
-OPENSSL_INLINE int CRYPTO_is_MOVBE_capable(void) {
-#if defined(__MOVBE__)
-  return 1;
-#else
-  return (OPENSSL_ia32cap_get()[1] & (1 << 22)) != 0;
-#endif
-}
-
-OPENSSL_INLINE int CRYPTO_is_AESNI_capable(void) {
-#if defined(__AES__)
-  return 1;
-#else
-  return (OPENSSL_ia32cap_get()[1] & (1 << 25)) != 0;
-#endif
-}
-
-OPENSSL_INLINE int CRYPTO_is_AVX_capable(void) {
-#if defined(__AVX__)
-  return 1;
-#else
-  return (OPENSSL_ia32cap_get()[1] & (1 << 28)) != 0;
-#endif
-}
-
-OPENSSL_INLINE int CRYPTO_is_RDRAND_capable(void) {
-  // The GCC/Clang feature name and preprocessor symbol for RDRAND are "rdrnd"
-  // and |__RDRND__|, respectively.
-#if defined(__RDRND__)
-  return 1;
-#else
-  return (OPENSSL_ia32cap_get()[1] & (1u << 30)) != 0;
-#endif
-}
-
-// See Intel manual, volume 2A, table 3-8.
-
-OPENSSL_INLINE int CRYPTO_is_BMI1_capable(void) {
-#if defined(__BMI1__)
-  return 1;
-#else
-  return (OPENSSL_ia32cap_get()[2] & (1 << 3)) != 0;
-#endif
-}
-
-OPENSSL_INLINE int CRYPTO_is_AVX2_capable(void) {
-#if defined(__AVX2__)
-  return 1;
-#else
-  return (OPENSSL_ia32cap_get()[2] & (1 << 5)) != 0;
-#endif
-}
-
-OPENSSL_INLINE int CRYPTO_is_BMI2_capable(void) {
-#if defined(__BMI2__)
-  return 1;
-#else
-  return (OPENSSL_ia32cap_get()[2] & (1 << 8)) != 0;
-#endif
-}
-
-OPENSSL_INLINE int CRYPTO_is_ADX_capable(void) {
-#if defined(__ADX__)
-  return 1;
-#else
-  return (OPENSSL_ia32cap_get()[2] & (1 << 19)) != 0;
->>>>>>> 6595ddb3
-#endif
-}
+// The CPU capacity related check functions are moved to "fipsmodule/internal.h".
+#include "fipsmodule/internal.h"
 
 #endif  // OPENSSL_X86 || OPENSSL_X86_64
 
