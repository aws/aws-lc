--- conflicted
+++ resolved
@@ -936,18 +936,12 @@
 
 // FIPS functions.
 
-<<<<<<< HEAD
 #if defined(AWSLC_FIPS)
 #define MAX_KEYGEN_ATTEMPTS  5
-=======
-#if defined(BORINGSSL_FIPS)
-
->>>>>>> 0da6b480
 // BORINGSSL_FIPS_abort is called when a FIPS power-on or continuous test
 // fails. It prevents any further cryptographic operations by the current
 // process.
 void BORINGSSL_FIPS_abort(void) __attribute__((noreturn));
-<<<<<<< HEAD
 #else
 #define MAX_KEYGEN_ATTEMPTS  1
 #endif
@@ -955,35 +949,6 @@
 // boringssl_fips_self_test runs the FIPS KAT-based self tests. It returns one
 // on success and zero on error.
 int boringssl_fips_self_test(void);
-=======
-
-// boringssl_self_test_startup runs all startup self tests and returns one on
-// success or zero on error. Startup self tests do not include lazy tests.
-// Call |BORINGSSL_self_test| to run every self test.
-int boringssl_self_test_startup(void);
-
-// boringssl_ensure_rsa_self_test checks whether the RSA self-test has been run
-// in this address space. If not, it runs it and crashes the address space if
-// unsuccessful.
-void boringssl_ensure_rsa_self_test(void);
-
-#else
-
-// Outside of FIPS mode, the lazy tests are no-ops.
-
-OPENSSL_INLINE void boringssl_ensure_rsa_self_test(void) {}
-
-#endif  // FIPS
-
-// boringssl_self_test_sha256 performs a SHA-256 KAT.
-int boringssl_self_test_sha256(void);
-
-// boringssl_self_test_sha512 performs a SHA-512 KAT.
-int boringssl_self_test_sha512(void);
-
-// boringssl_self_test_hmac_sha256 performs an HMAC-SHA-256 KAT.
-int boringssl_self_test_hmac_sha256(void);
->>>>>>> 0da6b480
 
 #if defined(BORINGSSL_FIPS_COUNTERS)
 void boringssl_fips_inc_counter(enum fips_counter_t counter);
