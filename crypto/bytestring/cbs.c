/* Copyright (c) 2014, Google Inc.
 *
 * Permission to use, copy, modify, and/or distribute this software for any
 * purpose with or without fee is hereby granted, provided that the above
 * copyright notice and this permission notice appear in all copies.
 *
 * THE SOFTWARE IS PROVIDED "AS IS" AND THE AUTHOR DISCLAIMS ALL WARRANTIES
 * WITH REGARD TO THIS SOFTWARE INCLUDING ALL IMPLIED WARRANTIES OF
 * MERCHANTABILITY AND FITNESS. IN NO EVENT SHALL THE AUTHOR BE LIABLE FOR ANY
 * SPECIAL, DIRECT, INDIRECT, OR CONSEQUENTIAL DAMAGES OR ANY DAMAGES
 * WHATSOEVER RESULTING FROM LOSS OF USE, DATA OR PROFITS, WHETHER IN AN ACTION
 * OF CONTRACT, NEGLIGENCE OR OTHER TORTIOUS ACTION, ARISING OUT OF OR IN
 * CONNECTION WITH THE USE OR PERFORMANCE OF THIS SOFTWARE. */

#include <openssl/asn1.h>
#include <openssl/bytestring.h>
#include <openssl/mem.h>

#include <assert.h>

#ifndef __STDC_FORMAT_MACROS
#define __STDC_FORMAT_MACROS
#endif
#include <ctype.h>
#include <inttypes.h>

#include <string.h>

#include "../asn1/internal.h"
#include "../internal.h"
#include "internal.h"


void CBS_init(CBS *cbs, const uint8_t *data, size_t len) {
  cbs->data = data;
  cbs->len = len;
}

static int cbs_get(CBS *cbs, const uint8_t **p, size_t n) {
  if (cbs->len < n) {
    return 0;
  }

  *p = cbs->data;
  cbs->data += n;
  cbs->len -= n;
  return 1;
}

int CBS_skip(CBS *cbs, size_t len) {
  const uint8_t *dummy;
  return cbs_get(cbs, &dummy, len);
}

const uint8_t *CBS_data(const CBS *cbs) { return cbs->data; }

size_t CBS_len(const CBS *cbs) { return cbs->len; }

int CBS_stow(const CBS *cbs, uint8_t **out_ptr, size_t *out_len) {
  OPENSSL_free(*out_ptr);
  *out_ptr = NULL;
  *out_len = 0;

  if (cbs->len == 0) {
    return 1;
  }
  *out_ptr = OPENSSL_memdup(cbs->data, cbs->len);
  if (*out_ptr == NULL) {
    return 0;
  }
  *out_len = cbs->len;
  return 1;
}

int CBS_strdup(const CBS *cbs, char **out_ptr) {
  if (*out_ptr != NULL) {
    OPENSSL_free(*out_ptr);
  }
  *out_ptr = OPENSSL_strndup((const char *)cbs->data, cbs->len);
  return (*out_ptr != NULL);
}

int CBS_contains_zero_byte(const CBS *cbs) {
  return OPENSSL_memchr(cbs->data, 0, cbs->len) != NULL;
}

int CBS_mem_equal(const CBS *cbs, const uint8_t *data, size_t len) {
  if (len != cbs->len) {
    return 0;
  }
  return CRYPTO_memcmp(cbs->data, data, len) == 0;
}

static int cbs_get_u(CBS *cbs, uint64_t *out, size_t len) {
  uint64_t result = 0;
  const uint8_t *data;

  if (!cbs_get(cbs, &data, len)) {
    return 0;
  }
  for (size_t i = 0; i < len; i++) {
    result <<= 8;
    result |= data[i];
  }
  *out = result;
  return 1;
}

int CBS_get_u8(CBS *cbs, uint8_t *out) {
  const uint8_t *v;
  if (!cbs_get(cbs, &v, 1)) {
    return 0;
  }
  *out = *v;
  return 1;
}

int CBS_get_u16(CBS *cbs, uint16_t *out) {
  uint64_t v;
  if (!cbs_get_u(cbs, &v, 2)) {
    return 0;
  }
  *out = v;
  return 1;
}

int CBS_get_u16le(CBS *cbs, uint16_t *out) {
  if (!CBS_get_u16(cbs, out)) {
    return 0;
  }
  *out = CRYPTO_bswap2(*out);
  return 1;
}

int CBS_get_u24(CBS *cbs, uint32_t *out) {
  uint64_t v;
  if (!cbs_get_u(cbs, &v, 3)) {
    return 0;
  }
  *out = (uint32_t)v;
  return 1;
}

int CBS_get_u32(CBS *cbs, uint32_t *out) {
  uint64_t v;
  if (!cbs_get_u(cbs, &v, 4)) {
    return 0;
  }
  *out = (uint32_t)v;
  return 1;
}

int CBS_get_u32le(CBS *cbs, uint32_t *out) {
  if (!CBS_get_u32(cbs, out)) {
    return 0;
  }
  *out = CRYPTO_bswap4(*out);
  return 1;
}

int CBS_get_u64(CBS *cbs, uint64_t *out) { return cbs_get_u(cbs, out, 8); }

int CBS_get_u64le(CBS *cbs, uint64_t *out) {
  if (!cbs_get_u(cbs, out, 8)) {
    return 0;
  }
  *out = CRYPTO_bswap8(*out);
  return 1;
}

int CBS_get_last_u8(CBS *cbs, uint8_t *out) {
  if (cbs->len == 0) {
    return 0;
  }
  *out = cbs->data[cbs->len - 1];
  cbs->len--;
  return 1;
}

int CBS_get_bytes(CBS *cbs, CBS *out, size_t len) {
  const uint8_t *v;
  if (!cbs_get(cbs, &v, len)) {
    return 0;
  }
  CBS_init(out, v, len);
  return 1;
}

int CBS_copy_bytes(CBS *cbs, uint8_t *out, size_t len) {
  const uint8_t *v;
  if (!cbs_get(cbs, &v, len)) {
    return 0;
  }
  OPENSSL_memcpy(out, v, len);
  return 1;
}

static int cbs_get_length_prefixed(CBS *cbs, CBS *out, size_t len_len) {
  uint64_t len;
  if (!cbs_get_u(cbs, &len, len_len)) {
    return 0;
  }
  // If |len_len| <= 3 then we know that |len| will fit into a |size_t|, even on
  // 32-bit systems.
  assert(len_len <= 3);
  return CBS_get_bytes(cbs, out, len);
}

int CBS_get_u8_length_prefixed(CBS *cbs, CBS *out) {
  return cbs_get_length_prefixed(cbs, out, 1);
}

int CBS_get_u16_length_prefixed(CBS *cbs, CBS *out) {
  return cbs_get_length_prefixed(cbs, out, 2);
}

int CBS_get_u24_length_prefixed(CBS *cbs, CBS *out) {
  return cbs_get_length_prefixed(cbs, out, 3);
}

int CBS_get_until_first(CBS *cbs, CBS *out, uint8_t c) {
  const uint8_t *split = OPENSSL_memchr(CBS_data(cbs), c, CBS_len(cbs));
  if (split == NULL) {
    return 0;
  }
  return CBS_get_bytes(cbs, out, split - CBS_data(cbs));
}

int CBS_get_u64_decimal(CBS *cbs, uint64_t *out) {
  uint64_t v = 0;
  int seen_digit = 0;
  while (CBS_len(cbs) != 0) {
    uint8_t c = CBS_data(cbs)[0];
    if (!OPENSSL_isdigit(c)) {
      break;
    }
    CBS_skip(cbs, 1);
<<<<<<< HEAD
    if (// Forbid stray leading zeros.
=======
    if (  // Forbid stray leading zeros.
>>>>>>> 32e1f960
        (v == 0 && seen_digit) ||
        // Check for overflow.
        v > UINT64_MAX / 10 ||  //
        v * 10 > UINT64_MAX - (c - '0')) {
      return 0;
    }
    v = v * 10 + (c - '0');
    seen_digit = 1;
  }

  *out = v;
  return seen_digit;
}

// parse_base128_integer reads a big-endian base-128 integer from |cbs| and sets
// |*out| to the result. This is the encoding used in DER for both high tag
// number form and OID components.
static int parse_base128_integer(CBS *cbs, uint64_t *out) {
  uint64_t v = 0;
  uint8_t b;
  do {
    if (!CBS_get_u8(cbs, &b)) {
      return 0;
    }
    if ((v >> (64 - 7)) != 0) {
      // The value is too large.
      return 0;
    }
    if (v == 0 && b == 0x80) {
      // The value must be minimally encoded.
      return 0;
    }
    v = (v << 7) | (b & 0x7f);

    // Values end at an octet with the high bit cleared.
  } while (b & 0x80);

  *out = v;
  return 1;
}

static int parse_asn1_tag(CBS *cbs, CBS_ASN1_TAG *out) {
  uint8_t tag_byte;
  if (!CBS_get_u8(cbs, &tag_byte)) {
    return 0;
  }

  // ITU-T X.690 section 8.1.2.3 specifies the format for identifiers with a tag
  // number no greater than 30.
  //
  // If the number portion is 31 (0x1f, the largest value that fits in the
  // allotted bits), then the tag is more than one byte long and the
  // continuation bytes contain the tag number.
  CBS_ASN1_TAG tag = ((CBS_ASN1_TAG)tag_byte & 0xe0) << CBS_ASN1_TAG_SHIFT;
  CBS_ASN1_TAG tag_number = tag_byte & 0x1f;
  if (tag_number == 0x1f) {
    uint64_t v;
    if (!parse_base128_integer(cbs, &v) ||
        // Check the tag number is within our supported bounds.
        v > CBS_ASN1_TAG_NUMBER_MASK ||
        // Small tag numbers should have used low tag number form, even in BER.
        v < 0x1f) {
      return 0;
    }
    tag_number = (CBS_ASN1_TAG)v;
  }

  tag |= tag_number;

  // Tag [UNIVERSAL 0] is reserved for use by the encoding. Reject it here to
  // avoid some ambiguity around ANY values and BER indefinite-length EOCs. See
  // https://crbug.com/boringssl/455.
  if ((tag & ~CBS_ASN1_CONSTRUCTED) == 0) {
    return 0;
  }

  *out = tag;
  return 1;
}

static int cbs_get_any_asn1_element(CBS *cbs, CBS *out, CBS_ASN1_TAG *out_tag,
                                    size_t *out_header_len, int *out_ber_found,
                                    int *out_indefinite, int ber_ok) {
  CBS header = *cbs;
  CBS throwaway;

  if (out == NULL) {
    out = &throwaway;
  }
  if (ber_ok) {
    *out_ber_found = 0;
    *out_indefinite = 0;
  } else {
    assert(out_ber_found == NULL);
    assert(out_indefinite == NULL);
  }

  CBS_ASN1_TAG tag;
  if (!parse_asn1_tag(&header, &tag)) {
    return 0;
  }
  if (out_tag != NULL) {
    *out_tag = tag;
  }

  uint8_t length_byte;
  if (!CBS_get_u8(&header, &length_byte)) {
    return 0;
  }

  size_t header_len = CBS_len(cbs) - CBS_len(&header);

  size_t len;
  // The format for the length encoding is specified in ITU-T X.690 section
  // 8.1.3.
  if ((length_byte & 0x80) == 0) {
    // Short form length.
    len = ((size_t)length_byte) + header_len;
    if (out_header_len != NULL) {
      *out_header_len = header_len;
    }
  } else {
    // The high bit indicate that this is the long form, while the next 7 bits
    // encode the number of subsequent octets used to encode the length (ITU-T
    // X.690 clause 8.1.3.5.b).
    const size_t num_bytes = length_byte & 0x7f;
    uint64_t len64;

    if (ber_ok && (tag & CBS_ASN1_CONSTRUCTED) != 0 && num_bytes == 0) {
      // indefinite length
      if (out_header_len != NULL) {
        *out_header_len = header_len;
      }
      *out_ber_found = 1;
      *out_indefinite = 1;
      return CBS_get_bytes(cbs, out, header_len);
    }

    // ITU-T X.690 clause 8.1.3.5.c specifies that the value 0xff shall not be
    // used as the first byte of the length. If this parser encounters that
    // value, num_bytes will be parsed as 127, which will fail this check.
    if (num_bytes == 0 || num_bytes > 4) {
      return 0;
    }
    if (!cbs_get_u(&header, &len64, num_bytes)) {
      return 0;
    }
    // ITU-T X.690 section 10.1 (DER length forms) requires encoding the
    // length with the minimum number of octets. BER could, technically, have
    // 125 superfluous zero bytes. We do not attempt to handle that and still
    // require that the length fit in a |uint32_t| for BER.
    if (len64 < 128) {
      // Length should have used short-form encoding.
      if (ber_ok) {
        *out_ber_found = 1;
      } else {
        return 0;
      }
    }
    if ((len64 >> ((num_bytes - 1) * 8)) == 0) {
      // Length should have been at least one byte shorter.
      if (ber_ok) {
        *out_ber_found = 1;
      } else {
        return 0;
      }
    }
    len = len64;
    if (len + header_len + num_bytes < len) {
      // Overflow.
      return 0;
    }
    len += header_len + num_bytes;
    if (out_header_len != NULL) {
      *out_header_len = header_len + num_bytes;
    }
  }

  return CBS_get_bytes(cbs, out, len);
}

int CBS_get_any_asn1(CBS *cbs, CBS *out, CBS_ASN1_TAG *out_tag) {
  size_t header_len;
  if (!CBS_get_any_asn1_element(cbs, out, out_tag, &header_len)) {
    return 0;
  }

  if (!CBS_skip(out, header_len)) {
    assert(0);
    return 0;
  }

  return 1;
}

int CBS_get_any_asn1_element(CBS *cbs, CBS *out, CBS_ASN1_TAG *out_tag,
                             size_t *out_header_len) {
  return cbs_get_any_asn1_element(cbs, out, out_tag, out_header_len, NULL, NULL,
                                  /*ber_ok=*/0);
}

int CBS_get_any_ber_asn1_element(CBS *cbs, CBS *out, CBS_ASN1_TAG *out_tag,
                                 size_t *out_header_len, int *out_ber_found,
                                 int *out_indefinite) {
  int ber_found_temp;
  return cbs_get_any_asn1_element(
      cbs, out, out_tag, out_header_len,
      out_ber_found ? out_ber_found : &ber_found_temp, out_indefinite,
      /*ber_ok=*/1);
}

static int cbs_get_asn1(CBS *cbs, CBS *out, CBS_ASN1_TAG tag_value,
                        int skip_header) {
  size_t header_len;
  CBS_ASN1_TAG tag;
  CBS throwaway;

  if (out == NULL) {
    out = &throwaway;
  }

  if (!CBS_get_any_asn1_element(cbs, out, &tag, &header_len) ||
      tag != tag_value) {
    return 0;
  }

  if (skip_header && !CBS_skip(out, header_len)) {
    assert(0);
    return 0;
  }

  return 1;
}

int CBS_get_asn1(CBS *cbs, CBS *out, CBS_ASN1_TAG tag_value) {
  return cbs_get_asn1(cbs, out, tag_value, 1 /* skip header */);
}

int CBS_get_asn1_element(CBS *cbs, CBS *out, CBS_ASN1_TAG tag_value) {
  return cbs_get_asn1(cbs, out, tag_value, 0 /* include header */);
}

int CBS_peek_asn1_tag(const CBS *cbs, CBS_ASN1_TAG tag_value) {
  CBS copy = *cbs;
  CBS_ASN1_TAG actual_tag;
  return parse_asn1_tag(&copy, &actual_tag) && tag_value == actual_tag;
}

int CBS_get_asn1_uint64(CBS *cbs, uint64_t *out) {
  CBS bytes;
  if (!CBS_get_asn1(cbs, &bytes, CBS_ASN1_INTEGER) ||
      !CBS_is_unsigned_asn1_integer(&bytes)) {
    return 0;
  }

  *out = 0;
  const uint8_t *data = CBS_data(&bytes);
  size_t len = CBS_len(&bytes);
  for (size_t i = 0; i < len; i++) {
    if ((*out >> 56) != 0) {
      // Too large to represent as a uint64_t.
      return 0;
    }
    *out <<= 8;
    *out |= data[i];
  }

  return 1;
}

int CBS_get_asn1_int64(CBS *cbs, int64_t *out) {
  int is_negative;
  CBS bytes;
  if (!CBS_get_asn1(cbs, &bytes, CBS_ASN1_INTEGER) ||
      !CBS_is_valid_asn1_integer(&bytes, &is_negative)) {
    return 0;
  }
  const uint8_t *data = CBS_data(&bytes);
  const size_t len = CBS_len(&bytes);
  if (len > sizeof(int64_t)) {
    return 0;
  }
  uint8_t sign_extend[sizeof(int64_t)];
  memset(sign_extend, is_negative ? 0xff : 0, sizeof(sign_extend));
  for (size_t i = 0; i < len; i++) {
    sign_extend[i] = data[len - i - 1];
  }
  memcpy(out, sign_extend, sizeof(sign_extend));
  return 1;
}

int CBS_get_asn1_bool(CBS *cbs, int *out) {
  CBS bytes;
  if (!CBS_get_asn1(cbs, &bytes, CBS_ASN1_BOOLEAN) || CBS_len(&bytes) != 1) {
    return 0;
  }

  const uint8_t value = *CBS_data(&bytes);
  if (value != 0 && value != 0xff) {
    return 0;
  }

  *out = !!value;
  return 1;
}

int CBS_get_optional_asn1(CBS *cbs, CBS *out, int *out_present,
                          CBS_ASN1_TAG tag) {
  int present = 0;

  if (CBS_peek_asn1_tag(cbs, tag)) {
    if (!CBS_get_asn1(cbs, out, tag)) {
      return 0;
    }
    present = 1;
  }

  if (out_present != NULL) {
    *out_present = present;
  }

  return 1;
}

int CBS_get_optional_asn1_octet_string(CBS *cbs, CBS *out, int *out_present,
                                       CBS_ASN1_TAG tag) {
  CBS child;
  int present;
  if (!CBS_get_optional_asn1(cbs, &child, &present, tag)) {
    return 0;
  }
  if (present) {
    assert(out);
    if (!CBS_get_asn1(&child, out, CBS_ASN1_OCTETSTRING) ||
        CBS_len(&child) != 0) {
      return 0;
    }
  } else {
    CBS_init(out, NULL, 0);
  }
  if (out_present) {
    *out_present = present;
  }
  return 1;
}

int CBS_get_optional_asn1_uint64(CBS *cbs, uint64_t *out, CBS_ASN1_TAG tag,
                                 uint64_t default_value) {
  CBS child;
  int present;
  if (!CBS_get_optional_asn1(cbs, &child, &present, tag)) {
    return 0;
  }
  if (present) {
    if (!CBS_get_asn1_uint64(&child, out) || CBS_len(&child) != 0) {
      return 0;
    }
  } else {
    *out = default_value;
  }
  return 1;
}

int CBS_get_optional_asn1_bool(CBS *cbs, int *out, CBS_ASN1_TAG tag,
                               int default_value) {
  CBS child, child2;
  int present;
  if (!CBS_get_optional_asn1(cbs, &child, &present, tag)) {
    return 0;
  }
  if (present) {
    uint8_t boolean;

    if (!CBS_get_asn1(&child, &child2, CBS_ASN1_BOOLEAN) ||
        CBS_len(&child2) != 1 || CBS_len(&child) != 0) {
      return 0;
    }

    boolean = CBS_data(&child2)[0];
    if (boolean == 0) {
      *out = 0;
    } else if (boolean == 0xff) {
      *out = 1;
    } else {
      return 0;
    }
  } else {
    *out = default_value;
  }
  return 1;
}

int CBS_is_valid_asn1_bitstring(const CBS *cbs) {
  CBS in = *cbs;
  uint8_t num_unused_bits;
  if (!CBS_get_u8(&in, &num_unused_bits) || num_unused_bits > 7) {
    return 0;
  }

  if (num_unused_bits == 0) {
    return 1;
  }

  // All num_unused_bits bits must exist and be zeros.
  uint8_t last;
  if (!CBS_get_last_u8(&in, &last) ||
      (last & ((1 << num_unused_bits) - 1)) != 0) {
    return 0;
  }

  return 1;
}

int CBS_asn1_bitstring_has_bit(const CBS *cbs, unsigned bit) {
  if (!CBS_is_valid_asn1_bitstring(cbs)) {
    return 0;
  }

  const unsigned byte_num = (bit >> 3) + 1;
  const unsigned bit_num = 7 - (bit & 7);

  // Unused bits are zero, and this function does not distinguish between
  // missing and unset bits. Thus it is sufficient to do a byte-level length
  // check.
  return byte_num < CBS_len(cbs) &&
         (CBS_data(cbs)[byte_num] & (1 << bit_num)) != 0;
}

int CBS_is_valid_asn1_integer(const CBS *cbs, int *out_is_negative) {
  CBS copy = *cbs;
  uint8_t first_byte, second_byte;
  if (!CBS_get_u8(&copy, &first_byte)) {
    return 0;  // INTEGERs may not be empty.
  }
  if (out_is_negative != NULL) {
    *out_is_negative = (first_byte & 0x80) != 0;
  }
  if (!CBS_get_u8(&copy, &second_byte)) {
    return 1;  // One byte INTEGERs are always minimal.
  }
  if ((first_byte == 0x00 && (second_byte & 0x80) == 0) ||
      (first_byte == 0xff && (second_byte & 0x80) != 0)) {
    return 0;  // The value is minimal iff the first 9 bits are not all equal.
  }
  return 1;
}

int CBS_is_unsigned_asn1_integer(const CBS *cbs) {
  int is_negative;
  return CBS_is_valid_asn1_integer(cbs, &is_negative) && !is_negative;
}

static int add_decimal(CBB *out, uint64_t v) {
  char buf[DECIMAL_SIZE(uint64_t) + 1];
  BIO_snprintf(buf, sizeof(buf), "%" PRIu64, v);
  return CBB_add_bytes(out, (const uint8_t *)buf, strlen(buf));
}

char *CBS_asn1_oid_to_text(const CBS *cbs) {
  CBB cbb;
  if (!CBB_init(&cbb, 32)) {
    goto err;
  }

  CBS copy = *cbs;
  // The first component is 40 * value1 + value2, where value1 is 0, 1, or 2.
  uint64_t v;
  if (!parse_base128_integer(&copy, &v)) {
    goto err;
  }

  if (v >= 80) {
    if (!CBB_add_bytes(&cbb, (const uint8_t *)"2.", 2) ||
        !add_decimal(&cbb, v - 80)) {
      goto err;
    }
  } else if (!add_decimal(&cbb, v / 40) || !CBB_add_u8(&cbb, '.') ||
             !add_decimal(&cbb, v % 40)) {
    goto err;
  }

  while (CBS_len(&copy) != 0) {
    if (!parse_base128_integer(&copy, &v) || !CBB_add_u8(&cbb, '.') ||
        !add_decimal(&cbb, v)) {
      goto err;
    }
  }

  uint8_t *txt;
  size_t txt_len;
  if (!CBB_add_u8(&cbb, '\0') || !CBB_finish(&cbb, &txt, &txt_len)) {
    goto err;
  }

  return (char *)txt;

err:
  CBB_cleanup(&cbb);
  return NULL;
}

static int cbs_get_two_digits(CBS *cbs, int *out) {
  uint8_t first_digit, second_digit;
  if (!CBS_get_u8(cbs, &first_digit)) {
    return 0;
  }
  if (!OPENSSL_isdigit(first_digit)) {
    return 0;
  }
  if (!CBS_get_u8(cbs, &second_digit)) {
    return 0;
  }
  if (!OPENSSL_isdigit(second_digit)) {
    return 0;
  }
  *out = (first_digit - '0') * 10 + (second_digit - '0');
  return 1;
}

static int is_valid_day(int year, int month, int day) {
  if (day < 1) {
    return 0;
  }
  switch (month) {
    case 1:
    case 3:
    case 5:
    case 7:
    case 8:
    case 10:
    case 12:
      return day <= 31;
    case 4:
    case 6:
    case 9:
    case 11:
      return day <= 30;
    case 2:
      if ((year % 4 == 0 && year % 100 != 0) || year % 400 == 0) {
        return day <= 29;
      } else {
        return day <= 28;
      }
    default:
      return 0;
  }
}

static int CBS_parse_rfc5280_time_internal(const CBS *cbs, int is_gentime,
                                           int allow_timezone_offset,
                                           struct tm *out_tm) {
  int year, month, day, hour, min, sec, tmp;
  CBS copy = *cbs;
  uint8_t tz;

  if (is_gentime) {
    if (!cbs_get_two_digits(&copy, &tmp)) {
      return 0;
    }
    year = tmp * 100;
    if (!cbs_get_two_digits(&copy, &tmp)) {
      return 0;
    }
    year += tmp;
  } else {
    year = 1900;
    if (!cbs_get_two_digits(&copy, &tmp)) {
      return 0;
    }
    year += tmp;
    if (year < 1950) {
      year += 100;
    }
    if (year >= 2050) {
      return 0;  // A Generalized time must be used.
    }
  }
  if (!cbs_get_two_digits(&copy, &month) || month < 1 ||
      month > 12 ||  // Reject invalid months.
      !cbs_get_two_digits(&copy, &day) ||
      !is_valid_day(year, month, day) ||  // Reject invalid days.
      !cbs_get_two_digits(&copy, &hour) ||
      hour > 23 ||  // Reject invalid hours.
      !cbs_get_two_digits(&copy, &min) ||
      min > 59 ||  // Reject invalid minutes.
      !cbs_get_two_digits(&copy, &sec) || sec > 59 || !CBS_get_u8(&copy, &tz)) {
    return 0;
  }

  int offset_sign = 0;
  switch (tz) {
    case 'Z':
      break;  // We correctly have 'Z' on the end as per spec.
    case '+':
      offset_sign = 1;
      break;  // Should not be allowed per RFC 5280.
    case '-':
      offset_sign = -1;
      break;  // Should not be allowed per RFC 5280.
    default:
      return 0;  // Reject anything else after the time.
  }

  // If allow_timezone_offset is non-zero, allow for a four digit timezone
  // offset to be specified even though this is not allowed by RFC 5280. We are
  // permissive of this for UTCTimes due to the unfortunate existence of
  // artisinally rolled long lived certificates that were baked into places that
  // are now difficult to change. These certificates were generated with the
  // 'openssl' command that permissively allowed the creation of certificates
  // with notBefore and notAfter times specified as strings for direct
  // certificate inclusion on the command line. For context see cl/237068815.
  //
  // TODO(bbe): This has been expunged from public web-pki as the ecosystem has
  // managed to encourage CA compliance with standards. We should find a way to
  // get rid of this or make it off by default.
  int offset_seconds = 0;
  if (offset_sign != 0) {
    if (!allow_timezone_offset) {
      return 0;
    }
    int offset_hours, offset_minutes;
    if (!cbs_get_two_digits(&copy, &offset_hours) ||
        offset_hours > 23 ||  // Reject invalid hours.
        !cbs_get_two_digits(&copy, &offset_minutes) ||
        offset_minutes > 59) {  // Reject invalid minutes.
      return 0;
    }
    offset_seconds = offset_sign * (offset_hours * 3600 + offset_minutes * 60);
  }

  if (CBS_len(&copy) != 0) {
    return 0;  // Reject invalid lengths.
  }

  if (out_tm != NULL) {
    // Fill in the tm fields corresponding to what we validated.
    out_tm->tm_year = year - 1900;
    out_tm->tm_mon = month - 1;
    out_tm->tm_mday = day;
    out_tm->tm_hour = hour;
    out_tm->tm_min = min;
    out_tm->tm_sec = sec;
    if (offset_seconds && !OPENSSL_gmtime_adj(out_tm, 0, offset_seconds)) {
      return 0;
    }
  }
  return 1;
}

int CBS_parse_generalized_time(const CBS *cbs, struct tm *out_tm,
                               int allow_timezone_offset) {
  return CBS_parse_rfc5280_time_internal(cbs, 1, allow_timezone_offset, out_tm);
}

int CBS_parse_utc_time(const CBS *cbs, struct tm *out_tm,
                       int allow_timezone_offset) {
  return CBS_parse_rfc5280_time_internal(cbs, 0, allow_timezone_offset, out_tm);
}

int CBS_get_optional_asn1_int64(CBS *cbs, int64_t *out, CBS_ASN1_TAG tag,
                                int64_t default_value) {
  CBS child;
  int present;
  if (!CBS_get_optional_asn1(cbs, &child, &present, tag)) {
    return 0;
  }
  if (present) {
    if (!CBS_get_asn1_int64(&child, out) || CBS_len(&child) != 0) {
      return 0;
    }
  } else {
    *out = default_value;
  }
  return 1;
}<|MERGE_RESOLUTION|>--- conflicted
+++ resolved
@@ -235,11 +235,7 @@
       break;
     }
     CBS_skip(cbs, 1);
-<<<<<<< HEAD
-    if (// Forbid stray leading zeros.
-=======
     if (  // Forbid stray leading zeros.
->>>>>>> 32e1f960
         (v == 0 && seen_digit) ||
         // Check for overflow.
         v > UINT64_MAX / 10 ||  //
