include_directories(../include)

if(NOT OPENSSL_NO_ASM)
  if(UNIX)
    if(ARCH STREQUAL "aarch64")
      # The "armx" Perl scripts look for "64" in the style argument
      # in order to decide whether to generate 32- or 64-bit asm.
      if(APPLE)
        set(PERLASM_STYLE ios64)
      else()
        set(PERLASM_STYLE linux64)
      endif()
    elseif(ARCH STREQUAL "arm")
      if(APPLE)
        set(PERLASM_STYLE ios32)
      else()
        set(PERLASM_STYLE linux32)
      endif()
    elseif(ARCH STREQUAL "ppc64le")
      set(PERLASM_STYLE linux64le)
    else()
      if(ARCH STREQUAL "x86")
        set(PERLASM_FLAGS "-fPIC -DOPENSSL_IA32_SSE2")
      endif()
      if(APPLE)
        set(PERLASM_STYLE macosx)
      else()
        set(PERLASM_STYLE elf)
      endif()
    endif()
    set(ASM_EXT S)
    enable_language(ASM)
    set(CMAKE_ASM_FLAGS "${CMAKE_ASM_FLAGS} -Wa,--noexecstack")

    # Clang's integerated assembler does not support debug symbols.
    if(NOT CMAKE_ASM_COMPILER_ID MATCHES "Clang")
      set(CMAKE_ASM_FLAGS "${CMAKE_ASM_FLAGS} -Wa,-g")
    endif()

    # CMake does not add -isysroot and -arch flags to assembly.
    if(APPLE)
      if(CMAKE_OSX_SYSROOT)
        set(CMAKE_ASM_FLAGS "${CMAKE_ASM_FLAGS} -isysroot \"${CMAKE_OSX_SYSROOT}\"")
      endif()
      foreach(arch ${CMAKE_OSX_ARCHITECTURES})
        set(CMAKE_ASM_FLAGS "${CMAKE_ASM_FLAGS} -arch ${arch}")
      endforeach()
    endif()
  else()
    if(ARCH STREQUAL "aarch64")
      set(PERLASM_STYLE win64)
      set(ASM_EXT S)
      enable_language(ASM)
    else()
      if(ARCH STREQUAL "x86_64")
        set(PERLASM_STYLE nasm)
      else()
        set(PERLASM_STYLE win32n)
        set(PERLASM_FLAGS "-DOPENSSL_IA32_SSE2")
      endif()
      set(CMAKE_ASM_NASM_FLAGS "${CMAKE_ASM_NASM_FLAGS} -gcv8")

      # On Windows, we use the NASM output.
      set(ASM_EXT asm)
      enable_language(ASM_NASM)
    endif()
  endif()
endif()

if(PERL_EXECUTABLE)
  function(perlasm dest src)
    get_filename_component(dir ${dest} DIRECTORY)
    if (dir STREQUAL "")
      set(dir ".")
    endif()

    add_custom_command(
      OUTPUT ${dest}
      COMMAND ${CMAKE_COMMAND} -E make_directory ${dir}
      COMMAND ${PERL_EXECUTABLE} ${CMAKE_CURRENT_SOURCE_DIR}/${src} ${PERLASM_STYLE} ${PERLASM_FLAGS} ${ARGN} ${dest}
      DEPENDS
      ${src}
      ${PROJECT_SOURCE_DIR}/crypto/perlasm/arm-xlate.pl
      ${PROJECT_SOURCE_DIR}/crypto/perlasm/ppc-xlate.pl
      ${PROJECT_SOURCE_DIR}/crypto/perlasm/x86_64-xlate.pl
      ${PROJECT_SOURCE_DIR}/crypto/perlasm/x86asm.pl
      ${PROJECT_SOURCE_DIR}/crypto/perlasm/x86gas.pl
      ${PROJECT_SOURCE_DIR}/crypto/perlasm/x86masm.pl
      ${PROJECT_SOURCE_DIR}/crypto/perlasm/x86nasm.pl
      WORKING_DIRECTORY .
    )
  endfunction()
  perlasm(chacha/chacha-armv4.${ASM_EXT} chacha/asm/chacha-armv4.pl)
  perlasm(chacha/chacha-armv8.${ASM_EXT} chacha/asm/chacha-armv8.pl)
  perlasm(chacha/chacha-x86.${ASM_EXT} chacha/asm/chacha-x86.pl)
  perlasm(chacha/chacha-x86_64.${ASM_EXT} chacha/asm/chacha-x86_64.pl)
  perlasm(cipher_extra/aes128gcmsiv-x86_64.${ASM_EXT} cipher_extra/asm/aes128gcmsiv-x86_64.pl)
  perlasm(cipher_extra/chacha20_poly1305_x86_64.${ASM_EXT} cipher_extra/asm/chacha20_poly1305_x86_64.pl)
  perlasm(cipher_extra/chacha20_poly1305_armv8.${ASM_EXT} cipher_extra/asm/chacha20_poly1305_armv8.pl)
  perlasm(test/trampoline-armv4.${ASM_EXT} test/asm/trampoline-armv4.pl)
  perlasm(test/trampoline-armv8.${ASM_EXT} test/asm/trampoline-armv8.pl)
  perlasm(test/trampoline-ppc.${ASM_EXT} test/asm/trampoline-ppc.pl)
  perlasm(test/trampoline-x86.${ASM_EXT} test/asm/trampoline-x86.pl)
  perlasm(test/trampoline-x86_64.${ASM_EXT} test/asm/trampoline-x86_64.pl)

else()
  if(APPLE AND ${ARCH} STREQUAL "aarch64")
    set(ASSEMBLY_SOURCE ${GENERATE_CODE_ROOT}/ios-aarch64/crypto/)
  elseif(APPLE AND ${ARCH} STREQUAL "arm")
    set(ASSEMBLY_SOURCE ${GENERATE_CODE_ROOT}/ios-arm/crypto/)
  elseif(APPLE)
    set(ASSEMBLY_SOURCE ${GENERATE_CODE_ROOT}/mac-${ARCH}/crypto/)
  elseif(UNIX)
    if(${ARCH} STREQUAL "generic")
      message(STATUS "Detected generic linux platform. No assembly files will be included.")
    else()
      set(ASSEMBLY_SOURCE ${GENERATE_CODE_ROOT}/linux-${ARCH}/crypto/)
    endif()
  elseif(WIN32)
    set(ASSEMBLY_SOURCE ${GENERATE_CODE_ROOT}/win-${ARCH}/crypto/)
  endif()

  if(DEFINED ASSEMBLY_SOURCE)
    message("Copying platform assembly files from ${ASSEMBLY_SOURCE} to ${CMAKE_CURRENT_BINARY_DIR}")
    file(COPY ${ASSEMBLY_SOURCE}/ DESTINATION ${CMAKE_CURRENT_BINARY_DIR})
  endif()

endif()
add_subdirectory(fipsmodule)

if(FIPS_DELOCATE OR FIPS_SHARED)
  SET_SOURCE_FILES_PROPERTIES(fipsmodule/bcm.o PROPERTIES EXTERNAL_OBJECT true)
  SET_SOURCE_FILES_PROPERTIES(fipsmodule/bcm.o PROPERTIES GENERATED true)

  set(
    CRYPTO_FIPS_OBJECTS

    fipsmodule/bcm.o
  )
endif()

if(ARCH STREQUAL "arm")
  set(
    CRYPTO_ARCH_SOURCES

    chacha/chacha-armv4.${ASM_EXT}
    curve25519/asm/x25519-asm-arm.S
    poly1305/poly1305_arm_asm.S
    test/trampoline-armv4.${ASM_EXT}
  )
endif()

if(ARCH STREQUAL "aarch64")
  set(
    CRYPTO_ARCH_SOURCES

    chacha/chacha-armv8.${ASM_EXT}
    test/trampoline-armv8.${ASM_EXT}
    cipher_extra/chacha20_poly1305_armv8.${ASM_EXT}
  )
endif()

if(ARCH STREQUAL "ppc64le")
  set(
    CRYPTO_ARCH_SOURCES

    test/trampoline-ppc.${ASM_EXT}
  )
endif()

if(ARCH STREQUAL "x86")
  set(
    CRYPTO_ARCH_SOURCES

    chacha/chacha-x86.${ASM_EXT}
    test/trampoline-x86.${ASM_EXT}
  )
endif()

if(ARCH STREQUAL "x86_64")
  set(
    CRYPTO_ARCH_SOURCES

    chacha/chacha-x86_64.${ASM_EXT}
    cipher_extra/aes128gcmsiv-x86_64.${ASM_EXT}
    cipher_extra/chacha20_poly1305_x86_64.${ASM_EXT}
    hrss/asm/poly_rq_mul.S
    test/trampoline-x86_64.${ASM_EXT}
  )
endif()

if(GO_EXECUTABLE)
  add_custom_command(
    OUTPUT err_data.c
    COMMAND ${GO_EXECUTABLE} run err_data_generate.go > ${CMAKE_CURRENT_BINARY_DIR}/err_data.c
    DEPENDS
    err/err_data_generate.go
    err/asn1.errordata
    err/bio.errordata
    err/bn.errordata
    err/cipher.errordata
    err/conf.errordata
    err/dh.errordata
    err/digest.errordata
    err/dsa.errordata
    err/ecdh.errordata
    err/ecdsa.errordata
    err/ec.errordata
    err/engine.errordata
    err/evp.errordata
    err/hkdf.errordata
    err/obj.errordata
    err/ocsp.errordata
    err/pem.errordata
    err/pkcs7.errordata
    err/pkcs8.errordata
    err/rsa.errordata
    err/ssl.errordata
    err/trust_token.errordata
    err/x509.errordata
    err/x509v3.errordata
    WORKING_DIRECTORY ${CMAKE_CURRENT_SOURCE_DIR}/err
  )
else()
  file(COPY ${GENERATE_CODE_ROOT}/err_data.c DESTINATION ${CMAKE_CURRENT_BINARY_DIR}/)
endif()

add_library(
  crypto_objects
  OBJECT
  asn1/a_bitstr.c
  asn1/a_bool.c
  asn1/a_d2i_fp.c
  asn1/a_dup.c
  asn1/a_enum.c
  asn1/a_gentm.c
  asn1/a_i2d_fp.c
  asn1/a_int.c
  asn1/a_mbstr.c
  asn1/a_object.c
  asn1/a_octet.c
  asn1/a_print.c
  asn1/a_strex.c
  asn1/a_strnid.c
  asn1/a_time.c
  asn1/a_type.c
  asn1/a_utctm.c
  asn1/a_utf8.c
  asn1/asn1_lib.c
  asn1/asn1_par.c
  asn1/asn_pack.c
  asn1/f_enum.c
  asn1/f_int.c
  asn1/f_string.c
  asn1/tasn_dec.c
  asn1/tasn_enc.c
  asn1/tasn_fre.c
  asn1/tasn_new.c
  asn1/tasn_typ.c
  asn1/tasn_utl.c
  asn1/time_support.c
  base64/base64.c
  bio/bio.c
  bio/bio_mem.c
  bio/connect.c
  bio/fd.c
  bio/file.c
  bio/hexdump.c
  bio/pair.c
  bio/printf.c
  bio/socket.c
  bio/socket_helper.c
  blake2/blake2.c
  bn_extra/bn_asn1.c
  bn_extra/convert.c
  buf/buf.c
  bytestring/asn1_compat.c
  bytestring/ber.c
  bytestring/cbb.c
  bytestring/cbs.c
  bytestring/unicode.c
  chacha/chacha.c
  cipher_extra/cipher_extra.c
  cipher_extra/derive_key.c
  cipher_extra/e_aesctrhmac.c
  cipher_extra/e_aesgcmsiv.c
  cipher_extra/e_chacha20poly1305.c
  cipher_extra/e_null.c
  cipher_extra/e_rc2.c
  cipher_extra/e_rc4.c
  cipher_extra/e_tls.c
  cipher_extra/tls_cbc.c
  conf/conf.c
  crypto.c
  curve25519/curve25519.c
  curve25519/spake25519.c
  dh_extra/params.c
  dh_extra/dh_asn1.c
  digest_extra/digest_extra.c
  dsa/dsa.c
  dsa/dsa_asn1.c
  ecdh_extra/ecdh_extra.c
  ecdsa_extra/ecdsa_asn1.c
  ec_extra/ec_asn1.c
  ec_extra/ec_derive.c
  ec_extra/hash_to_curve.c
  err/err.c
  err_data.c
  engine/engine.c
  evp_extra/evp_asn1.c
  evp_extra/p_dsa_asn1.c
  evp_extra/p_ec_asn1.c
  evp_extra/p_ed25519.c
  evp_extra/p_ed25519_asn1.c
  evp_extra/p_rsa_asn1.c
  evp_extra/p_x25519.c
  evp_extra/p_x25519_asn1.c
  evp_extra/p_methods.c
  evp_extra/pbkdf.c
  evp_extra/print.c
  evp_extra/scrypt.c
  evp_extra/sign.c
  ex_data.c
  hkdf/hkdf.c
  hpke/hpke.c
  hrss/hrss.c
  lhash/lhash.c
  mem.c
  obj/obj.c
  obj/obj_xref.c
  ocsp/ocsp_asn.c
  ocsp/ocsp_client.c
  ocsp/ocsp_lib.c
  ocsp/ocsp_verify.c
  pem/pem_all.c
  pem/pem_info.c
  pem/pem_lib.c
  pem/pem_oth.c
  pem/pem_pk8.c
  pem/pem_pkey.c
  pem/pem_x509.c
  pem/pem_xaux.c
  pkcs7/pkcs7.c
  pkcs7/pkcs7_x509.c
  pkcs8/pkcs8.c
  pkcs8/pkcs8_x509.c
  pkcs8/p5_pbev2.c
  poly1305/poly1305.c
  poly1305/poly1305_arm.c
  poly1305/poly1305_vec.c
  pool/pool.c
  rand_extra/deterministic.c
  rand_extra/forkunsafe.c
  rand_extra/fuchsia.c
  rand_extra/rand_extra.c
  rand_extra/windows.c
  rc4/rc4.c
  refcount_c11.c
  refcount_lock.c
  rsa_extra/rsa_asn1.c
  rsa_extra/rsassa_pss_asn1.c
  rsa_extra/rsa_print.c
  stack/stack.c
  siphash/siphash.c
  thread.c
  thread_none.c
  thread_pthread.c
  thread_win.c
  trust_token/pmbtoken.c
  trust_token/trust_token.c
  trust_token/voprf.c
  x509/a_digest.c
  x509/a_sign.c
  x509/a_verify.c
  x509/algorithm.c
  x509/asn1_gen.c
  x509/by_dir.c
  x509/by_file.c
  x509/i2d_pr.c
  x509/name_print.c
  x509/rsa_pss.c
  x509/t_crl.c
  x509/t_req.c
  x509/t_x509.c
  x509/t_x509a.c
  x509/x509.c
  x509/x509_att.c
  x509/x509_cmp.c
  x509/x509_d2.c
  x509/x509_def.c
  x509/x509_ext.c
  x509/x509_lu.c
  x509/x509_obj.c
  x509/x509_req.c
  x509/x509_set.c
  x509/x509_trs.c
  x509/x509_txt.c
  x509/x509_v3.c
  x509/x509_vfy.c
  x509/x509_vpm.c
  x509/x509cset.c
  x509/x509name.c
  x509/x509rset.c
  x509/x509spki.c
  x509/x_algor.c
  x509/x_all.c
  x509/x_attrib.c
  x509/x_crl.c
  x509/x_exten.c
  x509/x_info.c
  x509/x_name.c
  x509/x_pkey.c
  x509/x_pubkey.c
  x509/x_req.c
  x509/x_sig.c
  x509/x_spki.c
  x509/x_val.c
  x509/x_x509.c
  x509/x_x509a.c
  x509v3/pcy_cache.c
  x509v3/pcy_data.c
  x509v3/pcy_lib.c
  x509v3/pcy_map.c
  x509v3/pcy_node.c
  x509v3/pcy_tree.c
  x509v3/v3_akey.c
  x509v3/v3_akeya.c
  x509v3/v3_alt.c
  x509v3/v3_bcons.c
  x509v3/v3_bitst.c
  x509v3/v3_conf.c
  x509v3/v3_cpols.c
  x509v3/v3_crld.c
  x509v3/v3_enum.c
  x509v3/v3_extku.c
  x509v3/v3_genn.c
  x509v3/v3_ia5.c
  x509v3/v3_info.c
  x509v3/v3_int.c
  x509v3/v3_lib.c
  x509v3/v3_ncons.c
  x509v3/v3_ocsp.c
  x509v3/v3_pci.c
  x509v3/v3_pcia.c
  x509v3/v3_pcons.c
  x509v3/v3_pmaps.c
  x509v3/v3_prn.c
  x509v3/v3_purp.c
  x509v3/v3_skey.c
  x509v3/v3_utl.c

  ${CRYPTO_ARCH_SOURCES}
)
<<<<<<< HEAD
target_compile_definitions(crypto PRIVATE BORINGSSL_IMPLEMENTATION)
if(FIPS_SHARED)
  # Rewrite libcrypto.so (or libcrypto.dylib) to inject the correct module
  # hash value. For now we support the FIPS build only on Linux and macOS.

  if (APPLE)
    set(INJECT_HASH_MACOS_FLAG "-macos")
  else()
    set(INJECT_HASH_MACOS_FLAG "")
  endif()

=======

target_compile_definitions(crypto_objects PRIVATE BORINGSSL_IMPLEMENTATION)

# For the prefix build, the object files need the prefix header files to build.
add_dependencies(crypto_objects global_target)

function(build_libcrypto name module_source)
  if(FIPS)
    add_library(${name} $<TARGET_OBJECTS:crypto_objects> ${CRYPTO_FIPS_OBJECTS} ${module_source} $<TARGET_OBJECTS:jitterentropy>)
  else()
    add_library(${name} $<TARGET_OBJECTS:crypto_objects> ${CRYPTO_FIPS_OBJECTS} ${module_source})
  endif()

  add_dependencies(${name}  global_target)

  if(FIPS_DELOCATE OR FIPS_SHARED)
    add_dependencies(${name} bcm_o_target)
  endif()
  SET_TARGET_PROPERTIES(${name} PROPERTIES LINKER_LANGUAGE C)
  if(WIN32)
    target_link_libraries(${name} PUBLIC ws2_32)
  endif()
  if(NOT WIN32 AND NOT ANDROID)
    target_link_libraries(${name} PUBLIC pthread)
  endif()

  target_include_directories(${name} SYSTEM PUBLIC
          $<BUILD_INTERFACE:${CMAKE_CURRENT_SOURCE_DIR}/../include>
          $<INSTALL_INTERFACE:include>)
endfunction()

if(FIPS_SHARED)
  build_libcrypto(crypto $<TARGET_OBJECTS:fipsmodule>)
  # Rewrite libcrypto.so to inject the correct module hash value. This assumes
  # UNIX-style library naming, but we only support FIPS mode on Linux anyway.
>>>>>>> 237b9a93
  add_custom_command(
    TARGET crypto POST_BUILD
    COMMAND ${GO_EXECUTABLE} run
    ${CMAKE_SOURCE_DIR}/util/fipstools/inject_hash/inject_hash.go
    -o $<TARGET_FILE:crypto> -in-object $<TARGET_FILE:crypto>
    -sha256 ${INJECT_HASH_MACOS_FLAG}
    # The DEPENDS argument to a POST_BUILD rule appears to be ignored. Thus
    # go_executable isn't used (as it doesn't get built), but we list this
    # dependency anyway in case it starts working in some CMake version.
    DEPENDS ../util/fipstools/inject_hash/inject_hash.go
    WORKING_DIRECTORY ${CMAKE_SOURCE_DIR}
  )
else()
  build_libcrypto(crypto $<TARGET_OBJECTS:fipsmodule>)
endif()

add_dependencies(crypto global_target)

if(FIPS_DELOCATE OR FIPS_SHARED)
  add_dependencies(crypto bcm_o_target)
endif()

SET_TARGET_PROPERTIES(crypto PROPERTIES LINKER_LANGUAGE C)

if(WIN32)
  target_link_libraries(crypto PUBLIC ws2_32)
endif()
if(NOT WIN32 AND NOT ANDROID)
  target_link_libraries(crypto PUBLIC pthread)
endif()

# Every target depends on crypto, so we add libcxx as a dependency here to
# simplify injecting it everywhere.
if(USE_CUSTOM_LIBCXX)
  install(TARGETS libcxx libcxxabi
          EXPORT crypto-targets
          ARCHIVE DESTINATION ${CMAKE_INSTALL_LIBDIR}
          LIBRARY DESTINATION ${CMAKE_INSTALL_LIBDIR}
  )
  target_link_libraries(crypto PUBLIC libcxx)
endif()

target_include_directories(crypto SYSTEM PUBLIC
  $<BUILD_INTERFACE:${CMAKE_CURRENT_SOURCE_DIR}/../include>
  $<INSTALL_INTERFACE:include>)

if(BUILD_TESTING)
  add_subdirectory(test)

  # urandom_test is a separate binary because it needs to be able to observe the
  # PRNG initialisation, which means that it can't have other tests running before
  # it does.
  add_executable(
    urandom_test

    fipsmodule/rand/urandom_test.cc
  )

  # When using CPU Jitter as the entropy source (only in FIPS build)
  # urandom_test should not be performed so we pass the compilation flag
  # and handle it in urandom_test.cc
  if(JITTER_ENTROPY)
    target_compile_options(urandom_test PUBLIC -DJITTER_ENTROPY)
  endif()

  target_link_libraries(urandom_test test_support_lib boringssl_gtest crypto)

  add_dependencies(urandom_test global_target)
  add_dependencies(all_tests urandom_test)

  add_executable(
    crypto_test

    abi_self_test.cc
    asn1/asn1_test.cc
    base64/base64_test.cc
    bio/bio_test.cc
    blake2/blake2_test.cc
    buf/buf_test.cc
    bytestring/bytestring_test.cc
    chacha/chacha_test.cc
    cipher_extra/aead_test.cc
    cipher_extra/cipher_test.cc
    compiler_test.cc
    conf/conf_test.cc
    constant_time_test.cc
    crypto_test.cc
    curve25519/ed25519_test.cc
    curve25519/spake25519_test.cc
    curve25519/x25519_test.cc
    ecdh_extra/ecdh_test.cc
    dh_extra/dh_test.cc
    digest_extra/digest_test.cc
    dsa/dsa_test.cc
    err/err_test.cc
    evp_extra/evp_extra_test.cc
    evp_extra/evp_test.cc
    evp_extra/pbkdf_test.cc
    evp_extra/scrypt_test.cc
    fipsmodule/aes/aes_test.cc
    fipsmodule/bn/bn_test.cc
    fipsmodule/cmac/cmac_test.cc
    fipsmodule/ec/ec_test.cc
    fipsmodule/ec/p256-nistz_test.cc
    fipsmodule/ecdsa/ecdsa_test.cc
    fipsmodule/md5/md5_test.cc
    fipsmodule/modes/gcm_test.cc
    fipsmodule/rand/ctrdrbg_test.cc
    fipsmodule/rand/cpu_jitter_test.cc
    fipsmodule/rand/fork_detect_test.cc
    fipsmodule/service_indicator/service_indicator_test.cc
    fipsmodule/sha/sha_test.cc
    fipsmodule/cpucap/cpu_arm_linux_test.cc
    hkdf/hkdf_test.cc
    hpke/hpke_test.cc
    hmac_extra/hmac_test.cc
    hrss/hrss_test.cc
    impl_dispatch_test.cc
    lhash/lhash_test.cc
    obj/obj_test.cc
    ocsp/ocsp_test.cc
    pem/pem_test.cc
    pkcs7/pkcs7_test.cc
    pkcs8/pkcs8_test.cc
    pkcs8/pkcs12_test.cc
    poly1305/poly1305_test.cc
    pool/pool_test.cc
    rand_extra/rand_test.cc
    refcount_test.cc
    rsa_extra/rsa_test.cc
    rsa_extra/rsassa_pss_asn1_test.cc
    self_test.cc
    stack/stack_test.cc
    siphash/siphash_test.cc
    test/file_test_gtest.cc
    thread_test.cc
    trust_token/trust_token_test.cc
    x509/x509_test.cc
    x509/x509_time_test.cc
    x509v3/tab_test.cc
    x509v3/v3name_test.cc

    $<TARGET_OBJECTS:crypto_test_data>
    $<TARGET_OBJECTS:boringssl_gtest_main>
  )

  add_dependencies(crypto_test global_target)

  target_link_libraries(crypto_test test_support_lib boringssl_gtest crypto)
  if(WIN32)
    target_link_libraries(crypto_test ws2_32)
  endif()
  add_dependencies(all_tests crypto_test)
endif()

install(TARGETS crypto
        EXPORT crypto-targets
        ARCHIVE DESTINATION ${CMAKE_INSTALL_LIBDIR}
        LIBRARY DESTINATION ${CMAKE_INSTALL_LIBDIR}
)

configure_file("cmake/crypto-config.cmake"
    "${CMAKE_CURRENT_BINARY_DIR}/crypto-config.cmake"
    @ONLY)

install(FILES "${CMAKE_CURRENT_BINARY_DIR}/crypto-config.cmake"
    DESTINATION "${CMAKE_INSTALL_LIBDIR}/crypto/cmake"
    COMPONENT Development)

if (BUILD_SHARED_LIBS)
   set (TARGET_DIR "shared")
else()
   set (TARGET_DIR "static")
endif()

install(EXPORT crypto-targets
    DESTINATION "${CMAKE_INSTALL_LIBDIR}/crypto/cmake/${TARGET_DIR}"
    COMPONENT Development)<|MERGE_RESOLUTION|>--- conflicted
+++ resolved
@@ -451,19 +451,6 @@
 
   ${CRYPTO_ARCH_SOURCES}
 )
-<<<<<<< HEAD
-target_compile_definitions(crypto PRIVATE BORINGSSL_IMPLEMENTATION)
-if(FIPS_SHARED)
-  # Rewrite libcrypto.so (or libcrypto.dylib) to inject the correct module
-  # hash value. For now we support the FIPS build only on Linux and macOS.
-
-  if (APPLE)
-    set(INJECT_HASH_MACOS_FLAG "-macos")
-  else()
-    set(INJECT_HASH_MACOS_FLAG "")
-  endif()
-
-=======
 
 target_compile_definitions(crypto_objects PRIVATE BORINGSSL_IMPLEMENTATION)
 
@@ -499,7 +486,6 @@
   build_libcrypto(crypto $<TARGET_OBJECTS:fipsmodule>)
   # Rewrite libcrypto.so to inject the correct module hash value. This assumes
   # UNIX-style library naming, but we only support FIPS mode on Linux anyway.
->>>>>>> 237b9a93
   add_custom_command(
     TARGET crypto POST_BUILD
     COMMAND ${GO_EXECUTABLE} run
