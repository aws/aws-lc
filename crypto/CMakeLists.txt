--- conflicted
+++ resolved
@@ -305,12 +305,9 @@
   cipher_extra/e_aesctrhmac.c
   cipher_extra/e_aesgcmsiv.c
   cipher_extra/e_chacha20poly1305.c
-<<<<<<< HEAD
   cipher_extra/e_aes_cbc_hmac_sha1.c
   cipher_extra/e_aes_cbc_hmac_sha256.c
-=======
   cipher_extra/e_des.c
->>>>>>> a30c7977
   cipher_extra/e_null.c
   cipher_extra/e_rc2.c
   cipher_extra/e_rc4.c
