include_directories(../include)

if(NOT OPENSSL_NO_ASM)
  if(UNIX)
    if(ARCH STREQUAL "aarch64")
      # The "armx" Perl scripts look for "64" in the style argument
      # in order to decide whether to generate 32- or 64-bit asm.
      if(APPLE)
        set(PERLASM_STYLE ios64)
      else()
        set(PERLASM_STYLE linux64)
      endif()
    elseif(ARCH STREQUAL "arm")
      if(APPLE)
        set(PERLASM_STYLE ios32)
      else()
        set(PERLASM_STYLE linux32)
      endif()
    elseif(ARCH STREQUAL "ppc64le")
      set(PERLASM_STYLE linux64le)
    else()
      if(ARCH STREQUAL "x86")
        set(PERLASM_FLAGS "-fPIC -DOPENSSL_IA32_SSE2")
      endif()
      if(APPLE)
        set(PERLASM_STYLE macosx)
      else()
        set(PERLASM_STYLE elf)
      endif()
    endif()
    set(ASM_EXT S)
    enable_language(ASM)
    set(CMAKE_ASM_FLAGS "${CMAKE_ASM_FLAGS} -Wa,--noexecstack")

    # Clang's integerated assembler does not support debug symbols.
    if (CMAKE_ASM_COMPILER_ID MATCHES "Clang" OR CMAKE_ASM_COMPILER MATCHES "clang")
      message(STATUS "Disabling debug symbols for Clang internal assembler")
    else()
      set(CMAKE_ASM_FLAGS "${CMAKE_ASM_FLAGS} -Wa,-g")
    endif()

    # CMake does not add -isysroot and -arch flags to assembly.
    if(APPLE)
      if(CMAKE_OSX_SYSROOT)
        set(CMAKE_ASM_FLAGS "${CMAKE_ASM_FLAGS} -isysroot \"${CMAKE_OSX_SYSROOT}\"")
      endif()
      foreach(arch ${CMAKE_OSX_ARCHITECTURES})
        set(CMAKE_ASM_FLAGS "${CMAKE_ASM_FLAGS} -arch ${arch}")
      endforeach()
    endif()
  else()
    if(ARCH STREQUAL "aarch64")
      set(PERLASM_STYLE win64)
      set(ASM_EXT S)
      enable_language(ASM)
    else()
      if(ARCH STREQUAL "x86_64")
        set(PERLASM_STYLE nasm)
      else()
        set(PERLASM_STYLE win32n)
        set(PERLASM_FLAGS "-DOPENSSL_IA32_SSE2")
      endif()
      set(CMAKE_ASM_NASM_FLAGS "${CMAKE_ASM_NASM_FLAGS} -gcv8")

      # On Windows, we use the NASM output.
      set(ASM_EXT asm)
      enable_language(ASM_NASM)
    endif()
  endif()
endif()

if(PERL_EXECUTABLE)
  function(perlasm dest src)
    get_filename_component(dir ${dest} DIRECTORY)
    if (dir STREQUAL "")
      set(dir ".")
    endif()

    if(MY_ASSEMBLER_IS_TOO_OLD_FOR_AVX)
      set(PERLASM_FLAGS "${PERLASM_FLAGS} -DMY_ASSEMBLER_IS_TOO_OLD_FOR_AVX")
    endif()

    add_custom_command(
      OUTPUT ${dest}
      COMMAND ${CMAKE_COMMAND} -E make_directory ${dir}
      COMMAND ${PERL_EXECUTABLE} ${CMAKE_CURRENT_SOURCE_DIR}/${src} ${PERLASM_STYLE} ${dest} ${PERLASM_FLAGS}
      DEPENDS
      ${src}
      ${PROJECT_SOURCE_DIR}/crypto/perlasm/arm-xlate.pl
      ${PROJECT_SOURCE_DIR}/crypto/perlasm/ppc-xlate.pl
      ${PROJECT_SOURCE_DIR}/crypto/perlasm/x86_64-xlate.pl
      ${PROJECT_SOURCE_DIR}/crypto/perlasm/x86asm.pl
      ${PROJECT_SOURCE_DIR}/crypto/perlasm/x86gas.pl
      ${PROJECT_SOURCE_DIR}/crypto/perlasm/x86masm.pl
      ${PROJECT_SOURCE_DIR}/crypto/perlasm/x86nasm.pl
      WORKING_DIRECTORY .
    )
  endfunction()
  perlasm(chacha/chacha-armv4.${ASM_EXT} chacha/asm/chacha-armv4.pl)
  perlasm(chacha/chacha-armv8.${ASM_EXT} chacha/asm/chacha-armv8.pl)
  perlasm(chacha/chacha-x86.${ASM_EXT} chacha/asm/chacha-x86.pl)
  perlasm(chacha/chacha-x86_64.${ASM_EXT} chacha/asm/chacha-x86_64.pl)
  perlasm(cipher_extra/aes128gcmsiv-x86_64.${ASM_EXT} cipher_extra/asm/aes128gcmsiv-x86_64.pl)
  perlasm(cipher_extra/chacha20_poly1305_x86_64.${ASM_EXT} cipher_extra/asm/chacha20_poly1305_x86_64.pl)
  perlasm(cipher_extra/chacha20_poly1305_armv8.${ASM_EXT} cipher_extra/asm/chacha20_poly1305_armv8.pl)
  if(NOT MY_ASSEMBLER_IS_TOO_OLD_FOR_AVX)
      perlasm(cipher_extra/aesni-sha1-x86_64.${ASM_EXT} cipher_extra/asm/aesni-sha1-x86_64.pl)
      perlasm(cipher_extra/aesni-sha256-x86_64.${ASM_EXT} cipher_extra/asm/aesni-sha256-x86_64.pl)
  endif()
  perlasm(test/trampoline-armv4.${ASM_EXT} test/asm/trampoline-armv4.pl)
  perlasm(test/trampoline-armv8.${ASM_EXT} test/asm/trampoline-armv8.pl)
  perlasm(test/trampoline-ppc.${ASM_EXT} test/asm/trampoline-ppc.pl)
  perlasm(test/trampoline-x86.${ASM_EXT} test/asm/trampoline-x86.pl)
  perlasm(test/trampoline-x86_64.${ASM_EXT} test/asm/trampoline-x86_64.pl)

else()
  if(APPLE AND ${ARCH} STREQUAL "aarch64")
    set(ASSEMBLY_SOURCE ${GENERATE_CODE_ROOT}/ios-aarch64/crypto/)
  elseif(APPLE AND ${ARCH} STREQUAL "arm")
    set(ASSEMBLY_SOURCE ${GENERATE_CODE_ROOT}/ios-arm/crypto/)
  elseif(APPLE)
    set(ASSEMBLY_SOURCE ${GENERATE_CODE_ROOT}/mac-${ARCH}/crypto/)
  elseif(UNIX)
    if(${ARCH} STREQUAL "generic")
      message(STATUS "Detected generic linux platform. No assembly files will be included.")
    else()
      set(ASSEMBLY_SOURCE ${GENERATE_CODE_ROOT}/linux-${ARCH}/crypto/)
    endif()
  elseif(WIN32)
    set(ASSEMBLY_SOURCE ${GENERATE_CODE_ROOT}/win-${ARCH}/crypto/)
  endif()

  if(DEFINED ASSEMBLY_SOURCE)
    message("Copying platform assembly files from ${ASSEMBLY_SOURCE} to ${CMAKE_CURRENT_BINARY_DIR}")
    file(COPY ${ASSEMBLY_SOURCE}/ DESTINATION ${CMAKE_CURRENT_BINARY_DIR})
  endif()

endif()
add_subdirectory(fipsmodule)

if(FIPS_DELOCATE OR FIPS_SHARED)
  SET_SOURCE_FILES_PROPERTIES(fipsmodule/${BCM_NAME} PROPERTIES EXTERNAL_OBJECT true)
  SET_SOURCE_FILES_PROPERTIES(fipsmodule/${BCM_NAME} PROPERTIES GENERATED true)

  set(
    CRYPTO_FIPS_OBJECTS

    fipsmodule/${BCM_NAME}
  )
endif()

if(ARCH STREQUAL "arm")
  set(
    CRYPTO_ARCH_SOURCES

    chacha/chacha-armv4.${ASM_EXT}
    curve25519/asm/x25519-asm-arm.S
    poly1305/poly1305_arm_asm.S
    test/trampoline-armv4.${ASM_EXT}
  )
endif()

if(ARCH STREQUAL "aarch64")
  set(
    CRYPTO_ARCH_SOURCES

    chacha/chacha-armv8.${ASM_EXT}
    test/trampoline-armv8.${ASM_EXT}
    cipher_extra/chacha20_poly1305_armv8.${ASM_EXT}
  )
endif()

if(ARCH STREQUAL "ppc64le")
  set(
    CRYPTO_ARCH_SOURCES

    test/trampoline-ppc.${ASM_EXT}
  )
endif()

if(ARCH STREQUAL "x86")
  set(
    CRYPTO_ARCH_SOURCES

    chacha/chacha-x86.${ASM_EXT}
    test/trampoline-x86.${ASM_EXT}
  )
endif()

if(ARCH STREQUAL "x86_64")
  if(MY_ASSEMBLER_IS_TOO_OLD_FOR_AVX)
    # CryptoAlg-1091:
    # Stitch code |aesni-sha1/256-x86_64.${ASM_EXT}| are not enabled due
    # to some build issues and lack of tools to measure the performance gap.
    # The disable is safer choice because |EVP_aes_128/256_cbc_hmac_sha1/256|
    # are deprecated.
    set(
      CRYPTO_ARCH_SOURCES

      chacha/chacha-x86_64.${ASM_EXT}
      cipher_extra/chacha20_poly1305_x86_64.${ASM_EXT}
      cipher_extra/aes128gcmsiv-x86_64.${ASM_EXT}
      test/trampoline-x86_64.${ASM_EXT}
      hrss/asm/poly_rq_mul.S
    )
  else()
    set(
      CRYPTO_ARCH_SOURCES

      chacha/chacha-x86_64.${ASM_EXT}
      cipher_extra/chacha20_poly1305_x86_64.${ASM_EXT}
      cipher_extra/aes128gcmsiv-x86_64.${ASM_EXT}
      cipher_extra/aesni-sha1-x86_64.${ASM_EXT}
      cipher_extra/aesni-sha256-x86_64.${ASM_EXT}
      test/trampoline-x86_64.${ASM_EXT}
      hrss/asm/poly_rq_mul.S
    )
  endif()
endif()

if(GO_EXECUTABLE)
  add_custom_command(
    OUTPUT err_data.c
    COMMAND ${GO_EXECUTABLE} run err_data_generate.go > ${CMAKE_CURRENT_BINARY_DIR}/err_data.c
    DEPENDS
    err/err_data_generate.go
    err/asn1.errordata
    err/bio.errordata
    err/bn.errordata
    err/cipher.errordata
    err/conf.errordata
    err/dh.errordata
    err/digest.errordata
    err/dsa.errordata
    err/ecdh.errordata
    err/ecdsa.errordata
    err/ec.errordata
    err/engine.errordata
    err/evp.errordata
    err/hkdf.errordata
    err/obj.errordata
    err/ocsp.errordata
    err/pem.errordata
    err/pkcs7.errordata
    err/pkcs8.errordata
    err/rsa.errordata
    err/ssl.errordata
    err/trust_token.errordata
    err/x509.errordata
    err/x509v3.errordata
    WORKING_DIRECTORY ${CMAKE_CURRENT_SOURCE_DIR}/err
  )
else()
  file(COPY ${GENERATE_CODE_ROOT}/err_data.c DESTINATION ${CMAKE_CURRENT_BINARY_DIR}/)
endif()

set(CRYPTO_RUST_SOURCES )
if(EXISTS ${CMAKE_CURRENT_SOURCE_DIR}/rust_wrapper.c)
  list(APPEND CRYPTO_RUST_SOURCES rust_wrapper.c)
endif()

add_library(
  crypto_objects
  OBJECT
  asn1/a_bitstr.c
  asn1/a_bool.c
  asn1/a_d2i_fp.c
  asn1/a_dup.c
  asn1/a_gentm.c
  asn1/a_i2d_fp.c
  asn1/a_int.c
  asn1/a_mbstr.c
  asn1/a_object.c
  asn1/a_octet.c
  asn1/a_print.c
  asn1/a_strex.c
  asn1/a_strnid.c
  asn1/a_time.c
  asn1/a_type.c
  asn1/a_utctm.c
  asn1/a_utf8.c
  asn1/asn1_lib.c
  asn1/asn1_par.c
  asn1/asn_pack.c
  asn1/f_int.c
  asn1/f_string.c
  asn1/tasn_dec.c
  asn1/tasn_enc.c
  asn1/tasn_fre.c
  asn1/tasn_new.c
  asn1/tasn_typ.c
  asn1/tasn_utl.c
  asn1/time_support.c
  base64/base64.c
  bio/bio.c
  bio/bio_mem.c
  bio/connect.c
  bio/fd.c
  bio/file.c
  bio/hexdump.c
  bio/pair.c
  bio/printf.c
  bio/socket.c
  bio/socket_helper.c
  blake2/blake2.c
  bn_extra/bn_asn1.c
  bn_extra/convert.c
  buf/buf.c
  bytestring/asn1_compat.c
  bytestring/ber.c
  bytestring/cbb.c
  bytestring/cbs.c
  bytestring/unicode.c
  chacha/chacha.c
  cipher_extra/cipher_extra.c
  cipher_extra/derive_key.c
  cipher_extra/e_aesctrhmac.c
  cipher_extra/e_aesgcmsiv.c
  cipher_extra/e_chacha20poly1305.c
  cipher_extra/e_aes_cbc_hmac_sha1.c
  cipher_extra/e_aes_cbc_hmac_sha256.c
  cipher_extra/e_des.c
  cipher_extra/e_null.c
  cipher_extra/e_rc2.c
  cipher_extra/e_rc4.c
  cipher_extra/e_tls.c
  cipher_extra/tls_cbc.c
  conf/conf.c
  crypto.c
  curve25519/curve25519.c
  curve25519/spake25519.c
  des/des.c
  dh_extra/params.c
  dh_extra/dh_asn1.c
  digest_extra/digest_extra.c
  dsa/dsa.c
  dsa/dsa_asn1.c
  ecdh_extra/ecdh_extra.c
  ecdsa_extra/ecdsa_asn1.c
  ec_extra/ec_asn1.c
  ec_extra/ec_derive.c
  ec_extra/hash_to_curve.c
  err/err.c
  err_data.c
  engine/engine.c
  evp_extra/evp_asn1.c
  evp_extra/p_dsa_asn1.c
  evp_extra/p_ec_asn1.c
  evp_extra/p_ed25519.c
  evp_extra/p_ed25519_asn1.c
  evp_extra/p_hkdf.c
  evp_extra/p_rsa_asn1.c
  evp_extra/p_x25519.c
  evp_extra/p_x25519_asn1.c
  evp_extra/p_methods.c
  evp_extra/print.c
  evp_extra/scrypt.c
  evp_extra/sign.c
  ex_data.c
  hpke/hpke.c
  hrss/hrss.c
  kyber/kem_kyber512.c
  kyber/p_kyber.c
  kyber/p_kyber512_asn1.c
  kyber/pqcrystals-kyber_kyber512_ref/cbd.c
  kyber/pqcrystals-kyber_kyber512_ref/fips202.c
  kyber/pqcrystals-kyber_kyber512_ref/indcpa.c
  kyber/pqcrystals-kyber_kyber512_ref/kem.c
  kyber/pqcrystals-kyber_kyber512_ref/ntt.c
  kyber/pqcrystals-kyber_kyber512_ref/poly.c
  kyber/pqcrystals-kyber_kyber512_ref/polyvec.c
  kyber/pqcrystals-kyber_kyber512_ref/reduce.c
  kyber/pqcrystals-kyber_kyber512_ref/symmetric-shake.c
  kyber/pqcrystals-kyber_kyber512_ref/verify.c
  lhash/lhash.c
  mem.c
  obj/obj.c
  obj/obj_xref.c
  ocsp/ocsp_asn.c
  ocsp/ocsp_client.c
  ocsp/ocsp_lib.c
  ocsp/ocsp_verify.c
  pem/pem_all.c
  pem/pem_info.c
  pem/pem_lib.c
  pem/pem_oth.c
  pem/pem_pk8.c
  pem/pem_pkey.c
  pem/pem_x509.c
  pem/pem_xaux.c
  pkcs7/pkcs7.c
  pkcs7/pkcs7_x509.c
  pkcs8/pkcs8.c
  pkcs8/pkcs8_x509.c
  pkcs8/p5_pbev2.c
  poly1305/poly1305.c
  poly1305/poly1305_arm.c
  poly1305/poly1305_vec.c
  pool/pool.c
  rand_extra/deterministic.c
  rand_extra/forkunsafe.c
  rand_extra/fuchsia.c
  rand_extra/rand_extra.c
  rand_extra/pq_custom_randombytes.c
  rand_extra/windows.c
  rc4/rc4.c
  refcount_c11.c
  refcount_lock.c
  rsa_extra/rsa_asn1.c
  rsa_extra/rsassa_pss_asn1.c
  rsa_extra/rsa_print.c
  stack/stack.c
  siphash/siphash.c
  thread.c
  thread_none.c
  thread_pthread.c
  thread_win.c
  trust_token/pmbtoken.c
  trust_token/trust_token.c
  trust_token/voprf.c
  x509/a_digest.c
  x509/a_sign.c
  x509/a_verify.c
  x509/algorithm.c
  x509/asn1_gen.c
  x509/by_dir.c
  x509/by_file.c
  x509/i2d_pr.c
  x509/name_print.c
  x509/rsa_pss.c
  x509/t_crl.c
  x509/t_req.c
  x509/t_x509.c
  x509/t_x509a.c
  x509/x509.c
  x509/x509_att.c
  x509/x509_cmp.c
  x509/x509_d2.c
  x509/x509_def.c
  x509/x509_ext.c
  x509/x509_lu.c
  x509/x509_obj.c
  x509/x509_req.c
  x509/x509_set.c
  x509/x509_trs.c
  x509/x509_txt.c
  x509/x509_v3.c
  x509/x509_vfy.c
  x509/x509_vpm.c
  x509/x509cset.c
  x509/x509name.c
  x509/x509rset.c
  x509/x509spki.c
  x509/x_algor.c
  x509/x_all.c
  x509/x_attrib.c
  x509/x_crl.c
  x509/x_exten.c
  x509/x_info.c
  x509/x_name.c
  x509/x_pkey.c
  x509/x_pubkey.c
  x509/x_req.c
  x509/x_sig.c
  x509/x_spki.c
  x509/x_val.c
  x509/x_x509.c
  x509/x_x509a.c
  x509v3/pcy_cache.c
  x509v3/pcy_data.c
  x509v3/pcy_map.c
  x509v3/pcy_node.c
  x509v3/pcy_tree.c
  x509v3/v3_akey.c
  x509v3/v3_akeya.c
  x509v3/v3_alt.c
  x509v3/v3_bcons.c
  x509v3/v3_bitst.c
  x509v3/v3_conf.c
  x509v3/v3_cpols.c
  x509v3/v3_crld.c
  x509v3/v3_enum.c
  x509v3/v3_extku.c
  x509v3/v3_genn.c
  x509v3/v3_ia5.c
  x509v3/v3_info.c
  x509v3/v3_int.c
  x509v3/v3_lib.c
  x509v3/v3_ncons.c
  x509v3/v3_ocsp.c
  x509v3/v3_pci.c
  x509v3/v3_pcia.c
  x509v3/v3_pcons.c
  x509v3/v3_pmaps.c
  x509v3/v3_prn.c
  x509v3/v3_purp.c
  x509v3/v3_skey.c
  x509v3/v3_utl.c
  decrepit/bio/base64_bio.c
  decrepit/blowfish/blowfish.c
  decrepit/cast/cast_tables.c
  decrepit/cfb/cfb.c
  decrepit/dh/dh_decrepit.c
  decrepit/evp/evp_do_all.c
  decrepit/ripemd/ripemd.c
  decrepit/rsa/rsa_decrepit.c
  decrepit/x509/x509_decrepit.c
  ${CRYPTO_RUST_SOURCES}

  ${CRYPTO_ARCH_SOURCES}
)

target_compile_definitions(crypto_objects PRIVATE BORINGSSL_IMPLEMENTATION)

# For the prefix build, the object files need the prefix header files to build.
add_dependencies(crypto_objects global_target)

function(build_libcrypto name module_source)
  if(FIPS)
    add_library(${name} $<TARGET_OBJECTS:crypto_objects> ${CRYPTO_FIPS_OBJECTS} ${module_source} $<TARGET_OBJECTS:jitterentropy>)
  else()
    add_library(${name} $<TARGET_OBJECTS:crypto_objects> ${CRYPTO_FIPS_OBJECTS} ${module_source})
  endif()

  add_dependencies(${name}  global_target)

  if(FIPS_DELOCATE OR FIPS_SHARED)
    add_dependencies(${name} bcm_o_target)
  endif()
  SET_TARGET_PROPERTIES(${name} PROPERTIES LINKER_LANGUAGE C)
  if(WIN32)
    target_link_libraries(${name} PUBLIC ws2_32)
  endif()
  if(NOT WIN32 AND NOT ANDROID)
    target_link_libraries(${name} PUBLIC pthread)
  endif()

  target_include_directories(${name} SYSTEM PUBLIC
          $<BUILD_INTERFACE:${CMAKE_CURRENT_SOURCE_DIR}/../include>
          $<INSTALL_INTERFACE:include>)
endfunction()

if(FIPS_SHARED)
  # Rewrite libcrypto.so, libcrypto.dylib, or crypto.dll to inject the correct module
  # hash value. For now we support the FIPS build only on Linux, macOS, iOS, and Windows.
  if(MSVC)
    # On Windows we use capture_hash.go to capture the computed integrity value that bcm.o prints to generate the
    # correct value in generated_fips_shared_support.c. See FIPS.md for a full explanation of the process
    build_libcrypto(precrypto $<TARGET_OBJECTS:fipsmodule>)
    add_executable(fips_empty_main fipsmodule/fips_empty_main.c)
    target_link_libraries(fips_empty_main PUBLIC precrypto)
    add_custom_command(OUTPUT generated_fips_shared_support.c
            COMMAND ${GO_EXECUTABLE} run
            ${PROJECT_SOURCE_DIR}/util/fipstools/capture_hash/capture_hash.go
            -in-executable $<TARGET_FILE:fips_empty_main> > generated_fips_shared_support.c
            WORKING_DIRECTORY ${CMAKE_CURRENT_BINARY_DIR}
            DEPENDS fips_empty_main ${PROJECT_SOURCE_DIR}/util/fipstools/capture_hash/capture_hash.go
            )
    add_library(
      generated_fipsmodule

      OBJECT

      generated_fips_shared_support.c
      ${PROJECT_SOURCE_DIR}/crypto/fipsmodule/cpucap/cpucap.c
    )
    build_libcrypto(crypto $<TARGET_OBJECTS:generated_fipsmodule>)
  else()
    # On Apple and Linux platforms inject_hash.go can parse libcrypto and inject
    # the hash directly into the final library.
    build_libcrypto(crypto $<TARGET_OBJECTS:fipsmodule>)
    if (APPLE)
      set(INJECT_HASH_APPLE_FLAG "-apple")
    endif()

    add_custom_command(
      TARGET crypto POST_BUILD
      COMMAND ${GO_EXECUTABLE} run
      ${PROJECT_SOURCE_DIR}/util/fipstools/inject_hash/inject_hash.go
      -o $<TARGET_FILE:crypto> -in-object $<TARGET_FILE:crypto> ${INJECT_HASH_APPLE_FLAG}
      # The DEPENDS argument to a POST_BUILD rule appears to be ignored. Thus
      # go_executable isn't used (as it doesn't get built), but we list this
      # dependency anyway in case it starts working in some CMake version.
      DEPENDS ../util/fipstools/inject_hash/inject_hash.go
      WORKING_DIRECTORY ${PROJECT_SOURCE_DIR}
    )
  endif()
else()
  build_libcrypto(crypto $<TARGET_OBJECTS:fipsmodule>)
endif()

# Every target depends on crypto, so we add libcxx as a dependency here to
# simplify injecting it everywhere.
if(USE_CUSTOM_LIBCXX)
  install(TARGETS libcxx libcxxabi
          EXPORT crypto-targets
          ARCHIVE DESTINATION ${CMAKE_INSTALL_LIBDIR}
          LIBRARY DESTINATION ${CMAKE_INSTALL_LIBDIR}
  )
  target_link_libraries(crypto PUBLIC libcxx)
endif()

if(BUILD_TESTING)
  add_subdirectory(test)

  macro(add_test_executable executable_name test_file)
    message(STATUS "Generating test executable ${executable_name}.")
    add_executable(${executable_name} ${test_file} $<TARGET_OBJECTS:boringssl_gtest_main>)
    target_compile_definitions(${executable_name} PRIVATE BORINGSSL_IMPLEMENTATION)
    add_dependencies(${executable_name} global_target)
    target_link_libraries(${executable_name} test_support_lib boringssl_gtest crypto)
    add_dependencies(all_tests ${executable_name})
  endmacro()

  # Below tests are added as new executables to be executed in single process.
  # mem_test.cc tests memory overrides via defining strong symbols.
  add_test_executable(${MEM_TEST_EXEC} mem_test.cc)
  # mem_set_test.cc tests memory overrides via |CRYPTO_set_mem_functions|.
  add_test_executable(${MEM_SET_TEST_EXEC} mem_set_test.cc)

  # urandom_test is a separate binary because it needs to be able to observe the
  # PRNG initialisation, which means that it can't have other tests running before
  # it does.
  add_executable(
    ${RANDOM_TEST_EXEC}

    fipsmodule/rand/urandom_test.cc
  )

  # When using CPU Jitter as the entropy source (only in FIPS build)
  # urandom_test should not be performed so we pass the compilation flag
  # and handle it in urandom_test.cc
  if(JITTER_ENTROPY)
    target_compile_options(${RANDOM_TEST_EXEC} PUBLIC -DJITTER_ENTROPY)
  endif()

  target_link_libraries(${RANDOM_TEST_EXEC} test_support_lib boringssl_gtest crypto)

  add_dependencies(${RANDOM_TEST_EXEC} global_target)
  add_dependencies(all_tests ${RANDOM_TEST_EXEC})

  add_executable(
    ${CRYPTO_TEST_EXEC}

    abi_self_test.cc
    asn1/asn1_test.cc
    base64/base64_test.cc
    bio/bio_test.cc
    blake2/blake2_test.cc
    buf/buf_test.cc
    bytestring/bytestring_test.cc
    chacha/chacha_test.cc
    cipher_extra/aead_test.cc
    cipher_extra/cipher_test.cc
    compiler_test.cc
    conf/conf_test.cc
    constant_time_test.cc
    crypto_test.cc
    curve25519/ed25519_test.cc
    curve25519/spake25519_test.cc
    curve25519/x25519_test.cc
    ecdh_extra/ecdh_test.cc
    dh_extra/dh_test.cc
    digest_extra/digest_test.cc
    dsa/dsa_test.cc
    err/err_test.cc
    evp_extra/evp_extra_test.cc
    evp_extra/evp_test.cc
<<<<<<< HEAD
    evp_extra/pbkdf_test.cc
    evp_extra/pq_kem_kat_tests_kyber512.cc
=======
>>>>>>> 8acb0f56
    evp_extra/scrypt_test.cc
    fipsmodule/aes/aes_test.cc
    fipsmodule/bn/bn_test.cc
    fipsmodule/cmac/cmac_test.cc
    fipsmodule/ec/ec_test.cc
    fipsmodule/ec/p256-nistz_test.cc
    fipsmodule/ecdsa/ecdsa_test.cc
    fipsmodule/md5/md5_test.cc
    fipsmodule/modes/gcm_test.cc
    fipsmodule/modes/xts_test.cc
    fipsmodule/pbkdf/pbkdf_test.cc
    fipsmodule/rand/ctrdrbg_test.cc
    fipsmodule/rand/cpu_jitter_test.cc
    fipsmodule/rand/fork_detect_test.cc
    fipsmodule/service_indicator/service_indicator_test.cc
    fipsmodule/sha/sha_test.cc
    fipsmodule/sha/sha3_test.cc
    fipsmodule/cpucap/cpu_arm_linux_test.cc
    fipsmodule/hkdf/hkdf_test.cc
    hpke/hpke_test.cc
    hmac_extra/hmac_test.cc
    hrss/hrss_test.cc
    impl_dispatch_test.cc
    kyber/p_kyber_test.cc
    lhash/lhash_test.cc
    obj/obj_test.cc
    ocsp/ocsp_test.cc
    pem/pem_test.cc
    pkcs7/pkcs7_test.cc
    pkcs8/pkcs8_test.cc
    pkcs8/pkcs12_test.cc
    poly1305/poly1305_test.cc
    pool/pool_test.cc
    rand_extra/rand_test.cc
    refcount_test.cc
    rsa_extra/rsa_test.cc
    rsa_extra/rsassa_pss_asn1_test.cc
    self_test.cc
    stack/stack_test.cc
    siphash/siphash_test.cc
    test/file_test_gtest.cc
    thread_test.cc
    trust_token/trust_token_test.cc
    x509/x509_test.cc
    x509/x509_time_test.cc
    x509v3/tab_test.cc
    decrepit/blowfish/blowfish_test.cc
    decrepit/cfb/cfb_test.cc
    decrepit/evp/evp_test.cc
    decrepit/ripemd/ripemd_test.cc

    $<TARGET_OBJECTS:crypto_test_data>
    $<TARGET_OBJECTS:boringssl_gtest_main>

  )

  add_dependencies(${CRYPTO_TEST_EXEC} global_target)

  target_link_libraries(${CRYPTO_TEST_EXEC} test_support_lib boringssl_gtest crypto)
  if(WIN32)
    target_link_libraries(${CRYPTO_TEST_EXEC} ws2_32)
  endif()
  add_dependencies(all_tests ${CRYPTO_TEST_EXEC})
endif()

install(TARGETS crypto
        EXPORT crypto-targets
        ARCHIVE DESTINATION ${CMAKE_INSTALL_LIBDIR}
        LIBRARY DESTINATION ${CMAKE_INSTALL_LIBDIR})

configure_file("cmake/crypto-config.cmake"
    "${CMAKE_CURRENT_BINARY_DIR}/crypto-config.cmake"
    @ONLY)

install(FILES "${CMAKE_CURRENT_BINARY_DIR}/crypto-config.cmake"
    DESTINATION "${CMAKE_INSTALL_LIBDIR}/crypto/cmake"
    COMPONENT Development)

if (BUILD_SHARED_LIBS)
   set (TARGET_DIR "shared")
else()
   set (TARGET_DIR "static")
endif()

install(EXPORT crypto-targets
    DESTINATION "${CMAKE_INSTALL_LIBDIR}/crypto/cmake/${TARGET_DIR}"
    NAMESPACE AWS::
    COMPONENT Development)<|MERGE_RESOLUTION|>--- conflicted
+++ resolved
@@ -666,11 +666,7 @@
     err/err_test.cc
     evp_extra/evp_extra_test.cc
     evp_extra/evp_test.cc
-<<<<<<< HEAD
-    evp_extra/pbkdf_test.cc
     evp_extra/pq_kem_kat_tests_kyber512.cc
-=======
->>>>>>> 8acb0f56
     evp_extra/scrypt_test.cc
     fipsmodule/aes/aes_test.cc
     fipsmodule/bn/bn_test.cc
