include_directories(../include)

if(NOT OPENSSL_NO_ASM)
  if(UNIX)
    if(ARCH STREQUAL "aarch64")
      # The "armx" Perl scripts look for "64" in the style argument
      # in order to decide whether to generate 32- or 64-bit asm.
      if(APPLE)
        set(PERLASM_STYLE ios64)
      else()
        set(PERLASM_STYLE linux64)
      endif()
    elseif(ARCH STREQUAL "arm")
      if(APPLE)
        set(PERLASM_STYLE ios32)
      else()
        set(PERLASM_STYLE linux32)
      endif()
    elseif(ARCH STREQUAL "ppc64le")
      set(PERLASM_STYLE linux64le)
    else()
      if(ARCH STREQUAL "x86")
        set(PERLASM_FLAGS "-fPIC -DOPENSSL_IA32_SSE2")
      endif()
      if(APPLE)
        set(PERLASM_STYLE macosx)
      else()
        set(PERLASM_STYLE elf)
      endif()
    endif()
    set(ASM_EXT S)
    enable_language(ASM)
    set(CMAKE_ASM_FLAGS "${CMAKE_ASM_FLAGS} -Wa,--noexecstack")

    # Clang's integerated assembler does not support debug symbols.
    if (CMAKE_ASM_COMPILER_ID MATCHES "Clang" OR CMAKE_ASM_COMPILER MATCHES "clang")
      message(STATUS "Disabling debug symbols for Clang internal assembler")
    else()
      set(CMAKE_ASM_FLAGS "${CMAKE_ASM_FLAGS} -Wa,-g")
    endif()

    # CMake does not add -isysroot and -arch flags to assembly.
    if(APPLE)
      if(CMAKE_OSX_SYSROOT)
        set(CMAKE_ASM_FLAGS "${CMAKE_ASM_FLAGS} -isysroot \"${CMAKE_OSX_SYSROOT}\"")
      endif()
      foreach(arch ${CMAKE_OSX_ARCHITECTURES})
        set(CMAKE_ASM_FLAGS "${CMAKE_ASM_FLAGS} -arch ${arch}")
      endforeach()
    endif()
  else()
    if(ARCH STREQUAL "aarch64")
      set(PERLASM_STYLE win64)
      set(ASM_EXT S)
      enable_language(ASM)
    else()
      if(ARCH STREQUAL "x86_64")
        set(PERLASM_STYLE nasm)
      else()
        set(PERLASM_STYLE win32n)
        set(PERLASM_FLAGS "-DOPENSSL_IA32_SSE2")
      endif()
      set(CMAKE_ASM_NASM_FLAGS "${CMAKE_ASM_NASM_FLAGS} -gcv8")

      # On Windows, we use the NASM output.
      set(ASM_EXT asm)
      enable_language(ASM_NASM)
    endif()
  endif()
endif()

if(PERL_EXECUTABLE)
  function(perlasm dest src)
    get_filename_component(dir ${dest} DIRECTORY)
    if (dir STREQUAL "")
      set(dir ".")
    endif()

    if(MY_ASSEMBLER_IS_TOO_OLD_FOR_AVX)
      set(PERLASM_FLAGS "${PERLASM_FLAGS} -DMY_ASSEMBLER_IS_TOO_OLD_FOR_AVX")
    endif()

    add_custom_command(
      OUTPUT ${dest}
      COMMAND ${CMAKE_COMMAND} -E make_directory ${dir}
      COMMAND ${PERL_EXECUTABLE} ${CMAKE_CURRENT_SOURCE_DIR}/${src} ${PERLASM_STYLE} ${dest} ${PERLASM_FLAGS}
      DEPENDS
      ${src}
      ${PROJECT_SOURCE_DIR}/crypto/perlasm/arm-xlate.pl
      ${PROJECT_SOURCE_DIR}/crypto/perlasm/ppc-xlate.pl
      ${PROJECT_SOURCE_DIR}/crypto/perlasm/x86_64-xlate.pl
      ${PROJECT_SOURCE_DIR}/crypto/perlasm/x86asm.pl
      ${PROJECT_SOURCE_DIR}/crypto/perlasm/x86gas.pl
      ${PROJECT_SOURCE_DIR}/crypto/perlasm/x86masm.pl
      ${PROJECT_SOURCE_DIR}/crypto/perlasm/x86nasm.pl
      WORKING_DIRECTORY .
    )
  endfunction()
  perlasm(chacha/chacha-armv4.${ASM_EXT} chacha/asm/chacha-armv4.pl)
  perlasm(chacha/chacha-armv8.${ASM_EXT} chacha/asm/chacha-armv8.pl)
  perlasm(chacha/chacha-x86.${ASM_EXT} chacha/asm/chacha-x86.pl)
  perlasm(chacha/chacha-x86_64.${ASM_EXT} chacha/asm/chacha-x86_64.pl)
  perlasm(cipher_extra/aes128gcmsiv-x86_64.${ASM_EXT} cipher_extra/asm/aes128gcmsiv-x86_64.pl)
  perlasm(cipher_extra/chacha20_poly1305_x86_64.${ASM_EXT} cipher_extra/asm/chacha20_poly1305_x86_64.pl)
  perlasm(cipher_extra/chacha20_poly1305_armv8.${ASM_EXT} cipher_extra/asm/chacha20_poly1305_armv8.pl)
  if(NOT MY_ASSEMBLER_IS_TOO_OLD_FOR_AVX)
      perlasm(cipher_extra/aesni-sha1-x86_64.${ASM_EXT} cipher_extra/asm/aesni-sha1-x86_64.pl)
      perlasm(cipher_extra/aesni-sha256-x86_64.${ASM_EXT} cipher_extra/asm/aesni-sha256-x86_64.pl)
  endif()
  perlasm(test/trampoline-armv4.${ASM_EXT} test/asm/trampoline-armv4.pl)
  perlasm(test/trampoline-armv8.${ASM_EXT} test/asm/trampoline-armv8.pl)
  perlasm(test/trampoline-ppc.${ASM_EXT} test/asm/trampoline-ppc.pl)
  perlasm(test/trampoline-x86.${ASM_EXT} test/asm/trampoline-x86.pl)
  perlasm(test/trampoline-x86_64.${ASM_EXT} test/asm/trampoline-x86_64.pl)

else()
  if(APPLE AND ${ARCH} STREQUAL "aarch64")
    set(ASSEMBLY_SOURCE ${GENERATE_CODE_ROOT}/ios-aarch64/crypto/)
  elseif(APPLE AND ${ARCH} STREQUAL "arm")
    set(ASSEMBLY_SOURCE ${GENERATE_CODE_ROOT}/ios-arm/crypto/)
  elseif(APPLE)
    set(ASSEMBLY_SOURCE ${GENERATE_CODE_ROOT}/mac-${ARCH}/crypto/)
  elseif(UNIX)
    if(${ARCH} STREQUAL "generic")
      message(STATUS "Detected generic linux platform. No assembly files will be included.")
    else()
      set(ASSEMBLY_SOURCE ${GENERATE_CODE_ROOT}/linux-${ARCH}/crypto/)
    endif()
  elseif(WIN32)
    set(ASSEMBLY_SOURCE ${GENERATE_CODE_ROOT}/win-${ARCH}/crypto/)
  endif()

  if(DEFINED ASSEMBLY_SOURCE)
    message("Copying platform assembly files from ${ASSEMBLY_SOURCE} to ${CMAKE_CURRENT_BINARY_DIR}")
    file(COPY ${ASSEMBLY_SOURCE}/ DESTINATION ${CMAKE_CURRENT_BINARY_DIR})
  endif()

endif()
add_subdirectory(fipsmodule)

if(FIPS_DELOCATE OR FIPS_SHARED)
  SET_SOURCE_FILES_PROPERTIES(fipsmodule/${BCM_NAME} PROPERTIES EXTERNAL_OBJECT true)
  SET_SOURCE_FILES_PROPERTIES(fipsmodule/${BCM_NAME} PROPERTIES GENERATED true)

  set(
    CRYPTO_FIPS_OBJECTS

    fipsmodule/${BCM_NAME}
  )
endif()

if(ARCH STREQUAL "arm")
  set(
    CRYPTO_ARCH_SOURCES

    chacha/chacha-armv4.${ASM_EXT}
    curve25519/asm/x25519-asm-arm.S
    poly1305/poly1305_arm_asm.S
    test/trampoline-armv4.${ASM_EXT}
  )
endif()

if(ARCH STREQUAL "aarch64")
  set(
    CRYPTO_ARCH_SOURCES

    chacha/chacha-armv8.${ASM_EXT}
    test/trampoline-armv8.${ASM_EXT}
    cipher_extra/chacha20_poly1305_armv8.${ASM_EXT}
  )
endif()

if(ARCH STREQUAL "ppc64le")
  set(
    CRYPTO_ARCH_SOURCES

    test/trampoline-ppc.${ASM_EXT}
  )
endif()

if(ARCH STREQUAL "x86")
  set(
    CRYPTO_ARCH_SOURCES

    chacha/chacha-x86.${ASM_EXT}
    test/trampoline-x86.${ASM_EXT}
  )
endif()

if(ARCH STREQUAL "x86_64")
  if(MY_ASSEMBLER_IS_TOO_OLD_FOR_AVX)
    # CryptoAlg-1091:
    # Stitch code |aesni-sha1/256-x86_64.${ASM_EXT}| are not enabled due
    # to some build issues and lack of tools to measure the performance gap.
    # The disable is safer choice because |EVP_aes_128/256_cbc_hmac_sha1/256|
    # are deprecated.
    set(
      CRYPTO_ARCH_SOURCES

      chacha/chacha-x86_64.${ASM_EXT}
      cipher_extra/chacha20_poly1305_x86_64.${ASM_EXT}
      cipher_extra/aes128gcmsiv-x86_64.${ASM_EXT}
      test/trampoline-x86_64.${ASM_EXT}
      hrss/asm/poly_rq_mul.S
    )
  else()
    set(
      CRYPTO_ARCH_SOURCES

      chacha/chacha-x86_64.${ASM_EXT}
      cipher_extra/chacha20_poly1305_x86_64.${ASM_EXT}
      cipher_extra/aes128gcmsiv-x86_64.${ASM_EXT}
      cipher_extra/aesni-sha1-x86_64.${ASM_EXT}
      cipher_extra/aesni-sha256-x86_64.${ASM_EXT}
      test/trampoline-x86_64.${ASM_EXT}
      hrss/asm/poly_rq_mul.S
    )
  endif()
endif()

if(GO_EXECUTABLE)
  add_custom_command(
    OUTPUT err_data.c
    COMMAND ${GO_EXECUTABLE} run err_data_generate.go > ${CMAKE_CURRENT_BINARY_DIR}/err_data.c
    DEPENDS
    err/err_data_generate.go
    err/asn1.errordata
    err/bio.errordata
    err/bn.errordata
    err/cipher.errordata
    err/conf.errordata
    err/dh.errordata
    err/digest.errordata
    err/dsa.errordata
    err/ecdh.errordata
    err/ecdsa.errordata
    err/ec.errordata
    err/engine.errordata
    err/evp.errordata
    err/hkdf.errordata
    err/obj.errordata
    err/ocsp.errordata
    err/pem.errordata
    err/pkcs7.errordata
    err/pkcs8.errordata
    err/rsa.errordata
    err/ssl.errordata
    err/trust_token.errordata
    err/x509.errordata
    err/x509v3.errordata
    WORKING_DIRECTORY ${CMAKE_CURRENT_SOURCE_DIR}/err
  )
else()
  file(COPY ${GENERATE_CODE_ROOT}/err_data.c DESTINATION ${CMAKE_CURRENT_BINARY_DIR}/)
endif()

set(CRYPTO_RUST_SOURCES )
if(EXISTS ${CMAKE_CURRENT_SOURCE_DIR}/rust_wrapper.c)
  list(APPEND CRYPTO_RUST_SOURCES rust_wrapper.c)
endif()

add_library(
  crypto_objects
  OBJECT
  asn1/a_bitstr.c
  asn1/a_bool.c
  asn1/a_d2i_fp.c
  asn1/a_dup.c
  asn1/a_gentm.c
  asn1/a_i2d_fp.c
  asn1/a_int.c
  asn1/a_mbstr.c
  asn1/a_object.c
  asn1/a_octet.c
  asn1/a_print.c
  asn1/a_strex.c
  asn1/a_strnid.c
  asn1/a_time.c
  asn1/a_type.c
  asn1/a_utctm.c
  asn1/a_utf8.c
  asn1/asn1_lib.c
  asn1/asn1_par.c
  asn1/asn_pack.c
  asn1/f_int.c
  asn1/f_string.c
  asn1/tasn_dec.c
  asn1/tasn_enc.c
  asn1/tasn_fre.c
  asn1/tasn_new.c
  asn1/tasn_typ.c
  asn1/tasn_utl.c
  asn1/time_support.c
  base64/base64.c
  bio/bio.c
  bio/bio_mem.c
  bio/connect.c
  bio/fd.c
  bio/file.c
  bio/hexdump.c
  bio/pair.c
  bio/printf.c
  bio/socket.c
  bio/socket_helper.c
  blake2/blake2.c
  bn_extra/bn_asn1.c
  bn_extra/convert.c
  buf/buf.c
  bytestring/asn1_compat.c
  bytestring/ber.c
  bytestring/cbb.c
  bytestring/cbs.c
  bytestring/unicode.c
  chacha/chacha.c
  cipher_extra/cipher_extra.c
  cipher_extra/derive_key.c
  cipher_extra/e_aesctrhmac.c
  cipher_extra/e_aesgcmsiv.c
  cipher_extra/e_chacha20poly1305.c
  cipher_extra/e_aes_cbc_hmac_sha1.c
  cipher_extra/e_aes_cbc_hmac_sha256.c
  cipher_extra/e_des.c
  cipher_extra/e_null.c
  cipher_extra/e_rc2.c
  cipher_extra/e_rc4.c
  cipher_extra/e_tls.c
  cipher_extra/tls_cbc.c
  conf/conf.c
  crypto.c
  curve25519/curve25519.c
  curve25519/spake25519.c
  des/des.c
  dh_extra/params.c
  dh_extra/dh_asn1.c
  digest_extra/digest_extra.c
  dsa/dsa.c
  dsa/dsa_asn1.c
  ecdh_extra/ecdh_extra.c
  ecdsa_extra/ecdsa_asn1.c
  ec_extra/ec_asn1.c
  ec_extra/ec_derive.c
  ec_extra/hash_to_curve.c
  err/err.c
  err_data.c
  engine/engine.c
  evp_extra/evp_asn1.c
  evp_extra/p_dsa_asn1.c
  evp_extra/p_ec_asn1.c
  evp_extra/p_ed25519.c
  evp_extra/p_ed25519_asn1.c
  evp_extra/p_hkdf.c
  evp_extra/p_rsa_asn1.c
  evp_extra/p_x25519.c
  evp_extra/p_x25519_asn1.c
  evp_extra/p_methods.c
  evp_extra/print.c
  evp_extra/scrypt.c
  evp_extra/sign.c
  ex_data.c
  hpke/hpke.c
  hrss/hrss.c
  lhash/lhash.c
  mem.c
  obj/obj.c
  obj/obj_xref.c
  ocsp/ocsp_asn.c
  ocsp/ocsp_client.c
  ocsp/ocsp_lib.c
  ocsp/ocsp_verify.c
  pem/pem_all.c
  pem/pem_info.c
  pem/pem_lib.c
  pem/pem_oth.c
  pem/pem_pk8.c
  pem/pem_pkey.c
  pem/pem_x509.c
  pem/pem_xaux.c
  pkcs7/pkcs7.c
  pkcs7/pkcs7_x509.c
  pkcs8/pkcs8.c
  pkcs8/pkcs8_x509.c
  pkcs8/p5_pbev2.c
  poly1305/poly1305.c
  poly1305/poly1305_arm.c
  poly1305/poly1305_vec.c
  pool/pool.c
  rand_extra/deterministic.c
  rand_extra/forkunsafe.c
  rand_extra/fuchsia.c
  rand_extra/rand_extra.c
  rand_extra/windows.c
  rc4/rc4.c
  refcount_c11.c
  refcount_lock.c
  rsa_extra/rsa_asn1.c
  rsa_extra/rsassa_pss_asn1.c
  rsa_extra/rsa_print.c
  stack/stack.c
  siphash/siphash.c
  thread.c
  thread_none.c
  thread_pthread.c
  thread_win.c
  trust_token/pmbtoken.c
  trust_token/trust_token.c
  trust_token/voprf.c
  x509/a_digest.c
  x509/a_sign.c
  x509/a_verify.c
  x509/algorithm.c
  x509/asn1_gen.c
  x509/by_dir.c
  x509/by_file.c
  x509/i2d_pr.c
  x509/name_print.c
  x509/rsa_pss.c
  x509/t_crl.c
  x509/t_req.c
  x509/t_x509.c
  x509/t_x509a.c
  x509/x509.c
  x509/x509_att.c
  x509/x509_cmp.c
  x509/x509_d2.c
  x509/x509_def.c
  x509/x509_ext.c
  x509/x509_lu.c
  x509/x509_obj.c
  x509/x509_req.c
  x509/x509_set.c
  x509/x509_trs.c
  x509/x509_txt.c
  x509/x509_v3.c
  x509/x509_vfy.c
  x509/x509_vpm.c
  x509/x509cset.c
  x509/x509name.c
  x509/x509rset.c
  x509/x509spki.c
  x509/x_algor.c
  x509/x_all.c
  x509/x_attrib.c
  x509/x_crl.c
  x509/x_exten.c
  x509/x_info.c
  x509/x_name.c
  x509/x_pkey.c
  x509/x_pubkey.c
  x509/x_req.c
  x509/x_sig.c
  x509/x_spki.c
  x509/x_val.c
  x509/x_x509.c
  x509/x_x509a.c
  x509v3/pcy_cache.c
  x509v3/pcy_data.c
  x509v3/pcy_lib.c
  x509v3/pcy_map.c
  x509v3/pcy_node.c
  x509v3/pcy_tree.c
  x509v3/v3_akey.c
  x509v3/v3_akeya.c
  x509v3/v3_alt.c
  x509v3/v3_bcons.c
  x509v3/v3_bitst.c
  x509v3/v3_conf.c
  x509v3/v3_cpols.c
  x509v3/v3_crld.c
  x509v3/v3_enum.c
  x509v3/v3_extku.c
  x509v3/v3_genn.c
  x509v3/v3_ia5.c
  x509v3/v3_info.c
  x509v3/v3_int.c
  x509v3/v3_lib.c
  x509v3/v3_ncons.c
  x509v3/v3_ocsp.c
  x509v3/v3_pci.c
  x509v3/v3_pcia.c
  x509v3/v3_pcons.c
  x509v3/v3_pmaps.c
  x509v3/v3_prn.c
  x509v3/v3_purp.c
  x509v3/v3_skey.c
  x509v3/v3_utl.c
  decrepit/bio/base64_bio.c
  decrepit/blowfish/blowfish.c
  decrepit/cast/cast_tables.c
  decrepit/cfb/cfb.c
  decrepit/dh/dh_decrepit.c
  decrepit/evp/evp_do_all.c
  decrepit/ripemd/ripemd.c
  decrepit/rsa/rsa_decrepit.c
  decrepit/x509/x509_decrepit.c
  ${CRYPTO_RUST_SOURCES}

  ${CRYPTO_ARCH_SOURCES}
)

target_compile_definitions(crypto_objects PRIVATE BORINGSSL_IMPLEMENTATION)

# For the prefix build, the object files need the prefix header files to build.
add_dependencies(crypto_objects global_target)

function(build_libcrypto name module_source)
  add_library(${name} $<TARGET_OBJECTS:crypto_objects> ${CRYPTO_FIPS_OBJECTS} ${module_source})
  add_dependencies(${name}  global_target)

  if(FIPS_DELOCATE OR FIPS_SHARED)
    add_dependencies(${name} bcm_o_target)
  endif()
  SET_TARGET_PROPERTIES(${name} PROPERTIES LINKER_LANGUAGE C)
  if(WIN32)
    target_link_libraries(${name} PUBLIC ws2_32)
  endif()
  if(NOT WIN32 AND NOT ANDROID)
    target_link_libraries(${name} PUBLIC pthread)
  endif()

  if(FIPS)
    target_link_libraries(${name} PRIVATE jitterentropy)
  endif()
  target_include_directories(${name} SYSTEM PUBLIC
          $<BUILD_INTERFACE:${CMAKE_CURRENT_SOURCE_DIR}/../include>
          $<INSTALL_INTERFACE:include>)
endfunction()

if(FIPS_SHARED)
  # Rewrite libcrypto.so, libcrypto.dylib, or crypto.dll to inject the correct module
  # hash value. For now we support the FIPS build only on Linux, macOS, iOS, and Windows.
  if(MSVC)
    # On Windows we use capture_hash.go to capture the computed integrity value that bcm.o prints to generate the
    # correct value in generated_fips_shared_support.c. See FIPS.md for a full explanation of the process
    build_libcrypto(precrypto $<TARGET_OBJECTS:fipsmodule>)
    add_executable(fips_empty_main fipsmodule/fips_empty_main.c)
    target_link_libraries(fips_empty_main PUBLIC precrypto)
    add_custom_command(OUTPUT generated_fips_shared_support.c
            COMMAND ${GO_EXECUTABLE} run
            ${PROJECT_SOURCE_DIR}/util/fipstools/capture_hash/capture_hash.go
            -in-executable $<TARGET_FILE:fips_empty_main> > generated_fips_shared_support.c
            WORKING_DIRECTORY ${CMAKE_CURRENT_BINARY_DIR}
            DEPENDS fips_empty_main ${PROJECT_SOURCE_DIR}/util/fipstools/capture_hash/capture_hash.go
            )
    add_library(
      generated_fipsmodule

      OBJECT

      generated_fips_shared_support.c
      ${PROJECT_SOURCE_DIR}/crypto/fipsmodule/cpucap/cpucap.c
    )
    build_libcrypto(crypto $<TARGET_OBJECTS:generated_fipsmodule>)
  else()
    # On Apple and Linux platforms inject_hash.go can parse libcrypto and inject
    # the hash directly into the final library.
    build_libcrypto(crypto $<TARGET_OBJECTS:fipsmodule>)
    if (APPLE)
      set(INJECT_HASH_APPLE_FLAG "-apple")
    endif()

    add_custom_command(
      TARGET crypto POST_BUILD
      COMMAND ${GO_EXECUTABLE} run
      ${PROJECT_SOURCE_DIR}/util/fipstools/inject_hash/inject_hash.go
      -o $<TARGET_FILE:crypto> -in-object $<TARGET_FILE:crypto> ${INJECT_HASH_APPLE_FLAG}
      # The DEPENDS argument to a POST_BUILD rule appears to be ignored. Thus
      # go_executable isn't used (as it doesn't get built), but we list this
      # dependency anyway in case it starts working in some CMake version.
      DEPENDS ../util/fipstools/inject_hash/inject_hash.go
      WORKING_DIRECTORY ${PROJECT_SOURCE_DIR}
    )
  endif()
else()
  build_libcrypto(crypto $<TARGET_OBJECTS:fipsmodule>)
endif()

# Every target depends on crypto, so we add libcxx as a dependency here to
# simplify injecting it everywhere.
if(USE_CUSTOM_LIBCXX)
  install(TARGETS libcxx libcxxabi
          EXPORT crypto-targets
          ARCHIVE DESTINATION ${CMAKE_INSTALL_LIBDIR}
          LIBRARY DESTINATION ${CMAKE_INSTALL_LIBDIR}
  )
  target_link_libraries(crypto PUBLIC libcxx)
endif()

if(BUILD_TESTING)
  add_subdirectory(test)

  macro(add_test_executable executable_name test_file)
    message(STATUS "Generating test executable ${executable_name}.")
    add_executable(${executable_name} ${test_file} $<TARGET_OBJECTS:boringssl_gtest_main>)
    target_compile_definitions(${executable_name} PRIVATE BORINGSSL_IMPLEMENTATION)
    add_dependencies(${executable_name} global_target)
    target_link_libraries(${executable_name} test_support_lib boringssl_gtest crypto)
    add_dependencies(all_tests ${executable_name})
  endmacro()

  # Below tests are added as new executables to be executed in single process.
  # mem_test.cc tests memory overrides via defining strong symbols.
  add_test_executable(${MEM_TEST_EXEC} mem_test.cc)
  # mem_set_test.cc tests memory overrides via |CRYPTO_set_mem_functions|.
  add_test_executable(${MEM_SET_TEST_EXEC} mem_set_test.cc)

  # urandom_test is a separate binary because it needs to be able to observe the
  # PRNG initialisation, which means that it can't have other tests running before
  # it does.
  add_executable(
    ${RANDOM_TEST_EXEC}

    fipsmodule/rand/urandom_test.cc
  )

  # When using CPU Jitter as the entropy source (only in FIPS build)
  # urandom_test should not be performed so we pass the compilation flag
  # and handle it in urandom_test.cc
  if(JITTER_ENTROPY)
    target_compile_options(${RANDOM_TEST_EXEC} PUBLIC -DJITTER_ENTROPY)
  endif()

  target_link_libraries(${RANDOM_TEST_EXEC} test_support_lib boringssl_gtest crypto)

  add_dependencies(${RANDOM_TEST_EXEC} global_target)
  add_dependencies(all_tests ${RANDOM_TEST_EXEC})

  add_executable(
    ${CRYPTO_TEST_EXEC}

    abi_self_test.cc
    asn1/asn1_test.cc
    base64/base64_test.cc
    bio/bio_test.cc
    blake2/blake2_test.cc
    buf/buf_test.cc
    bytestring/bytestring_test.cc
    chacha/chacha_test.cc
    cipher_extra/aead_test.cc
    cipher_extra/cipher_test.cc
    compiler_test.cc
    conf/conf_test.cc
    constant_time_test.cc
    crypto_test.cc
    curve25519/ed25519_test.cc
    curve25519/spake25519_test.cc
    curve25519/x25519_test.cc
    ecdh_extra/ecdh_test.cc
    dh_extra/dh_test.cc
    digest_extra/digest_test.cc
    dsa/dsa_test.cc
    err/err_test.cc
    evp_extra/evp_extra_test.cc
    evp_extra/evp_test.cc
    evp_extra/scrypt_test.cc
    fipsmodule/aes/aes_test.cc
    fipsmodule/bn/bn_test.cc
    fipsmodule/cmac/cmac_test.cc
    fipsmodule/ec/ec_test.cc
    fipsmodule/ec/p256-nistz_test.cc
    fipsmodule/ecdsa/ecdsa_test.cc
    fipsmodule/md5/md5_test.cc
    fipsmodule/modes/gcm_test.cc
<<<<<<< HEAD
    fipsmodule/modes/xts_test.cc
=======
    fipsmodule/pbkdf/pbkdf_test.cc
>>>>>>> a34d1518
    fipsmodule/rand/ctrdrbg_test.cc
    fipsmodule/rand/cpu_jitter_test.cc
    fipsmodule/rand/fork_detect_test.cc
    fipsmodule/service_indicator/service_indicator_test.cc
    fipsmodule/sha/sha_test.cc
    fipsmodule/sha/sha3_test.cc
    fipsmodule/cpucap/cpu_arm_linux_test.cc
    fipsmodule/hkdf/hkdf_test.cc
    hpke/hpke_test.cc
    hmac_extra/hmac_test.cc
    hrss/hrss_test.cc
    impl_dispatch_test.cc
    lhash/lhash_test.cc
    obj/obj_test.cc
    ocsp/ocsp_test.cc
    pem/pem_test.cc
    pkcs7/pkcs7_test.cc
    pkcs8/pkcs8_test.cc
    pkcs8/pkcs12_test.cc
    poly1305/poly1305_test.cc
    pool/pool_test.cc
    rand_extra/rand_test.cc
    refcount_test.cc
    rsa_extra/rsa_test.cc
    rsa_extra/rsassa_pss_asn1_test.cc
    self_test.cc
    stack/stack_test.cc
    siphash/siphash_test.cc
    test/file_test_gtest.cc
    thread_test.cc
    trust_token/trust_token_test.cc
    x509/x509_test.cc
    x509/x509_time_test.cc
    x509v3/tab_test.cc
    decrepit/blowfish/blowfish_test.cc
    decrepit/cfb/cfb_test.cc
    decrepit/evp/evp_test.cc
    decrepit/ripemd/ripemd_test.cc

    $<TARGET_OBJECTS:crypto_test_data>
    $<TARGET_OBJECTS:boringssl_gtest_main>
  )

  add_dependencies(${CRYPTO_TEST_EXEC} global_target)

  target_link_libraries(${CRYPTO_TEST_EXEC} test_support_lib boringssl_gtest crypto)
  if(FIPS)
    target_link_libraries(${CRYPTO_TEST_EXEC} jitterentropy)
    add_dependencies(${CRYPTO_TEST_EXEC} jitterentropy)
  endif()
  if(WIN32)
    target_link_libraries(${CRYPTO_TEST_EXEC} ws2_32)
  endif()
  add_dependencies(all_tests ${CRYPTO_TEST_EXEC})
endif()

install(TARGETS crypto
        EXPORT crypto-targets
        ARCHIVE DESTINATION ${CMAKE_INSTALL_LIBDIR}
        LIBRARY DESTINATION ${CMAKE_INSTALL_LIBDIR})

configure_file("cmake/crypto-config.cmake"
    "${CMAKE_CURRENT_BINARY_DIR}/crypto-config.cmake"
    @ONLY)

install(FILES "${CMAKE_CURRENT_BINARY_DIR}/crypto-config.cmake"
    DESTINATION "${CMAKE_INSTALL_LIBDIR}/crypto/cmake"
    COMPONENT Development)

if (BUILD_SHARED_LIBS)
   set (TARGET_DIR "shared")
else()
   set (TARGET_DIR "static")
endif()

install(EXPORT crypto-targets
    DESTINATION "${CMAKE_INSTALL_LIBDIR}/crypto/cmake/${TARGET_DIR}"
    NAMESPACE AWS::
    COMPONENT Development)<|MERGE_RESOLUTION|>--- conflicted
+++ resolved
@@ -660,11 +660,8 @@
     fipsmodule/ecdsa/ecdsa_test.cc
     fipsmodule/md5/md5_test.cc
     fipsmodule/modes/gcm_test.cc
-<<<<<<< HEAD
     fipsmodule/modes/xts_test.cc
-=======
     fipsmodule/pbkdf/pbkdf_test.cc
->>>>>>> a34d1518
     fipsmodule/rand/ctrdrbg_test.cc
     fipsmodule/rand/cpu_jitter_test.cc
     fipsmodule/rand/fork_detect_test.cc
