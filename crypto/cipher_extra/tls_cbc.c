--- conflicted
+++ resolved
@@ -269,111 +269,6 @@
   return 1;
 }
 
-<<<<<<< HEAD
-int EVP_sha256_final_with_secret_suffix(SHA256_CTX *ctx,
-                                      uint8_t out[SHA256_DIGEST_LENGTH],
-                                      const uint8_t *in, size_t len,
-                                      size_t max_len) {
-  // Bound the input length so |total_bits| below fits in four bytes. This is
-  // redundant with TLS record size limits. This also ensures |input_idx| below
-  // does not overflow.
-  size_t max_len_bits = max_len << 3;
-  if (ctx->Nh != 0 ||
-      (max_len_bits >> 3) != max_len ||  // Overflow
-      ctx->Nl + max_len_bits < max_len_bits ||
-      ctx->Nl + max_len_bits > UINT32_MAX) {
-    return 0;
-  }
-
-  // We need to hash the following into |ctx|:
-  //
-  // - ctx->data[:ctx->num]
-  // - in[:len]
-  // - A 0x80 byte
-  // - However many zero bytes are needed to pad up to a block.
-  // - Eight bytes of length.
-  size_t num_blocks = (ctx->num + len + 1 + 8 + SHA_CBLOCK - 1) >> 6;
-  size_t last_block = num_blocks - 1;
-  size_t max_blocks = (ctx->num + max_len + 1 + 8 + SHA_CBLOCK - 1) >> 6;
-
-  // The bounds above imply |total_bits| fits in four bytes.
-  size_t total_bits = ctx->Nl + (len << 3);
-  uint8_t length_bytes[4];
-  length_bytes[0] = (uint8_t)(total_bits >> 24);
-  length_bytes[1] = (uint8_t)(total_bits >> 16);
-  length_bytes[2] = (uint8_t)(total_bits >> 8);
-  length_bytes[3] = (uint8_t)total_bits;
-
-  // We now construct and process each expected block in constant-time.
-  uint8_t block[SHA_CBLOCK] = {0};
-  uint32_t result[8] = {0};
-  // input_idx is the index into |in| corresponding to the current block.
-  // However, we allow this index to overflow beyond |max_len|, to simplify the
-  // 0x80 byte.
-  size_t input_idx = 0;
-  for (size_t i = 0; i < max_blocks; i++) {
-    // Fill |block| with data from the partial block in |ctx| and |in|. We copy
-    // as if we were hashing up to |max_len| and then zero the excess later.
-    size_t block_start = 0;
-    if (i == 0) {
-      OPENSSL_memcpy(block, ctx->data, ctx->num);
-      block_start = ctx->num;
-    }
-    if (input_idx < max_len) {
-      size_t to_copy = SHA_CBLOCK - block_start;
-      if (to_copy > max_len - input_idx) {
-        to_copy = max_len - input_idx;
-      }
-      OPENSSL_memcpy(block + block_start, in + input_idx, to_copy);
-    }
-
-    // Zero any bytes beyond |len| and add the 0x80 byte.
-    for (size_t j = block_start; j < SHA_CBLOCK; j++) {
-      // input[idx] corresponds to block[j].
-      size_t idx = input_idx + j - block_start;
-      // The barriers on |len| are not strictly necessary. However, without
-      // them, GCC compiles this code by incorporating |len| into the loop
-      // counter and subtracting it out later. This is still constant-time, but
-      // it frustrates attempts to validate this.
-      uint8_t is_in_bounds = constant_time_lt_8(idx, value_barrier_w(len));
-      uint8_t is_padding_byte = constant_time_eq_8(idx, value_barrier_w(len));
-      block[j] &= is_in_bounds;
-      block[j] |= 0x80 & is_padding_byte;
-    }
-
-    input_idx += SHA_CBLOCK - block_start;
-
-    // Fill in the length if this is the last block.
-    crypto_word_t is_last_block = constant_time_eq_w(i, last_block);
-    for (size_t j = 0; j < 4; j++) {
-      block[SHA_CBLOCK - 4 + j] |= is_last_block & length_bytes[j];
-    }
-
-    // Process the block and save the hash state if it is the final value.
-    SHA256_Transform(ctx, block);
-    for (size_t j = 0; j < 8; j++) {
-      result[j] |= is_last_block & ctx->h[j];
-    }
-  }
-
-  // Write the output.
-  for (size_t i = 0; i < 8; i++) {
-    CRYPTO_store_u32_be(out + 4 * i, result[i]);
-  }
-  return 1;
-}
-
-int EVP_tls_cbc_record_digest_supported(const EVP_MD *md) {
-  return EVP_MD_type(md) == NID_sha1;
-}
-
-int EVP_tls_cbc_digest_record(const EVP_MD *md, uint8_t *md_out,
-                              size_t *md_out_size, const uint8_t header[13],
-                              const uint8_t *data, size_t data_size,
-                              size_t data_plus_mac_plus_padding_size,
-                              const uint8_t *mac_secret,
-                              unsigned mac_secret_length) {
-=======
 static int EVP_tls_cbc_digest_record_sha1(
               const EVP_MD *md, uint8_t *md_out,
               size_t *md_out_size,
@@ -382,7 +277,6 @@
               size_t data_plus_mac_plus_padding_size,
               const uint8_t *mac_secret,
               unsigned mac_secret_length) {
->>>>>>> f266226f
   if (EVP_MD_type(md) != NID_sha1) {
       // EVP_tls_cbc_record_digest_supported should have been called first to
       // check that the hash function is supported.
@@ -443,15 +337,6 @@
   return 1;
 }
 
-<<<<<<< HEAD
-int EVP_tls_cbc_digest_record_sha256(const EVP_MD *md, uint8_t *md_out,
-                              size_t *md_out_size, const uint8_t header[13],
-                              const uint8_t *data, size_t data_size,
-                              size_t data_plus_mac_plus_padding_size,
-                              const uint8_t *mac_secret,
-                              unsigned mac_secret_length) {
-  if (EVP_MD_type(md) != NID_sha256) {
-=======
 int EVP_final_with_secret_suffix_sha256(SHA256_CTX *ctx,
                                         uint8_t out[SHA256_DIGEST_LENGTH],
                                         const uint8_t *in, size_t len,
@@ -545,7 +430,7 @@
   return 1;
 }
 
-static int EVP_tls_cbc_digest_record_sha256(
+int EVP_tls_cbc_digest_record_sha256(
               const EVP_MD *md, uint8_t *md_out,
               size_t *md_out_size,
               const uint8_t header[AEAD_TLS_AES_CBC_HMAC_AD_LENGTH],
@@ -556,17 +441,12 @@
   if (EVP_MD_type(md) != NID_sha256) {
       // EVP_tls_cbc_record_digest_supported should have been called first to
       // check that the hash function is supported.
->>>>>>> f266226f
       assert(0);
       *md_out_size = 0;
       return 0;
   }
 
-<<<<<<< HEAD
-  if (mac_secret_length > SHA_CBLOCK) {
-=======
   if (mac_secret_length > SHA256_CBLOCK) {
->>>>>>> f266226f
     // HMAC pads small keys with zeros and hashes large keys down. This function
     // should never reach the large key case.
     assert(0);
@@ -574,29 +454,17 @@
   }
 
   // Compute the initial HMAC block.
-<<<<<<< HEAD
-  uint8_t hmac_pad[SHA_CBLOCK];
-  OPENSSL_memset(hmac_pad, 0, sizeof(hmac_pad));
-  OPENSSL_memcpy(hmac_pad, mac_secret, mac_secret_length);
-  for (size_t i = 0; i < SHA_CBLOCK; i++) {
-=======
   uint8_t hmac_pad[SHA256_CBLOCK];
   OPENSSL_memset(hmac_pad, 0, sizeof(hmac_pad));
   OPENSSL_memcpy(hmac_pad, mac_secret, mac_secret_length);
   for (size_t i = 0; i < SHA256_CBLOCK; i++) {
->>>>>>> f266226f
     hmac_pad[i] ^= 0x36;
   }
 
   SHA256_CTX ctx;
   SHA256_Init(&ctx);
-<<<<<<< HEAD
-  SHA256_Update(&ctx, hmac_pad, SHA_CBLOCK);
-  SHA256_Update(&ctx, header, 13);
-=======
   SHA256_Update(&ctx, hmac_pad, SHA256_CBLOCK);
   SHA256_Update(&ctx, header, AEAD_TLS_AES_CBC_HMAC_AD_LENGTH);
->>>>>>> f266226f
 
   // There are at most 256 bytes of padding, so we can compute the public
   // minimum length for |data_size|.
@@ -611,11 +479,7 @@
 
   // Hash the remaining data without leaking |data_size|.
   uint8_t mac_out[SHA256_DIGEST_LENGTH];
-<<<<<<< HEAD
-  if (!EVP_sha256_final_with_secret_suffix(
-=======
   if (!EVP_final_with_secret_suffix_sha256(
->>>>>>> f266226f
           &ctx, mac_out, data + min_data_size, data_size - min_data_size,
           data_plus_mac_plus_padding_size - min_data_size)) {
     return 0;
@@ -623,25 +487,15 @@
 
   // Complete the HMAC in the standard manner.
   SHA256_Init(&ctx);
-<<<<<<< HEAD
-  for (size_t i = 0; i < SHA_CBLOCK; i++) {
-    hmac_pad[i] ^= 0x6a;
-  }
-
-  SHA256_Update(&ctx, hmac_pad, SHA_CBLOCK);
-=======
   for (size_t i = 0; i < SHA256_CBLOCK; i++) {
     hmac_pad[i] ^= 0x6a;
   }
 
   SHA256_Update(&ctx, hmac_pad, SHA256_CBLOCK);
->>>>>>> f266226f
   SHA256_Update(&ctx, mac_out, SHA256_DIGEST_LENGTH);
   SHA256_Final(md_out, &ctx);
   *md_out_size = SHA256_DIGEST_LENGTH;
   return 1;
-<<<<<<< HEAD
-=======
 }
 
 int EVP_tls_cbc_record_digest_supported(const EVP_MD *md) {
@@ -669,5 +523,4 @@
   }
 
   return 0;
->>>>>>> f266226f
 }