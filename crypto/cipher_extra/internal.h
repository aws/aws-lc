--- conflicted
+++ resolved
@@ -186,11 +186,7 @@
   } out;
 };
 
-<<<<<<< HEAD
 #if (defined(OPENSSL_X86_64) || defined(OPENSSL_AARCH64)) && \
-=======
-#if (defined(OPENSSL_X86_64) || defined(OPENSSL_AARCH64)) &&  \
->>>>>>> 67d4f283
     !defined(OPENSSL_NO_ASM)
 
 OPENSSL_STATIC_ASSERT(sizeof(union chacha20_poly1305_open_data) == 48,
