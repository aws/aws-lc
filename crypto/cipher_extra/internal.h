--- conflicted
+++ resolved
@@ -172,16 +172,11 @@
                       _wrong_chacha20_poly1305_seal_data_size)
 
 OPENSSL_INLINE int chacha20_poly1305_asm_capable(void) {
-<<<<<<< HEAD
 #if defined(OPENSSL_X86_64)
-  const int sse41_capable = (OPENSSL_ia32cap_P[1] & (1 << 19)) != 0;
-  return sse41_capable;
+  return CRYPTO_is_SSE4_1_capable();
 #elif defined(OPENSSL_AARCH64)
   return CRYPTO_is_NEON_capable();
 #endif
-=======
-  return CRYPTO_is_SSE4_1_capable();
->>>>>>> c7a3c465
 }
 
 // chacha20_poly1305_open is defined in chacha20_poly1305_x86_64.pl. It decrypts
