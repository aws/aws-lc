--- conflicted
+++ resolved
@@ -301,15 +301,9 @@
 *              - const uint8_t seed[]: byte array with seed of length SEEDBYTES
 *              - uint16_t nonce: 2-byte nonce
 **************************************************/
-<<<<<<< HEAD
 #define POLY_UNIFORM_NBLOCKS ((768 + SHAKE128_BLOCKSIZE - 1)/ SHAKE128_BLOCKSIZE)
-void poly_uniform(poly *a,
-                  const uint8_t seed[SEEDBYTES],
-=======
-#define POLY_UNIFORM_NBLOCKS ((768 + SHAKE128_RATE - 1)/ SHAKE128_RATE)
 void ml_dsa_poly_uniform(ml_dsa_poly *a,
                   const uint8_t seed[ML_DSA_SEEDBYTES],
->>>>>>> c0e927e9
                   uint16_t nonce)
 {
   unsigned int i, ctr, off;
@@ -322,15 +316,9 @@
   t[1] = nonce >> 8;
 
   SHAKE_Init(&state, SHAKE128_BLOCKSIZE);
-<<<<<<< HEAD
-  SHAKE_Update(&state, seed, SEEDBYTES);
+  SHAKE_Update(&state, seed, ML_DSA_SEEDBYTES);
   SHAKE_Update(&state, t, 2);
   SHAKE_Finalize(buf, &state, POLY_UNIFORM_NBLOCKS * SHAKE128_BLOCKSIZE);
-=======
-  SHA3_Update(&state, seed, ML_DSA_SEEDBYTES);
-  SHA3_Update(&state, t, 2);
-  SHAKE_Final(buf, &state, POLY_UNIFORM_NBLOCKS * SHAKE128_BLOCKSIZE);
->>>>>>> c0e927e9
 
   ctr = ml_dsa_rej_uniform(a->coeffs, ML_DSA_N, buf, buflen);
 
@@ -339,15 +327,9 @@
     for(i = 0; i < off; ++i)
       buf[i] = buf[buflen - off + i];
 
-<<<<<<< HEAD
     SHAKE_Squeeze(buf + off, &state, POLY_UNIFORM_NBLOCKS * SHAKE128_BLOCKSIZE);
     buflen = SHAKE128_BLOCKSIZE + off;
-    ctr += rej_uniform(a->coeffs + ctr, N - ctr, buf, buflen);
-=======
-    SHAKE_Final(buf + off, &state, POLY_UNIFORM_NBLOCKS * SHAKE128_BLOCKSIZE);
-    buflen = SHAKE128_RATE + off;
     ctr += ml_dsa_rej_uniform(a->coeffs + ctr, ML_DSA_N - ctr, buf, buflen);
->>>>>>> c0e927e9
   }
   /* FIPS 204. Section 3.6.3 Destruction of intermediate values. */
   OPENSSL_cleanse(buf, sizeof(buf));
@@ -427,13 +409,8 @@
                       uint16_t nonce)
 {
   unsigned int ctr;
-<<<<<<< HEAD
-  unsigned int buflen = DILITHIUM_POLY_UNIFORM_ETA_NBLOCKS_MAX * SHAKE256_BLOCKSIZE;
-  uint8_t buf[DILITHIUM_POLY_UNIFORM_ETA_NBLOCKS_MAX * SHAKE256_BLOCKSIZE];
-=======
-  unsigned int buflen = ML_DSA_POLY_UNIFORM_ETA_NBLOCKS_MAX * SHAKE256_RATE;
-  uint8_t buf[ML_DSA_POLY_UNIFORM_ETA_NBLOCKS_MAX * SHAKE256_RATE];
->>>>>>> c0e927e9
+  unsigned int buflen = ML_DSA_POLY_UNIFORM_ETA_NBLOCKS_MAX * SHAKE256_BLOCKSIZE;
+  uint8_t buf[ML_DSA_POLY_UNIFORM_ETA_NBLOCKS_MAX * SHAKE256_BLOCKSIZE];
   KECCAK1600_CTX state;
 
   uint8_t t[2];
@@ -441,28 +418,17 @@
   t[1] = nonce >> 8;
 
   SHAKE_Init(&state, SHAKE256_BLOCKSIZE);
-<<<<<<< HEAD
-  SHAKE_Update(&state, seed, CRHBYTES);
+  SHAKE_Update(&state, seed, ML_DSA_CRHBYTES);
   SHAKE_Update(&state, t, 2);
-  SHAKE_Finalize(buf, &state, DILITHIUM_POLY_UNIFORM_ETA_NBLOCKS_MAX * SHAKE256_BLOCKSIZE);
-=======
-  SHA3_Update(&state, seed, ML_DSA_CRHBYTES);
-  SHA3_Update(&state, t, 2);
-  SHAKE_Final(buf, &state, ML_DSA_POLY_UNIFORM_ETA_NBLOCKS_MAX * SHAKE256_BLOCKSIZE);
->>>>>>> c0e927e9
+  SHAKE_Finalize(buf, &state, ML_DSA_POLY_UNIFORM_ETA_NBLOCKS_MAX * SHAKE256_BLOCKSIZE);
 
   ctr = rej_eta(params, a->coeffs, ML_DSA_N, buf, buflen);
 
-<<<<<<< HEAD
-  while(ctr < N) {
+  while(ctr < ML_DSA_N) {
     SHAKE_Squeeze(buf, &state, SHAKE256_BLOCKSIZE);
-    ctr += rej_eta(params, a->coeffs + ctr, N - ctr, buf, SHAKE256_BLOCKSIZE);
-=======
-  while(ctr < ML_DSA_N) {
-    SHAKE_Final(buf, &state, SHAKE256_BLOCKSIZE);
-    ctr += rej_eta(params, a->coeffs + ctr, ML_DSA_N - ctr, buf, SHAKE256_RATE);
->>>>>>> c0e927e9
-  }
+    ctr += rej_eta(params, a->coeffs + ctr, ML_DSA_N - ctr, buf, SHAKE256_BLOCKSIZE);
+  }
+
   /* FIPS 204. Section 3.6.3 Destruction of intermediate values. */
   OPENSSL_cleanse(buf, sizeof(buf));
   OPENSSL_cleanse(&state, sizeof(state));
@@ -480,19 +446,11 @@
 *              - const uint8_t seed[]: byte array with seed of length CRHBYTES
 *              - uint16_t nonce: 16-bit nonce
 **************************************************/
-<<<<<<< HEAD
-#define POLY_UNIFORM_GAMMA1_NBLOCKS ((DILITHIUM_POLYZ_PACKEDBYTES_MAX + SHAKE256_BLOCKSIZE - 1) / SHAKE256_BLOCKSIZE)
-void poly_uniform_gamma1(ml_dsa_params *params,
-                         poly *a,
-                         const uint8_t seed[CRHBYTES],
-                         uint16_t nonce)
-=======
-#define POLY_UNIFORM_GAMMA1_NBLOCKS ((ML_DSA_POLYZ_PACKEDBYTES_MAX + SHAKE256_RATE - 1) / SHAKE256_RATE)
+#define POLY_UNIFORM_GAMMA1_NBLOCKS ((ML_DSA_POLYZ_PACKEDBYTES_MAX + SHAKE256_BLOCKSIZE - 1) / SHAKE256_BLOCKSIZE)
 void ml_dsa_poly_uniform_gamma1(ml_dsa_params *params,
                                 ml_dsa_poly *a,
                                 const uint8_t seed[ML_DSA_CRHBYTES],
                                 uint16_t nonce)
->>>>>>> c0e927e9
 {
   uint8_t buf[POLY_UNIFORM_GAMMA1_NBLOCKS * SHAKE256_BLOCKSIZE];
   KECCAK1600_CTX state;
@@ -502,19 +460,10 @@
   t[1] = nonce >> 8;
 
   SHAKE_Init(&state, SHAKE256_BLOCKSIZE);
-<<<<<<< HEAD
-  SHAKE_Update(&state, seed, CRHBYTES);
+  SHAKE_Update(&state, seed, ML_DSA_CRHBYTES);
   SHAKE_Update(&state, t, 2);
-
   SHAKE_Finalize(buf, &state, POLY_UNIFORM_GAMMA1_NBLOCKS * SHAKE256_BLOCKSIZE);
-  polyz_unpack(params, a, buf);
-=======
-  SHA3_Update(&state, seed, ML_DSA_CRHBYTES);
-  SHA3_Update(&state, t, 2);
-
-  SHAKE_Final(buf, &state, POLY_UNIFORM_GAMMA1_NBLOCKS * SHAKE256_BLOCKSIZE);
   ml_dsa_polyz_unpack(params, a, buf);
->>>>>>> c0e927e9
   /* FIPS 204. Section 3.6.3 Destruction of intermediate values. */
   OPENSSL_cleanse(buf, sizeof(buf));
   OPENSSL_cleanse(&state, sizeof(state));
