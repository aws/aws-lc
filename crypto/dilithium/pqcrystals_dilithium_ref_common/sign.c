--- conflicted
+++ resolved
@@ -156,31 +156,17 @@
   // processing of M' in the external function. However, as M' = (pre, msg),
   // mu = CRH(tr, M') = CRH(tr, pre, msg).
   SHAKE_Init(&state, SHAKE256_BLOCKSIZE);
-<<<<<<< HEAD
-  SHAKE_Update(&state, tr, TRBYTES);
+  SHAKE_Update(&state, tr, ML_DSA_TRBYTES);
   SHAKE_Update(&state, pre, prelen);
   SHAKE_Update(&state, m, mlen);
-  SHAKE_Finalize(mu, &state, CRHBYTES);
+  SHAKE_Finalize(mu, &state, ML_DSA_CRHBYTES);
 
   /* FIPS 204: line 7 Compute rhoprime = CRH(key, rnd, mu) */
   SHAKE_Init(&state, SHAKE256_BLOCKSIZE);
-  SHAKE_Update(&state, key, SEEDBYTES);
-  SHAKE_Update(&state, rnd, RNDBYTES);
-  SHAKE_Update(&state, mu, CRHBYTES);
-  SHAKE_Finalize(rhoprime, &state, CRHBYTES);
-=======
-  SHA3_Update(&state, tr, ML_DSA_TRBYTES);
-  SHA3_Update(&state, pre, prelen);
-  SHA3_Update(&state, m, mlen);
-  SHAKE_Final(mu, &state, ML_DSA_CRHBYTES);
-
-  /* FIPS 204: line 7 Compute rhoprime = CRH(key, rnd, mu) */
-  SHAKE_Init(&state, SHAKE256_BLOCKSIZE);
-  SHA3_Update(&state, key, ML_DSA_SEEDBYTES);
-  SHA3_Update(&state, rnd, ML_DSA_RNDBYTES);
-  SHA3_Update(&state, mu, ML_DSA_CRHBYTES);
-  SHAKE_Final(rhoprime, &state, ML_DSA_CRHBYTES);
->>>>>>> c0e927e9
+  SHAKE_Update(&state, key, ML_DSA_SEEDBYTES);
+  SHAKE_Update(&state, rnd, ML_DSA_RNDBYTES);
+  SHAKE_Update(&state, mu, ML_DSA_CRHBYTES);
+  SHAKE_Finalize(rhoprime, &state, ML_DSA_CRHBYTES);
 
   /* FIPS 204: line 5 Expand matrix and transform vectors */
   ml_dsa_polyvec_matrix_expand(params, mat, rho);
@@ -205,19 +191,11 @@
   ml_dsa_polyveck_pack_w1(params, sig, &w1);
 
   SHAKE_Init(&state, SHAKE256_BLOCKSIZE);
-<<<<<<< HEAD
-  SHAKE_Update(&state, mu, CRHBYTES);
+  SHAKE_Update(&state, mu, ML_DSA_CRHBYTES);
   SHAKE_Update(&state, sig, params->k * params->poly_w1_packed_bytes);
   SHAKE_Finalize(sig, &state, params->c_tilde_bytes);
-  poly_challenge(params, &cp, sig);
-  poly_ntt(&cp);
-=======
-  SHA3_Update(&state, mu, ML_DSA_CRHBYTES);
-  SHA3_Update(&state, sig, params->k * params->poly_w1_packed_bytes);
-  SHAKE_Final(sig, &state, params->c_tilde_bytes);
   ml_dsa_poly_challenge(params, &cp, sig);
   ml_dsa_poly_ntt(&cp);
->>>>>>> c0e927e9
 
   /* FIPS 204: line 20 Compute z, reject if it reveals secret */
   ml_dsa_polyvecl_pointwise_poly_montgomery(params, &z, &cp, &s1);
@@ -417,17 +395,10 @@
   // Like crypto_sign_signature_internal, the processing of M' is performed
   // here, as opposed to within the external function.
   SHAKE_Init(&state, SHAKE256_BLOCKSIZE);
-<<<<<<< HEAD
-  SHAKE_Update(&state, tr, TRBYTES);
+  SHAKE_Update(&state, tr, ML_DSA_TRBYTES);
   SHAKE_Update(&state, pre, prelen);
   SHAKE_Update(&state, m, mlen);
-  SHAKE_Finalize(mu, &state, CRHBYTES);
-=======
-  SHA3_Update(&state, tr, ML_DSA_TRBYTES);
-  SHA3_Update(&state, pre, prelen);
-  SHA3_Update(&state, m, mlen);
-  SHAKE_Final(mu, &state, ML_DSA_CRHBYTES);
->>>>>>> c0e927e9
+  SHAKE_Finalize(mu, &state, ML_DSA_CRHBYTES);
 
   /* FIPS 204: line 9 Matrix-vector multiplication; compute Az - c2^dt1 */
   ml_dsa_poly_challenge(params, &cp, c);
@@ -452,15 +423,10 @@
 
   /* FIPS 204: line 12 Call random oracle and verify challenge */
   SHAKE_Init(&state, SHAKE256_BLOCKSIZE);
-<<<<<<< HEAD
-  SHAKE_Update(&state, mu, CRHBYTES);
+  SHAKE_Update(&state, mu, ML_DSA_CRHBYTES);
   SHAKE_Update(&state, buf, params->k * params->poly_w1_packed_bytes);
   SHAKE_Finalize(c2, &state, params->c_tilde_bytes);
-=======
-  SHA3_Update(&state, mu, ML_DSA_CRHBYTES);
-  SHA3_Update(&state, buf, params->k * params->poly_w1_packed_bytes);
-  SHAKE_Final(c2, &state, params->c_tilde_bytes);
->>>>>>> c0e927e9
+
   for(i = 0; i < params->c_tilde_bytes; ++i) {
     if(c[i] != c2[i]) {
       return -1;
