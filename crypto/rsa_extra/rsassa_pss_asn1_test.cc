--- conflicted
+++ resolved
@@ -253,9 +253,6 @@
     0x86, 0x48, 0x86, 0xf7, 0x0d, 0x01, 0x01, 0x09, 0x30, 0x0b, 0x06, 0x09,
     0x60, 0x86, 0x48, 0x01, 0x65, 0x03, 0x04, 0x02, 0x04};
 
-<<<<<<< HEAD
-struct PssParseTestInput {
-=======
 // pss_with_tag2_before_tag0 has tag [2] before tag [0].
 static const uint8_t pss_with_tag2_before_tag0[] = {
     0x30, 0x34, 0xA2, 0x03, 0x02, 0x01, 0x1E, 0xA0, 0x0F, 0x30, 0x0D,
@@ -303,20 +300,14 @@
 
 static const int omit_salt_len = -1;
 
-struct PssParamsTestInput {
->>>>>>> 8ea5c1d3
+struct PssParseTestInput {
   const uint8_t *der;
   size_t der_len;
   int expected_hash_nid;
   int expected_mask_gen_nid;
   int expected_mgf1_hash_nid;
   int expected_salt_len;
-<<<<<<< HEAD
-  int expected_trailer_field;
 } kPssParseTestInputs[] = {
-=======
-} kPssParamsTestInputs[] = {
->>>>>>> 8ea5c1d3
     {pss_sha1_salt_absent, sizeof(pss_sha1_salt_absent), NID_undef, NID_undef,
      NID_undef, omit_salt_len},
     {pss_sha224_salt_absent, sizeof(pss_sha224_salt_absent), NID_sha224,
@@ -439,7 +430,6 @@
   ERR_clear_error();
 }
 
-<<<<<<< HEAD
 INSTANTIATE_TEST_SUITE_P(RsassaPssAll, InvalidPssParseTest,
                          testing::ValuesIn(kInvalidPssParseInputs));
 
@@ -532,92 +522,6 @@
 INSTANTIATE_TEST_SUITE_P(RsassaPssAll, PssConversionTest,
                          testing::ValuesIn(kPssConversionTestInputs));
 
-struct InvalidPssCreateTestInput {
-  const EVP_MD *md;
-  int saltlen;
-} kInvalidPssCreateTestInputs[] = {
-    // Expect test fails because saltlen cannot be zero.
-    {EVP_sha256(), 0},
-    // Expect test fails because saltlen cannot be negative.
-    {EVP_sha256(), -1},
-    // Expect test fails because md5 is not supported.
-    {EVP_md5(), 20},
-};
-
-class InvalidPssCreateTest
-    : public testing::TestWithParam<InvalidPssCreateTestInput> {};
-
-TEST_P(InvalidPssCreateTest, CreationFailure) {
-  const auto &param = GetParam();
-  RSASSA_PSS_PARAMS *pss = nullptr;
-  const EVP_MD *md = param.md;
-  int saltlen = param.saltlen;
-  ASSERT_FALSE(RSASSA_PSS_PARAMS_create(md, md, saltlen, &pss));
-  ASSERT_FALSE(pss);
-  ERR_clear_error();
-}
-
-INSTANTIATE_TEST_SUITE_P(RsassaPssAll, InvalidPssCreateTest,
-                         testing::ValuesIn(kInvalidPssCreateTestInputs));
-
-struct InvalidPssGetTestInput {
-  int nid;
-  int saltlen;
-  int trailerfiled;
-} kInvalidPssGetTestInputs[] = {
-    // Expect test fails because md5 is not supported.
-    {NID_md5, 20, 1},
-    // Expect test fails because saltlen cannot be negative.
-    {NID_sha256, -1, 1},
-    // Expect test fails because trailer field MUST be 1.
-    {NID_sha256, 20, 2},
-};
-
-class InvalidPssGetTest
-    : public testing::TestWithParam<InvalidPssGetTestInput> {};
-
-TEST_P(InvalidPssGetTest, CreationFailure) {
-  const auto &param = GetParam();
-  RSA_ALGOR_IDENTIFIER pss_hash = {param.nid};
-  RSA_MGA_IDENTIFIER pss_mga = {nullptr, &pss_hash};
-  RSA_INTEGER pss_saltlen = {param.saltlen};
-  RSA_INTEGER pss_trailer_field = {param.trailerfiled};
-  RSASSA_PSS_PARAMS pss = {
-      &pss_hash,
-      &pss_mga,
-      &pss_saltlen,
-      &pss_trailer_field,
-  };
-  const EVP_MD *sigmd = nullptr;
-  const EVP_MD *mgf1md = nullptr;
-  int saltlen = -1;
-  ASSERT_FALSE(RSASSA_PSS_PARAMS_get(&pss, &sigmd, &mgf1md, &saltlen));
-  ERR_clear_error();
-}
-
-INSTANTIATE_TEST_SUITE_P(RsassaPssAll, InvalidPssGetTest,
-                         testing::ValuesIn(kInvalidPssGetTestInputs));
-
-TEST(InvalidPssGetTest, PssIsNull) {
-  const EVP_MD *sigmd = nullptr;
-  const EVP_MD *mgf1md = nullptr;
-  int saltlen = -1;
-  ASSERT_FALSE(RSASSA_PSS_PARAMS_get(nullptr, &sigmd, &mgf1md, &saltlen));
-  ERR_clear_error();
-}
-
-TEST(PssGetTest, AllParamsAbsent) {
-  RSASSA_PSS_PARAMS pss = {
-      nullptr,
-      nullptr,
-      nullptr,
-      nullptr,
-  };
-  test_RSASSA_PSS_PARAMS_get(&pss, EVP_sha1(), 20);
-=======
-INSTANTIATE_TEST_SUITE_P(All, RsassaPssInvalidTest,
-                         testing::ValuesIn(kPssParamsInvalidInputs));
-
 TEST(RsassaPssTest, DecodeParamsDerWithTrailerField) {
   CBS params;
   params.data = pss_with_trailer_field_1;
@@ -637,5 +541,88 @@
   // Validate Trailer field of RSASSA-PSS-params.
   ASSERT_TRUE(pss->trailer_field);
   EXPECT_EQ(pss->trailer_field->value, 1);
->>>>>>> 8ea5c1d3
+}
+
+struct InvalidPssCreateTestInput {
+  const EVP_MD *md;
+  int saltlen;
+} kInvalidPssCreateTestInputs[] = {
+    // Expect test fails because saltlen cannot be zero.
+    {EVP_sha256(), 0},
+    // Expect test fails because saltlen cannot be negative.
+    {EVP_sha256(), -1},
+    // Expect test fails because md5 is not supported.
+    {EVP_md5(), 20},
+};
+
+class InvalidPssCreateTest
+    : public testing::TestWithParam<InvalidPssCreateTestInput> {};
+
+TEST_P(InvalidPssCreateTest, CreationFailure) {
+  const auto &param = GetParam();
+  RSASSA_PSS_PARAMS *pss = nullptr;
+  const EVP_MD *md = param.md;
+  int saltlen = param.saltlen;
+  ASSERT_FALSE(RSASSA_PSS_PARAMS_create(md, md, saltlen, &pss));
+  ASSERT_FALSE(pss);
+  ERR_clear_error();
+}
+
+INSTANTIATE_TEST_SUITE_P(RsassaPssAll, InvalidPssCreateTest,
+                         testing::ValuesIn(kInvalidPssCreateTestInputs));
+
+struct InvalidPssGetTestInput {
+  int nid;
+  int saltlen;
+  int trailerfiled;
+} kInvalidPssGetTestInputs[] = {
+    // Expect test fails because md5 is not supported.
+    {NID_md5, 20, 1},
+    // Expect test fails because saltlen cannot be negative.
+    {NID_sha256, -1, 1},
+    // Expect test fails because trailer field MUST be 1.
+    {NID_sha256, 20, 2},
+};
+
+class InvalidPssGetTest
+    : public testing::TestWithParam<InvalidPssGetTestInput> {};
+
+TEST_P(InvalidPssGetTest, CreationFailure) {
+  const auto &param = GetParam();
+  RSA_ALGOR_IDENTIFIER pss_hash = {param.nid};
+  RSA_MGA_IDENTIFIER pss_mga = {nullptr, &pss_hash};
+  RSA_INTEGER pss_saltlen = {param.saltlen};
+  RSA_INTEGER pss_trailer_field = {param.trailerfiled};
+  RSASSA_PSS_PARAMS pss = {
+      &pss_hash,
+      &pss_mga,
+      &pss_saltlen,
+      &pss_trailer_field,
+  };
+  const EVP_MD *sigmd = nullptr;
+  const EVP_MD *mgf1md = nullptr;
+  int saltlen = -1;
+  ASSERT_FALSE(RSASSA_PSS_PARAMS_get(&pss, &sigmd, &mgf1md, &saltlen));
+  ERR_clear_error();
+}
+
+INSTANTIATE_TEST_SUITE_P(RsassaPssAll, InvalidPssGetTest,
+                         testing::ValuesIn(kInvalidPssGetTestInputs));
+
+TEST(InvalidPssGetTest, PssIsNull) {
+  const EVP_MD *sigmd = nullptr;
+  const EVP_MD *mgf1md = nullptr;
+  int saltlen = -1;
+  ASSERT_FALSE(RSASSA_PSS_PARAMS_get(nullptr, &sigmd, &mgf1md, &saltlen));
+  ERR_clear_error();
+}
+
+TEST(PssGetTest, AllParamsAbsent) {
+  RSASSA_PSS_PARAMS pss = {
+      nullptr,
+      nullptr,
+      nullptr,
+      nullptr,
+  };
+  test_RSASSA_PSS_PARAMS_get(&pss, EVP_sha1(), 20);
 }