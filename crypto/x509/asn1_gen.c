--- conflicted
+++ resolved
@@ -541,9 +541,6 @@
   CBS_init(&cbs, (const uint8_t *)elem, len);
   uint64_t bitnum;
   if (!CBS_get_u64_decimal(&cbs, &bitnum) || CBS_len(&cbs) != 0 ||
-<<<<<<< HEAD
-      bitnum > INT_MAX) {
-=======
       // Cap the highest allowed bit so this mechanism cannot be used to create
       // extremely large allocations with short inputs. The highest named bit in
       // RFC 5280 is 8, so 256 should give comfortable margin but still only
@@ -554,7 +551,6 @@
       // is not truly a concern, but the limit is necessary to keep fuzzing
       // effective.
       bitnum > 256) {
->>>>>>> da92fdba
     OPENSSL_PUT_ERROR(ASN1, ASN1_R_INVALID_NUMBER);
     return 0;
   }
