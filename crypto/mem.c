--- conflicted
+++ resolved
@@ -377,19 +377,14 @@
   return ret;
 }
 
-<<<<<<< HEAD
-=======
 int OPENSSL_isalpha(int c) {
   return (c >= 'a' && c <= 'z') || (c >= 'A' && c <= 'Z');
 }
 
->>>>>>> da92fdba
 int OPENSSL_isdigit(int c) {
   return c >= '0' && c <= '9';
 }
 
-<<<<<<< HEAD
-=======
 int OPENSSL_isxdigit(int c) {
   return OPENSSL_isdigit(c) || (c >= 'a' && c <= 'f') || (c >= 'A' && c <= 'F');
 }
@@ -414,7 +409,6 @@
   return OPENSSL_isalpha(c) || OPENSSL_isdigit(c);
 }
 
->>>>>>> da92fdba
 int OPENSSL_tolower(int c) {
   if (c >= 'A' && c <= 'Z') {
     return c + ('a' - 'A');
