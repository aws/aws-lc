#include "sign.h"
#include <stdint.h>
#include "../../internal.h"
#include "openssl/rand.h"
#include "packing.h"
#include "params.h"
#include "poly.h"
#include "polyvec.h"


/*************************************************
 * Name:        ml_dsa_keypair_internal
 *
 * Description: FIPS 204: Algorithm 6 ML-DSA.KeyGen_internal.
 *              Generates public and private key. Internal API.
 *
 * Arguments:   - ml_dsa_params: parameter struct
 *              - uint8_t *pk: pointer to output public key (allocated
 *                             array of CRYPTO_PUBLICKEYBYTES bytes)
 *              - uint8_t *sk: pointer to output private key (allocated
 *                             array of CRYPTO_SECRETKEYBYTES bytes)
 *              - const uint8_t *rnd: pointer to random seed
 *
 * Returns 0 (success)
 **************************************************/
int ml_dsa_keypair_internal(ml_dsa_params *params,
                            uint8_t *pk,
                            uint8_t *sk,
                            const uint8_t *seed) {
  uint8_t seedbuf[2 * ML_DSA_SEEDBYTES + ML_DSA_CRHBYTES];
  uint8_t tr[ML_DSA_TRBYTES];
  const uint8_t *rho, *rhoprime, *key;
  polyvecl mat[ML_DSA_K_MAX];
  polyvecl s1 = {{{{0}}}};
  polyvecl s1hat;
  polyveck s2, t1, t0;

  OPENSSL_memcpy(seedbuf, seed, ML_DSA_SEEDBYTES);
  seedbuf[ML_DSA_SEEDBYTES + 0] = params->k;
  seedbuf[ML_DSA_SEEDBYTES + 1] = params->l;
  SHAKE256(seedbuf, ML_DSA_SEEDBYTES + 2, seedbuf, 2 * ML_DSA_SEEDBYTES + ML_DSA_CRHBYTES);
  rho = seedbuf;
  rhoprime = rho + ML_DSA_SEEDBYTES;
  key = rhoprime + ML_DSA_CRHBYTES;

  /* FIPS 204: line 3 Expand matrix */
  ml_dsa_polyvec_matrix_expand(params, mat, rho);

  /* FIPS 204: line 4 Sample short vectors s1 and s2 */
  ml_dsa_polyvecl_uniform_eta(params, &s1, rhoprime, 0);
  ml_dsa_polyveck_uniform_eta(params, &s2, rhoprime, params->l);

  /* FIPS 204: line 5 Matrix-vector multiplication */
  s1hat = s1;
  ml_dsa_polyvecl_ntt(params, &s1hat);
  ml_dsa_polyvec_matrix_pointwise_montgomery(params, &t1, mat, &s1hat);
  ml_dsa_polyveck_reduce(params, &t1);
  ml_dsa_polyveck_invntt_tomont(params, &t1);

  /* Add error vector s2 */
  ml_dsa_polyveck_add(params, &t1, &t1, &s2);

  /* FIPS 204: line 6 Extract t1 and write public key */
  ml_dsa_polyveck_caddq(params, &t1);
  ml_dsa_polyveck_power2round(params, &t1, &t0, &t1);
  /* FIPS 204: line 8 */
  ml_dsa_pack_pk(params, pk, rho, &t1);

  /* FIPS 204: line 9 Compute H(rho, t1) and line 10 write secret key */
  SHAKE256(pk, params->public_key_bytes, tr, ML_DSA_TRBYTES);
  ml_dsa_pack_sk(params, sk, rho, tr, key, &t0, &s1, &s2);

  /* FIPS 204. Section 3.6.3 Destruction of intermediate values. */
  OPENSSL_cleanse(seedbuf, sizeof(seedbuf));
  OPENSSL_cleanse(tr, sizeof(tr));
  OPENSSL_cleanse(mat, sizeof(mat));
  OPENSSL_cleanse(&s1, sizeof(s1));
  OPENSSL_cleanse(&s1hat, sizeof(s1hat));
  OPENSSL_cleanse(&s2, sizeof(s2));
  OPENSSL_cleanse(&t1, sizeof(t1));
  OPENSSL_cleanse(&t0, sizeof(t0));
  return 0;
}

/*************************************************
* Name:        ml_dsa_keypair
*
* Description: FIPS 204: Algorithm 1 ML-DSA.KeyGen
*              Generates public and private key.
*
* Arguments:   - ml_dsa_params: parameter struct
*              - uint8_t *pk: pointer to output public key (allocated
*                             array of CRYPTO_PUBLICKEYBYTES bytes)
*              - uint8_t *sk: pointer to output private key (allocated
*                             array of CRYPTO_SECRETKEYBYTES bytes)
*
* Returns 0 (success) -1 on failure
**************************************************/
int ml_dsa_keypair(ml_dsa_params *params, uint8_t *pk, uint8_t *sk) {
  uint8_t seed[ML_DSA_SEEDBYTES];
  if (!RAND_bytes(seed, ML_DSA_SEEDBYTES)) {
    return -1;
  }
  ml_dsa_keypair_internal(params, pk, sk, seed);
  OPENSSL_cleanse(seed, sizeof(seed));
  return 0;
}

/*************************************************
* Name:        ml_dsa_sign_internal
*
* Description: FIPS 204: Algorithm 7 ML-DSA.Sign_internal.
*              Computes signature. Internal API.
*
* Arguments:   - ml_dsa_params:   parameter struct
*              - uint8_t *sig:    pointer to output signature (of length CRYPTO_BYTES)
*              - size_t *siglen:  pointer to output length of signature
*              - uint8_t *m:      pointer to message to be signed
*              - size_t mlen:     length of message
*              - uint8_t *pre:    pointer to prefix string
*              - size_t prelen:   length of prefix string
*              - uint8_t *rnd:    pointer to random seed
*              - uint8_t *sk:     pointer to bit-packed secret key
*              - int external_mu: indicates input message m is to be processed as mu
*
* Returns 0 (success) or -1 (context string too long)
**************************************************/
int ml_dsa_sign_internal(ml_dsa_params *params,
                         uint8_t *sig,
                         size_t *siglen,
                         const uint8_t *m,
                         size_t mlen,
                         const uint8_t *pre,
                         size_t prelen,
                         const uint8_t *rnd,
                         const uint8_t *sk,
                         int external_mu)
{
  unsigned int n;
  uint8_t seedbuf[2*ML_DSA_SEEDBYTES + ML_DSA_TRBYTES + 2*ML_DSA_CRHBYTES];
  uint8_t *rho, *tr, *key, *mu, *rhoprime;
  uint16_t nonce = 0;
  polyvecl mat[ML_DSA_K_MAX], s1, y, z;
  polyveck t0, s2, w1, w0, h;
  ml_dsa_poly cp;
  KECCAK1600_CTX state;

  rho = seedbuf;
  tr = rho + ML_DSA_SEEDBYTES;
  key = tr + ML_DSA_TRBYTES;
  mu = key + ML_DSA_SEEDBYTES;
  rhoprime = mu + ML_DSA_CRHBYTES;
  /* FIPS 204: line 1 */
  ml_dsa_unpack_sk(params, rho, tr, key, &t0, &s1, &s2, sk);

  /* FIPS 204: line 6 Compute mu = CRH(tr, pre, msg) */
  // This differs from FIPS 204 line 6 that performs mu = CRH(tr, M') and the
  // processing of M' in the external function. However, as M' = (pre, msg),
  // mu = CRH(tr, M') = CRH(tr, pre, msg).
<<<<<<< HEAD
  SHAKE_Init(&state, SHAKE256_BLOCKSIZE);
  SHAKE_Absorb(&state, tr, ML_DSA_TRBYTES);
  SHAKE_Absorb(&state, pre, prelen);
  SHAKE_Absorb(&state, m, mlen);
  SHAKE_Final(mu, &state, ML_DSA_CRHBYTES);
=======
  if (!external_mu) {
    //constuct mu = h(tr | m') when not in prehash mode
    SHAKE_Init(&state, SHAKE256_BLOCKSIZE);
    SHA3_Update(&state, tr, ML_DSA_TRBYTES);
    SHA3_Update(&state, pre, prelen);
    SHA3_Update(&state, m, mlen);
    SHAKE_Final(mu, &state, ML_DSA_CRHBYTES);
  }
  else {
    OPENSSL_memcpy(mu, m, mlen);
  }
>>>>>>> e1513c33

  /* FIPS 204: line 7 Compute rhoprime = CRH(key, rnd, mu) */
  SHAKE_Init(&state, SHAKE256_BLOCKSIZE);
  SHAKE_Absorb(&state, key, ML_DSA_SEEDBYTES);
  SHAKE_Absorb(&state, rnd, ML_DSA_RNDBYTES);
  SHAKE_Absorb(&state, mu, ML_DSA_CRHBYTES);
  SHAKE_Final(rhoprime, &state, ML_DSA_CRHBYTES);

  /* FIPS 204: line 5 Expand matrix and transform vectors */
  ml_dsa_polyvec_matrix_expand(params, mat, rho);
  ml_dsa_polyvecl_ntt(params, &s1);
  ml_dsa_polyveck_ntt(params, &s2);
  ml_dsa_polyveck_ntt(params, &t0);

rej:
  /* FIPS 204: line 11 Sample intermediate vector y */
  ml_dsa_polyvecl_uniform_gamma1(params, &y, rhoprime, nonce++);

  /* FIPS 204: line 12 Matrix-vector multiplication */
  z = y;
  ml_dsa_polyvecl_ntt(params, &z);
  ml_dsa_polyvec_matrix_pointwise_montgomery(params, &w1, mat, &z);
  ml_dsa_polyveck_reduce(params, &w1);
  ml_dsa_polyveck_invntt_tomont(params, &w1);

  /* FIPS 204: line 13 - 14 Decompose w and call the random oracle */
  ml_dsa_polyveck_caddq(params, &w1);
  ml_dsa_polyveck_decompose(params, &w1, &w0, &w1);
  ml_dsa_polyveck_pack_w1(params, sig, &w1);

  SHAKE_Init(&state, SHAKE256_BLOCKSIZE);
  SHAKE_Absorb(&state, mu, ML_DSA_CRHBYTES);
  SHAKE_Absorb(&state, sig, params->k * params->poly_w1_packed_bytes);
  SHAKE_Final(sig, &state, params->c_tilde_bytes);
  ml_dsa_poly_challenge(params, &cp, sig);
  ml_dsa_poly_ntt(&cp);

  /* FIPS 204: line 20 Compute z, reject if it reveals secret */
  ml_dsa_polyvecl_pointwise_poly_montgomery(params, &z, &cp, &s1);
  ml_dsa_polyvecl_invntt_tomont(params, &z);
  ml_dsa_polyvecl_add(params, &z, &z, &y);
  ml_dsa_polyvecl_reduce(params, &z);
  if(ml_dsa_polyvecl_chknorm(params, &z, params->gamma1 - params->beta)) {
    goto rej;
  }

  /* FIPS 204: line 21 Check that subtracting cs2 does not change high bits of w and low bits
   * do not reveal secret information */
  ml_dsa_polyveck_pointwise_poly_montgomery(params, &h, &cp, &s2);
  ml_dsa_polyveck_invntt_tomont(params, &h);
  ml_dsa_polyveck_sub(params, &w0, &w0, &h);
  ml_dsa_polyveck_reduce(params, &w0);
  if(ml_dsa_polyveck_chknorm(params, &w0, params->gamma2 - params->beta)) {
    goto rej;
  }

  /* FIPS 204: line 25 */
  ml_dsa_polyveck_pointwise_poly_montgomery(params, &h, &cp, &t0);
  ml_dsa_polyveck_invntt_tomont(params, &h);
  ml_dsa_polyveck_reduce(params, &h);
  if(ml_dsa_polyveck_chknorm(params, &h, params->gamma2)) {
    goto rej;
  }

  /* FIPS 204: line 26 Compute signer's hint */
  ml_dsa_polyveck_add(params, &w0, &w0, &h);
  n = ml_dsa_polyveck_make_hint(params, &h, &w0, &w1);
  if(n > params->omega) {
    goto rej;
  }

  /* FIPS 204: line 33 Write signature */
  ml_dsa_pack_sig(params, sig, sig, &z, &h);
  *siglen = params->bytes;

  /* FIPS 204. Section 3.6.3 Destruction of intermediate values. */
  OPENSSL_cleanse(seedbuf, sizeof(seedbuf));
  OPENSSL_cleanse(&nonce, sizeof(nonce));
  OPENSSL_cleanse(mat, sizeof(mat));
  OPENSSL_cleanse(&s1, sizeof(s1));
  OPENSSL_cleanse(&y, sizeof(y));
  OPENSSL_cleanse(&z, sizeof(z));
  OPENSSL_cleanse(&t0, sizeof(t0));
  OPENSSL_cleanse(&s2, sizeof(s2));
  OPENSSL_cleanse(&w1, sizeof(w1));
  OPENSSL_cleanse(&w0, sizeof(w0));
  OPENSSL_cleanse(&h, sizeof(h));
  OPENSSL_cleanse(&cp, sizeof(cp));
  OPENSSL_cleanse(&state, sizeof(state));
  return 0;
}

/*************************************************
* Name:        ml_dsa_sign
*
* Description: FIPS 204: Algorithm 2 ML-DSA.Sign.
*              Computes signature in hedged mode.
*
* Arguments:   - uint8_t *sig:   pointer to output signature (of length CRYPTO_BYTES)
*              - size_t *siglen: pointer to output length of signature
*              - uint8_t *m:     pointer to message to be signed
*              - size_t mlen:    length of message
*              - uint8_t *ctx:   pointer to contex string
*              - size_t ctxlen:  length of contex string
*              - uint8_t *sk:    pointer to bit-packed secret key
*
* Returns 0 (success) or -1 (context string too long)
**************************************************/
int ml_dsa_sign(ml_dsa_params *params,
                uint8_t *sig,
                size_t *siglen,
                const uint8_t *m,
                size_t mlen,
                const uint8_t *ctx,
                size_t ctxlen,
                const uint8_t *sk)
{
  uint8_t pre[257];
  uint8_t rnd[ML_DSA_RNDBYTES];

  if(ctxlen > 255) {
    return -1;
  }
  /* Prepare pre = (0, ctxlen, ctx) */
  pre[0] = 0;
  pre[1] = ctxlen;
  OPENSSL_memcpy(pre + 2 , ctx, ctxlen);

  if (!RAND_bytes(rnd, ML_DSA_RNDBYTES)) {
    return -1;
  }
  ml_dsa_sign_internal(params, sig, siglen, m, mlen, pre, 2 + ctxlen, rnd, sk, 0);

  /* FIPS 204. Section 3.6.3 Destruction of intermediate values. */
  OPENSSL_cleanse(pre, sizeof(pre));
  OPENSSL_cleanse(rnd, sizeof(rnd));
  return 0;
}

/*************************************************
* Name:        ml_dsa_extmu_sign
*
* Description: FIPS 204: Algorithm 2 ML-DSA.Sign external mu variant.
*              Computes signature in hedged mode.
*
* Arguments:   - uint8_t *sig:   pointer to output signature (of length CRYPTO_BYTES)
*              - size_t *siglen: pointer to output length of signature
*              - uint8_t *mu:    pointer to input mu to be signed
*              - size_t mulen:   length of mu
*              - uint8_t *sk:    pointer to bit-packed secret key
*
* Returns 0 (success) or -1 (context string too long)
**************************************************/
int ml_dsa_extmu_sign(ml_dsa_params *params,
                      uint8_t *sig,
                      size_t *siglen,
                      const uint8_t *mu,
                      size_t mulen,
                      const uint8_t *sk)
{
  uint8_t rnd[ML_DSA_RNDBYTES];

  if (!RAND_bytes(rnd, ML_DSA_RNDBYTES)) {
    return -1;
  }
  ml_dsa_sign_internal(params, sig, siglen, mu, mulen, NULL, 0, rnd, sk, 1);

  /* FIPS 204. Section 3.6.3 Destruction of intermediate values. */
  OPENSSL_cleanse(rnd, sizeof(rnd));
  return 0;
}

/*************************************************
* Name:        ml_dsa_sign_message
*
* Description: Compute signed message.
*
* Arguments:   - ml_dsa_params: parameter struct
*              - uint8_t *sm: pointer to output signed message (allocated
*                             array with CRYPTO_BYTES + mlen bytes),
*                             can be equal to m
*              - size_t *smlen: pointer to output length of signed
*                               message
*              - const uint8_t *m: pointer to message to be signed
*              - size_t mlen: length of message
*              - const uint8_t *ctx: pointer to context string
*              - size_t ctxlen: length of context string
*              - const uint8_t *sk: pointer to bit-packed secret key
*
* Returns 0 (success) or -1 (context string too long)
**************************************************/
int ml_dsa_sign_message(ml_dsa_params *params,
                        uint8_t *sm,
                        size_t *smlen,
                        const uint8_t *m,
                        size_t mlen,
                        const uint8_t *ctx,
                        size_t ctxlen,
                        const uint8_t *sk)
{
  int ret;
  size_t i;

  for(i = 0; i < mlen; ++i) {
    sm[params->bytes + mlen - 1 - i] = m[mlen - 1 - i];
  }
  ret = ml_dsa_sign(params, sm, smlen, sm + params->bytes, mlen, ctx, ctxlen, sk);
  *smlen += mlen;
  return ret;
}

/*************************************************
* Name:        ml_dsa_verify_internal
*
* Description: FIPS 204: Algorithm 8 ML-DSA.Verify_internal.
*              Verifies signature. Internal API.
*
* Arguments:   - ml_dsa_params: parameter struct
*              - uint8_t *m: pointer to input signature
*              - size_t siglen: length of signature
*              - const uint8_t *m: pointer to message
*              - size_t mlen: length of message
*              - const uint8_t *pre: pointer to prefix string
*              - size_t prelen: length of prefix string
*              - const uint8_t *pk: pointer to bit-packed public key
*              - int external_mu: indicates input message m is to be processed as mu
*
* Returns 0 if signature could be verified correctly and -1 otherwise
**************************************************/
int ml_dsa_verify_internal(ml_dsa_params *params,
                           const uint8_t *sig,
                           size_t siglen,
                           const uint8_t *m,
                           size_t mlen,
                           const uint8_t *pre,
                           size_t prelen,
                           const uint8_t *pk,
                           int external_mu)
{
  unsigned int i;
  uint8_t buf[ML_DSA_K_MAX*ML_DSA_POLYW1_PACKEDBYTES_MAX];
  uint8_t rho[ML_DSA_SEEDBYTES];
  uint8_t mu[ML_DSA_CRHBYTES];
  uint8_t tr[ML_DSA_TRBYTES];
  uint8_t c[ML_DSA_C_TILDE_BYTES_MAX];
  uint8_t c2[ML_DSA_C_TILDE_BYTES_MAX];
  ml_dsa_poly cp;
  polyvecl mat[ML_DSA_K_MAX], z;
  polyveck t1, w1, h;
  KECCAK1600_CTX state;

  if(siglen != params->bytes) {
    return -1;
  }
  /* FIPS 204: line 1 */
  ml_dsa_unpack_pk(params, rho, &t1, pk);
  /* FIPS 204: line 2 */
  if(ml_dsa_unpack_sig(params, c, &z, &h, sig)) {
    return -1;
  }
  if(ml_dsa_polyvecl_chknorm(params, &z, params->gamma1 - params->beta)) {
    return -1;
  }

<<<<<<< HEAD
  /* FIPS 204: line 6 Compute tr */
  SHAKE256(pk, params->public_key_bytes, tr, ML_DSA_TRBYTES);
  /* FIPS 204: line 7 Compute mu = H(BytesToBits(tr) || M', 64) */
  // Like crypto_sign_signature_internal, the processing of M' is performed
  // here, as opposed to within the external function.
  SHAKE_Init(&state, SHAKE256_BLOCKSIZE);
  SHAKE_Absorb(&state, tr, ML_DSA_TRBYTES);
  SHAKE_Absorb(&state, pre, prelen);
  SHAKE_Absorb(&state, m, mlen);
  SHAKE_Final(mu, &state, ML_DSA_CRHBYTES);
=======
  if(!external_mu) {
    /* FIPS 204: line 6 Compute tr */
    SHAKE256(pk, params->public_key_bytes, tr, ML_DSA_TRBYTES);
    /* FIPS 204: line 7 Compute mu = H(BytesToBits(tr) || M', 64) */
    // Like crypto_sign_signature_internal, the processing of M' is performed
    // here, as opposed to within the external function.
    SHAKE_Init(&state, SHAKE256_BLOCKSIZE);
    SHA3_Update(&state, tr, ML_DSA_TRBYTES);
    SHA3_Update(&state, pre, prelen);
    SHA3_Update(&state, m, mlen);
    SHAKE_Final(mu, &state, ML_DSA_CRHBYTES);
  }
  else {
    OPENSSL_memcpy(mu, m, mlen);
  }
>>>>>>> e1513c33

  /* FIPS 204: line 9 Matrix-vector multiplication; compute Az - c2^dt1 */
  ml_dsa_poly_challenge(params, &cp, c);
  ml_dsa_polyvec_matrix_expand(params, mat, rho);

  ml_dsa_polyvecl_ntt(params, &z);
  ml_dsa_polyvec_matrix_pointwise_montgomery(params, &w1, mat, &z);

  ml_dsa_poly_ntt(&cp);
  ml_dsa_polyveck_shiftl(params, &t1);
  ml_dsa_polyveck_ntt(params, &t1);
  ml_dsa_polyveck_pointwise_poly_montgomery(params, &t1, &cp, &t1);

  ml_dsa_polyveck_sub(params, &w1, &w1, &t1);
  ml_dsa_polyveck_reduce(params, &w1);
  ml_dsa_polyveck_invntt_tomont(params, &w1);

  /* FIPS 204: line 10 Reconstruct w1 */
  ml_dsa_polyveck_caddq(params, &w1);
  ml_dsa_polyveck_use_hint(params, &w1, &w1, &h);
  ml_dsa_polyveck_pack_w1(params, buf, &w1);

  /* FIPS 204: line 12 Call random oracle and verify challenge */
  SHAKE_Init(&state, SHAKE256_BLOCKSIZE);
  SHAKE_Absorb(&state, mu, ML_DSA_CRHBYTES);
  SHAKE_Absorb(&state, buf, params->k * params->poly_w1_packed_bytes);
  SHAKE_Final(c2, &state, params->c_tilde_bytes);

  for(i = 0; i < params->c_tilde_bytes; ++i) {
    if(c[i] != c2[i]) {
      return -1;
    }
  }
  /* FIPS 204. Section 3.6.3 Destruction of intermediate values. */
  OPENSSL_cleanse(buf, sizeof(buf));
  OPENSSL_cleanse(rho, sizeof(rho));
  OPENSSL_cleanse(mu, sizeof(mu));
  OPENSSL_cleanse(tr, sizeof(tr));
  OPENSSL_cleanse(c, sizeof(c));
  OPENSSL_cleanse(c2, sizeof(c2));
  OPENSSL_cleanse(&cp, sizeof(cp));
  OPENSSL_cleanse(mat, sizeof(mat));
  OPENSSL_cleanse(&z, sizeof(z));
  OPENSSL_cleanse(&t1, sizeof(t1));
  OPENSSL_cleanse(&w1, sizeof(w1));
  OPENSSL_cleanse(&h, sizeof(h));
  OPENSSL_cleanse(&state, sizeof(state));
  return 0;
}

/*************************************************
* Name:        ml_dsa_verify
*
* Description: FIPS 204: Algorithm 3 ML-DSA.Verify.
*              Verifies signature.
*
* Arguments:   - ml_dsa_params: parameter struct
*              - uint8_t *m: pointer to input signature
*              - size_t siglen: length of signature
*              - const uint8_t *m: pointer to message
*              - size_t mlen: length of message
*              - const uint8_t *ctx: pointer to context string
*              - size_t ctxlen: length of context string
*              - const uint8_t *pk: pointer to bit-packed public key
*
* Returns 0 if signature could be verified correctly and -1 otherwise
**************************************************/
int ml_dsa_verify(ml_dsa_params *params,
                  const uint8_t *sig,
                  size_t siglen,
                  const uint8_t *m,
                  size_t mlen,
                  const uint8_t *ctx,
                  size_t ctxlen,
                  const uint8_t *pk)
{
  uint8_t pre[257];

  if(ctxlen > 255) {
    return -1;
  }

  pre[0] = 0;
  pre[1] = ctxlen;
  OPENSSL_memcpy(pre + 2 , ctx, ctxlen);
  return ml_dsa_verify_internal(params, sig, siglen, m, mlen, pre, 2 + ctxlen, pk, 0);
}

/*************************************************
* Name:        ml_dsa_verify_message
*
* Description: Verify signed message.
*
* Arguments:   - ml_dsa_params: parameter struct
*              - uint8_t *m: pointer to output message (allocated
*                            array with smlen bytes), can be equal to sm
*              - size_t *mlen: pointer to output length of message
*              - const uint8_t *sm: pointer to signed message
*              - size_t smlen: length of signed message
*              - const uint8_t *ctx: pointer to context tring
*              - size_t ctxlen: length of context string
*              - const uint8_t *pk: pointer to bit-packed public key
*
* Returns 0 if signed message could be verified correctly and -1 otherwise
**************************************************/
int ml_dsa_verify_message(ml_dsa_params *params,
                          uint8_t *m,
                          size_t *mlen,
                          const uint8_t *sm,
                          size_t smlen,
                          const uint8_t *ctx,
                          size_t ctxlen,
                          const uint8_t *pk)
{

  if(smlen < params->bytes) {
    goto badsig;
  }

  *mlen = smlen - params->bytes;
  if(ml_dsa_verify(params,sm, params->bytes, sm + params->bytes, *mlen, ctx, ctxlen, pk)) {
    goto badsig;
  }
  else {
    /* All good, copy msg, return 0 */
    for(size_t i = 0; i < *mlen; ++i) {
      m[i] = sm[params->bytes + i];
    }
    return 0;
  }

badsig:
  /* Signature verification failed */
  *mlen = 0;
  for(size_t i = 0; i < smlen; ++i) {
    m[i] = 0;
  }

  return -1;
}<|MERGE_RESOLUTION|>--- conflicted
+++ resolved
@@ -157,25 +157,17 @@
   // This differs from FIPS 204 line 6 that performs mu = CRH(tr, M') and the
   // processing of M' in the external function. However, as M' = (pre, msg),
   // mu = CRH(tr, M') = CRH(tr, pre, msg).
-<<<<<<< HEAD
-  SHAKE_Init(&state, SHAKE256_BLOCKSIZE);
-  SHAKE_Absorb(&state, tr, ML_DSA_TRBYTES);
-  SHAKE_Absorb(&state, pre, prelen);
-  SHAKE_Absorb(&state, m, mlen);
-  SHAKE_Final(mu, &state, ML_DSA_CRHBYTES);
-=======
   if (!external_mu) {
     //constuct mu = h(tr | m') when not in prehash mode
     SHAKE_Init(&state, SHAKE256_BLOCKSIZE);
-    SHA3_Update(&state, tr, ML_DSA_TRBYTES);
-    SHA3_Update(&state, pre, prelen);
-    SHA3_Update(&state, m, mlen);
+    SHAKE_Absorb(&state, tr, ML_DSA_TRBYTES);
+    SHAKE_Absorb(&state, pre, prelen);
+    SHAKE_Absorb(&state, m, mlen);
     SHAKE_Final(mu, &state, ML_DSA_CRHBYTES);
   }
   else {
     OPENSSL_memcpy(mu, m, mlen);
   }
->>>>>>> e1513c33
 
   /* FIPS 204: line 7 Compute rhoprime = CRH(key, rnd, mu) */
   SHAKE_Init(&state, SHAKE256_BLOCKSIZE);
@@ -439,19 +431,7 @@
   if(ml_dsa_polyvecl_chknorm(params, &z, params->gamma1 - params->beta)) {
     return -1;
   }
-
-<<<<<<< HEAD
-  /* FIPS 204: line 6 Compute tr */
-  SHAKE256(pk, params->public_key_bytes, tr, ML_DSA_TRBYTES);
-  /* FIPS 204: line 7 Compute mu = H(BytesToBits(tr) || M', 64) */
-  // Like crypto_sign_signature_internal, the processing of M' is performed
-  // here, as opposed to within the external function.
-  SHAKE_Init(&state, SHAKE256_BLOCKSIZE);
-  SHAKE_Absorb(&state, tr, ML_DSA_TRBYTES);
-  SHAKE_Absorb(&state, pre, prelen);
-  SHAKE_Absorb(&state, m, mlen);
-  SHAKE_Final(mu, &state, ML_DSA_CRHBYTES);
-=======
+  
   if(!external_mu) {
     /* FIPS 204: line 6 Compute tr */
     SHAKE256(pk, params->public_key_bytes, tr, ML_DSA_TRBYTES);
@@ -459,15 +439,14 @@
     // Like crypto_sign_signature_internal, the processing of M' is performed
     // here, as opposed to within the external function.
     SHAKE_Init(&state, SHAKE256_BLOCKSIZE);
-    SHA3_Update(&state, tr, ML_DSA_TRBYTES);
-    SHA3_Update(&state, pre, prelen);
-    SHA3_Update(&state, m, mlen);
+    SHAKE_Absorb(&state, tr, ML_DSA_TRBYTES);
+    SHAKE_Absorb(&state, pre, prelen);
+    SHAKE_Absorb(&state, m, mlen);
     SHAKE_Final(mu, &state, ML_DSA_CRHBYTES);
   }
   else {
     OPENSSL_memcpy(mu, m, mlen);
   }
->>>>>>> e1513c33
 
   /* FIPS 204: line 9 Matrix-vector multiplication; compute Az - c2^dt1 */
   ml_dsa_poly_challenge(params, &cp, c);
