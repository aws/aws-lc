--- conflicted
+++ resolved
@@ -69,11 +69,7 @@
 //
 struct ocsp_request_st {
     OCSP_REQINFO tbsRequest;
-<<<<<<< HEAD
-    OCSP_SIGNATURE *optionalSignature; /* OPTIONAL */
-=======
     OCSP_SIGNATURE *optionalSignature;
->>>>>>> 9574d470
 };
 
 // Opaque OCSP request status structure
