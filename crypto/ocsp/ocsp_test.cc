--- conflicted
+++ resolved
@@ -1168,7 +1168,6 @@
   }
 }
 
-<<<<<<< HEAD
 // Nonce value used in "crypto/ocsp/test/aws/ocsp_response.der".
 static unsigned char ocsp_response_nonce[] = {
     0xaf, 0xab, 0xd4, 0xec, 0x6a, 0x17, 0x2c, 0x4a,
@@ -1255,7 +1254,8 @@
   }
   EXPECT_EQ(OCSP_check_nonce(ocspRequest.get(), basicResponse.get()),
             t.nonce_check_status);
-=======
+}
+
 TEST(OCSPTest, OCSPCRLString) {
   for (int reason_code = 0; reason_code < 11; reason_code++) {
     if (reason_code == 7) {
@@ -1302,5 +1302,4 @@
   ASSERT_EQ(BIO_write(bio.get(), ocsp_request_data.data(), reqLen), reqLen);
   ocspResponse.reset(d2i_OCSP_RESPONSE_bio(bio.get(), nullptr));
   EXPECT_FALSE(ocspResponse);
->>>>>>> 6cc4e020
 }