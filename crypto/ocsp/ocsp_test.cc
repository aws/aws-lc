// Copyright Amazon.com, Inc. or its affiliates. All Rights Reserved.
// SPDX-License-Identifier: Apache-2.0
#include <time.h>

#include <gtest/gtest.h>

#include "openssl/ocsp.h"
#include "openssl/pem.h"

#include "../internal.h"

// Test data below are taken from s2n's ocsp test files:
// https://github.com/aws/s2n-tls/blob/main/tests/pems/ocsp
// OCSP testing methods were taken from s2n's validation tests:
// https://github.com/aws/s2n-tls/blob/main/tests/unit/s2n_x509_validator_test.c

static const time_t invalid_before_ocsp_update_time = 1621988613;
static const time_t valid_after_ocsp_update_time = 1621988615;
static const time_t valid_before_ocsp_expire_time = 1937348613;
static const time_t invalid_after_ocsp_expire_time = 1937348615;

static const time_t invalid_before_ocsp_update_time_sha256 = 1622145762;
static const time_t valid_after_ocsp_update_time_sha256 = 1622145764;
static const time_t valid_before_ocsp_expire_time_sha256 = 1937505762;
static const time_t invalid_after_ocsp_expire_time_sha256 = 1937505764;

#define OCSP_VERIFYSTATUS_SUCCESS                   1
#define OCSP_VERIFYSTATUS_ERROR                     0
#define OCSP_VERIFYSTATUS_FATALERROR                -1

#define OCSP_RESPFINDSTATUS_SUCCESS                 1
#define OCSP_RESPFINDSTATUS_ERROR                   0

struct OCSPTestVector{
  std::string ocsp_response;
  std::string cafile;
  std::string server_cert;
  const EVP_MD *dgst;
  int expected_ocsp_status;
  int expected_ocsp_verify_status;
  int expected_ocsp_resp_find_status;
  int expected_ocsp_cert_status;
};

static const OCSPTestVector kTestVectors[] = {
    // === SHA1 OCSP RESPONSES ===
    // Test valid OCSP response signed by an OCSP responder
    {
        "ocsp_response",
        "ca_cert",
        "server_cert",
        EVP_sha1(),
        OCSP_RESPONSE_STATUS_SUCCESSFUL,
        OCSP_VERIFYSTATUS_SUCCESS,
        OCSP_RESPFINDSTATUS_SUCCESS,
        V_OCSP_CERTSTATUS_GOOD
    },
    // Test against same good OCSP response, but checking behavior of not
    // specifying hash algorithm used for |OCSP_cert_to_id| this time (should
    // default to sha1). When |*dgst| is set to NULL, the default hash algorithm
    // should automatically be set to sha1. The revocation status check of the
    // response should work if hash algorithm of |cert_id| has been set to sha1
    // successfully.
    {
        "ocsp_response",
        "ca_cert",
        "server_cert",
        nullptr,
        OCSP_RESPONSE_STATUS_SUCCESSFUL,
        OCSP_VERIFYSTATUS_SUCCESS,
        OCSP_RESPFINDSTATUS_SUCCESS,
        V_OCSP_CERTSTATUS_GOOD
    },
    // Test valid OCSP response directly signed by the CA certificate
    {
        "ocsp_response_ca_signed",
        "ca_cert",
        "server_cert",
        EVP_sha1(),
        OCSP_RESPONSE_STATUS_SUCCESSFUL,
        OCSP_VERIFYSTATUS_SUCCESS,
        OCSP_RESPFINDSTATUS_SUCCESS,
        V_OCSP_CERTSTATUS_GOOD
    },
    // Test OCSP response status is revoked
    {
        "ocsp_response_revoked",
        "ca_cert",
        "server_cert",
        EVP_sha1(),
        OCSP_RESPONSE_STATUS_SUCCESSFUL,
        OCSP_VERIFYSTATUS_SUCCESS,
        OCSP_RESPFINDSTATUS_SUCCESS,
        V_OCSP_CERTSTATUS_REVOKED
    },
    // Test OCSP response signed by the correct responder certificate, but not for
    // the requested certificate. (So this would be a completely valid response to a
    // different OCSP request for the other certificate.)
    {
        "ocsp_response",
        "ca_cert",
        "server_ecdsa_cert",
        EVP_sha1(),
        OCSP_RESPONSE_STATUS_SUCCESSFUL,
        OCSP_VERIFYSTATUS_SUCCESS,
        OCSP_RESPFINDSTATUS_ERROR,
        0
    },
    // Test OCSP response where the requested certificate was signed by the OCSP
    // responder, but signed by the wrong requested OCSP responder key certificate.
    // However, this incorrect OCSP responder certificate may be a valid OCSP
    // responder for some other case and also chains to a trusted root.
    {
        "ocsp_response_wrong_signer",
        "ca_cert",
        "server_cert",
        EVP_sha1(),
        OCSP_RESPONSE_STATUS_SUCCESSFUL,
        OCSP_VERIFYSTATUS_ERROR,
        0,
        0
    },

    // === SHA256 OCSP RESPONSES ===
    // Test valid OCSP response signed by an OCSP responder
    {
        "ocsp_response_sha256",
        "ca_cert",
        "server_cert",
        EVP_sha256(),
        OCSP_RESPONSE_STATUS_SUCCESSFUL,
        OCSP_VERIFYSTATUS_SUCCESS,
        OCSP_RESPFINDSTATUS_SUCCESS,
        V_OCSP_CERTSTATUS_GOOD
    },
    // Test a SHA-256 revoked OCSP response status
    {
        "ocsp_response_revoked_sha256",
        "ca_cert",
        "server_cert",
        EVP_sha256(),
        OCSP_RESPONSE_STATUS_SUCCESSFUL,
        OCSP_VERIFYSTATUS_SUCCESS,
        OCSP_RESPFINDSTATUS_SUCCESS,
        V_OCSP_CERTSTATUS_REVOKED
    },
    // Test a SHA-256 OCSP response signed by the correct responder certificate,
    // but not for the requested certificate. (So this would be a completely
    // valid response to a different OCSP request for the other certificate.)
    {
        "ocsp_response_sha256",
        "ca_cert",
        "server_ecdsa_cert",
        EVP_sha256(),
        OCSP_RESPONSE_STATUS_SUCCESSFUL,
        OCSP_VERIFYSTATUS_SUCCESS,
        OCSP_RESPFINDSTATUS_ERROR,
        0
    },
    // Test a SHA-256 OCSP response signed by the wrong responder certificate,
    // but the requested certificate was signed. (however this incorrect OCSP
    // responder certificate is a valid OCSP responder for some other case and
    // chains to a trusted root). Thus, this response is not valid for any
    // request.
    {
        "ocsp_response_wrong_signer_sha256",
        "ca_cert",
        "server_cert",
        EVP_sha256(),
        OCSP_RESPONSE_STATUS_SUCCESSFUL,
        OCSP_VERIFYSTATUS_ERROR,
        0,
        0
    },
};

class OCSPTest : public testing::TestWithParam<OCSPTestVector> {};

INSTANTIATE_TEST_SUITE_P(All, OCSPTest, testing::ValuesIn(kTestVectors));

std::string GetTestData(const char *path);

std::string GetTestData(const char *path);

static bool DecodeBase64(std::vector<uint8_t> *out, const char *in) {
  size_t len;
  if (!EVP_DecodedLength(&len, strlen(in))) {
    fprintf(stderr, "EVP_DecodedLength failed\n");
    return false;
  }

  out->resize(len);
  if (!EVP_DecodeBase64(out->data(), &len, len, (const uint8_t *)in,
                        strlen(in))) {
    fprintf(stderr, "EVP_DecodeBase64 failed\n");
    return false;
  }
  out->resize(len);
  return true;
}

// CertFromPEM parses the given, NUL-terminated pem block and returns an |X509*|.
static bssl::UniquePtr<X509> CertFromPEM(const char *pem) {
  bssl::UniquePtr<BIO> bio(BIO_new_mem_buf(pem, strlen(pem)));
  return bssl::UniquePtr<X509>(
      PEM_read_bio_X509(bio.get(), nullptr, nullptr, nullptr));
}

static bssl::UniquePtr<STACK_OF(X509)> CertChainFromPEM(const char *pem) {
  bssl::UniquePtr<STACK_OF(X509)> stack(sk_X509_new_null());
  if (!stack) {
    return nullptr;
  }

  bssl::UniquePtr<BIO> bio(BIO_new_mem_buf(pem, strlen(pem)));
  for (;;) {
    bssl::UniquePtr<X509> cert = bssl::UniquePtr<X509>(PEM_read_bio_X509(bio.get(), nullptr, nullptr, nullptr));
    if(cert == nullptr){
      break;
    }
    if (!bssl::PushToStack(stack.get(), bssl::UpRef(cert.get()))) {
      return nullptr;
    }
  }
  return stack;
}

static bssl::UniquePtr<OCSP_RESPONSE> LoadOCSP_RESPONSE(
    bssl::Span<const uint8_t> der) {
  const uint8_t *ptr = der.data();
  return bssl::UniquePtr<OCSP_RESPONSE>(d2i_OCSP_RESPONSE(nullptr, &ptr, der.size()));
}

//// CertFromPEM parses the given, NUL-terminated pem block and returns an |X509*|.
static bssl::UniquePtr<X509> CertFromPEM(const char *pem) {
  bssl::UniquePtr<BIO> bio(BIO_new_mem_buf(pem, strlen(pem)));
  return bssl::UniquePtr<X509>(
      PEM_read_bio_X509(bio.get(), nullptr, nullptr, nullptr));
}

static bssl::UniquePtr<STACK_OF(X509)> CertsToStack(
    const std::vector<X509 *> &certs) {
  bssl::UniquePtr<STACK_OF(X509)> stack(sk_X509_new_null());
  if (!stack) {
    return nullptr;
  }
  for (auto cert : certs) {
    if (!bssl::PushToStack(stack.get(), bssl::UpRef(cert))) {
      return nullptr;
    }
  }
  return stack;
}

static void ExtractAndVerifyBasicOCSP(
    bssl::Span<const uint8_t> der,
    int expected_ocsp_status,
    const std::string ca_cert_file,
    const std::string server_cert_file,
    int expected_ocsp_verify_status,
    bssl::UniquePtr<OCSP_BASICRESP> *basic_response,
    bssl::UniquePtr<STACK_OF(X509)> *server_cert_chain){
  bssl::UniquePtr<OCSP_RESPONSE> ocsp_response;

  ocsp_response = LoadOCSP_RESPONSE(der);
  ASSERT_TRUE(ocsp_response);

  int ret = OCSP_response_status(ocsp_response.get());
  ASSERT_EQ(expected_ocsp_status, ret);

  *basic_response = bssl::UniquePtr<OCSP_BASICRESP>(OCSP_response_get1_basic(ocsp_response.get()));
  ASSERT_TRUE(*basic_response);

  // Set up trust store and certificate chain
  bssl::UniquePtr<X509> ca_cert(CertFromPEM(
      GetTestData(std::string("crypto/ocsp/test/aws/" + ca_cert_file + ".pem").c_str()).c_str()));
  bssl::UniquePtr<X509> server_cert(CertFromPEM(
      GetTestData(std::string("crypto/ocsp/test/aws/" + server_cert_file+ ".pem").c_str()).c_str()));

  bssl::UniquePtr<X509_STORE> trust_store(X509_STORE_new());
  X509_STORE_add_cert(trust_store.get(),ca_cert.get());
  *server_cert_chain = CertsToStack(
      {server_cert.get(),ca_cert.get()});
  ASSERT_TRUE(*server_cert_chain);

  // Verifies the OCSP responder's signature on the OCSP response data.
  const int ocsp_verify_err = OCSP_basic_verify(basic_response->get(), server_cert_chain->get(), trust_store.get(), 0);
  ASSERT_EQ(expected_ocsp_verify_status, ocsp_verify_err);
}

static void CheckOCSP_CERTSTATUS(
    bssl::UniquePtr<OCSP_BASICRESP> *basic_response,
    bssl::UniquePtr<STACK_OF(X509)> *server_cert_chain,
    const EVP_MD *dgst,
    int expected_resp_find_status,
    int *status,
    ASN1_GENERALIZEDTIME **thisupd,
    ASN1_GENERALIZEDTIME **nextupd){
  X509 *subject = sk_X509_value(server_cert_chain->get(), 0);
  X509 *issuer = sk_X509_value(server_cert_chain->get(), 1);
  // Convert issuer certificate to |OCSP_CERTID|
  bssl::UniquePtr<OCSP_CERTID> cert_id = bssl::UniquePtr<OCSP_CERTID>(OCSP_cert_to_id(dgst, subject, issuer));
  ASSERT_TRUE(cert_id);


  int reason = 0;
  ASN1_GENERALIZEDTIME *revtime;
  // Checks revocation status of the response
  const int ocsp_resp_find_status_res = OCSP_resp_find_status(basic_response->get(), cert_id.get(), status, &reason, &revtime, thisupd, nextupd);
  ASSERT_EQ(expected_resp_find_status, ocsp_resp_find_status_res);
}

TEST_P(OCSPTest, VerifyOCSP_Response) {
  const OCSPTestVector &t = GetParam();

  std::string data = GetTestData(std::string("crypto/ocsp/test/aws/" + t.ocsp_response + ".der").c_str());
  std::vector<uint8_t> ocsp_reponse_data(data.begin(), data.end());

  // OCSP response parsing and verification step.
  bssl::UniquePtr<OCSP_BASICRESP> basic_response;
  bssl::UniquePtr<STACK_OF(X509)> server_cert_chain;
  ExtractAndVerifyBasicOCSP(ocsp_reponse_data,
                            t.expected_ocsp_status,
                            t.cafile,
                            t.server_cert,
                            t.expected_ocsp_verify_status,
                            &basic_response,
                            &server_cert_chain);

  // If OCSP basic verify is successful, we check the OCSP response status.
  if(t.expected_ocsp_verify_status == OCSP_VERIFYSTATUS_SUCCESS) {
    int status = 0;
    ASN1_GENERALIZEDTIME *thisupd, *nextupd;
    CheckOCSP_CERTSTATUS(&basic_response, &server_cert_chain, t.dgst,
                         t.expected_ocsp_resp_find_status, &status, &thisupd,
                         &nextupd);
    // If OCSP response status retrieving is successful, we check if the cert
    // status of the OCSP response is correct.
    if (t.expected_ocsp_resp_find_status == OCSP_RESPFINDSTATUS_SUCCESS) {
      ASSERT_EQ(t.expected_ocsp_cert_status, status);
    }
  }
}

// Test valid OCSP response signed by an OCSP responder
TEST(OCSPTest, TestGoodOCSP) {
  std::string data = GetTestData(std::string("crypto/ocsp/test/aws/ocsp_response.der").c_str());
  std::vector<uint8_t> ocsp_reponse_data(data.begin(), data.end());

  bssl::UniquePtr<OCSP_BASICRESP> basic_response;
  bssl::UniquePtr<STACK_OF(X509)> server_cert_chain;
  ExtractAndVerifyBasicOCSP(ocsp_reponse_data,
                            OCSP_RESPONSE_STATUS_SUCCESSFUL,
                            "ca_cert",
                            "server_cert",
                            OCSP_VERIFYSTATUS_SUCCESS,
                            &basic_response,
                            &server_cert_chain);

  int status = 0;
  ASN1_GENERALIZEDTIME *thisupd, *nextupd;
  CheckOCSP_CERTSTATUS(&basic_response,
                       &server_cert_chain,
                       EVP_sha1(),
                       OCSP_RESPFINDSTATUS_SUCCESS,
                       &status,
                       &thisupd,
                       &nextupd);
  ASSERT_EQ(V_OCSP_CERTSTATUS_GOOD, status);

  // If OCSP response is verifiable and all good, an OCSP client should check
  // time fields to see if the response is still valid

  // Check before OCSP was last updated connection timestamp
  time_t connection_time = invalid_before_ocsp_update_time;
  ASSERT_EQ(1, X509_cmp_time(thisupd, &connection_time));
  ASSERT_EQ(1, X509_cmp_time(nextupd, &connection_time));

  // Check valid connection timestamp right after OCSP response was validated.
  connection_time = valid_after_ocsp_update_time;
  ASSERT_EQ(-1, X509_cmp_time(thisupd, &connection_time));
  ASSERT_EQ(1, X509_cmp_time(nextupd, &connection_time));

  // Check valid connection timestamp right before OCSP response expires.
  connection_time = valid_before_ocsp_expire_time;
  ASSERT_EQ(-1, X509_cmp_time(thisupd, &connection_time));
  ASSERT_EQ(1, X509_cmp_time(nextupd, &connection_time));

  // Check expired connection timestamp
  connection_time = invalid_after_ocsp_expire_time;
  ASSERT_EQ(-1, X509_cmp_time(thisupd, &connection_time));
  ASSERT_EQ(-1, X509_cmp_time(nextupd, &connection_time));
}

// Test valid OCSP response, but the data itself is untrusted
TEST(OCSPTest, TestUntrustedDataOCSP) {
  std::string data = GetTestData(std::string("crypto/ocsp/test/aws/ocsp_response.der").c_str());
  std::vector<uint8_t> ocsp_reponse_data(data.begin(), data.end());

  // Mess up a byte right in the middle of the cert
  ocsp_reponse_data[800] = ocsp_reponse_data[800] + 1;

  bssl::UniquePtr<OCSP_BASICRESP> basic_response;
  bssl::UniquePtr<STACK_OF(X509)> server_cert_chain;
  ExtractAndVerifyBasicOCSP(ocsp_reponse_data,
                            OCSP_RESPONSE_STATUS_SUCCESSFUL,
                            "ca_cert",
                            "server_cert",
                            OCSP_VERIFYSTATUS_ERROR,
                            &basic_response,
                            &server_cert_chain);
}


// Test valid OCSP response hashed with sha256
TEST(OCSPTest, TestGoodOCSP_SHA256) {
  std::string data = GetTestData(std::string("crypto/ocsp/test/aws/ocsp_response_sha256.der").c_str());
  std::vector<uint8_t> ocsp_reponse_data(data.begin(), data.end());

  bssl::UniquePtr<OCSP_BASICRESP> basic_response;
  bssl::UniquePtr<STACK_OF(X509)> server_cert_chain;
  ExtractAndVerifyBasicOCSP(ocsp_reponse_data,
                            OCSP_RESPONSE_STATUS_SUCCESSFUL,
                            "ca_cert",
                            "server_cert",
                            OCSP_VERIFYSTATUS_SUCCESS,
                            &basic_response,
                            &server_cert_chain);

  int status = 0;
  ASN1_GENERALIZEDTIME *thisupd, *nextupd;
  CheckOCSP_CERTSTATUS(&basic_response,
                       &server_cert_chain,
                       EVP_sha256(),
                       OCSP_RESPFINDSTATUS_SUCCESS,
                       &status,
                       &thisupd,
                       &nextupd);
  ASSERT_EQ(V_OCSP_CERTSTATUS_GOOD, status);

  // If OCSP response is verifiable and all good, an OCSP client should check
  // time fields to see if the response is still valid

  // Check before OCSP was last updated connection timestamp
  time_t connection_time = invalid_before_ocsp_update_time_sha256;
  ASSERT_EQ(1, X509_cmp_time(thisupd, &connection_time));
  ASSERT_EQ(1, X509_cmp_time(nextupd, &connection_time));

  // Check valid connection timestamp right after OCSP response was validated.
  connection_time = valid_after_ocsp_update_time_sha256;
  ASSERT_EQ(-1, X509_cmp_time(thisupd, &connection_time));
  ASSERT_EQ(1, X509_cmp_time(nextupd, &connection_time));

  // Check valid connection timestamp right before OCSP response expires.
  connection_time = valid_before_ocsp_expire_time_sha256;
  ASSERT_EQ(-1, X509_cmp_time(thisupd, &connection_time));
  ASSERT_EQ(1, X509_cmp_time(nextupd, &connection_time));

  // Check expired connection timestamp
  connection_time = invalid_after_ocsp_expire_time_sha256;
  ASSERT_EQ(-1, X509_cmp_time(thisupd, &connection_time));
  ASSERT_EQ(-1, X509_cmp_time(nextupd, &connection_time));
<<<<<<< HEAD
=======
}

// Test a SHA-256 revoked OCSP response status
TEST(OCSPTest, TestRevokedOCSP_SHA256) {
  bssl::UniquePtr<OCSP_BASICRESP> basic_response;
  bssl::UniquePtr<STACK_OF(X509)> server_cert_chain;
  ExtractAndVerifyBasicOCSP(ocsp_revoked_response_sha256_der,
                            OCSP_RESPONSE_STATUS_SUCCESSFUL,
                            ca_cert,
                            server_cert,
                            OCSP_VERIFYSTATUS_SUCCESS,
                            &basic_response,
                            &server_cert_chain);

  int status = 0;
  ASN1_GENERALIZEDTIME *thisupd, *nextupd;
  CheckOCSP_CERTSTATUS(&basic_response,
                       &server_cert_chain,
                       EVP_sha256(),
                       1,
                       &status,
                       &thisupd,
                       &nextupd);
  ASSERT_EQ(V_OCSP_CERTSTATUS_REVOKED, status);
}

// Test a SHA-256 OCSP response signed by the correct responder certificate, but
// not for the requested certificate. (So this would be a completely valid response
// to a different OCSP request for the other certificate.)
TEST(OCSPTest, TestNotRequestedOCSP_SHA256) {
  bssl::UniquePtr<OCSP_BASICRESP> basic_response;
  bssl::UniquePtr<STACK_OF(X509)> server_cert_chain;
  ExtractAndVerifyBasicOCSP(ocsp_response_sha256_der,
                            OCSP_RESPONSE_STATUS_SUCCESSFUL,
                            ca_cert,
                            server_ecdsa_cert,
                            OCSP_VERIFYSTATUS_SUCCESS,
                            &basic_response,
                            &server_cert_chain);

  int status = 0;
  ASN1_GENERALIZEDTIME *thisupd, *nextupd;
  CheckOCSP_CERTSTATUS(&basic_response,
                       &server_cert_chain,
                       EVP_sha256(),
                       0,
                       &status,
                       &thisupd,
                       &nextupd);
}

// Test a SHA-256 OCSP response where the requested certificate was signed by
// the OCSP responder, but signed by the wrong requested OCSP responder key
// certificate. However, this incorrect OCSP responder certificate may be a
// valid OCSP responder for some other case and also chains to a trusted root.
TEST(OCSPTest, TestNotValidResponseOCSP_SHA256) {
  bssl::UniquePtr<OCSP_BASICRESP> basic_response;
  bssl::UniquePtr<STACK_OF(X509)> server_cert_chain;
  ExtractAndVerifyBasicOCSP(ocsp_response_wrong_signer_sha256_der,
                            OCSP_RESPONSE_STATUS_SUCCESSFUL,
                            ca_cert,
                            server_cert,
                            OCSP_VERIFYSTATUS_ERROR,
                            &basic_response,
                            &server_cert_chain);
}


// Translation of OpenSSL's OCSP tests
// https://github.com/openssl/openssl/blob/OpenSSL_1_1_1-stable/test/recipes/80-test_ocsp.t
struct OCSPTestVector{
  std::string ocsp_response;
  std::string cafile;
  std::string untrusted;
  int expected_ocsp_verify_status;
};

// Test vectors from OpenSSL OCSP's tests
static const OCSPTestVector kTestVectors[] = {
    // === VALID OCSP RESPONSES ===
    {"ND1","ND1_Issuer_ICA","",1},
    {"ND2","ND2_Issuer_Root","",1},
    {"ND3","ND3_Issuer_Root","",1},
    {"ND1","ND1_Cross_Root","ND1_Issuer_ICA-Cross",1},
    {"D1","D1_Issuer_ICA","",1},
    {"D2","D2_Issuer_Root","",1},
    {"D3","D3_Issuer_Root","",1},
    // === INVALID SIGNATURE on the OCSP RESPONSE ===
    {"ISOP_ND1","ND1_Issuer_ICA","",0},
    {"ISOP_ND2","ND2_Issuer_Root","",0},
    {"ISOP_ND3","ND3_Issuer_Root","",0},
    {"ISOP_D1","D1_Issuer_ICA","",0},
    {"ISOP_D2","D2_Issuer_Root","",0},
    {"ISOP_D3","D3_Issuer_Root","",0},
    // === WRONG RESPONDERID in the OCSP RESPONSE ===
    {"WRID_ND1","ND1_Issuer_ICA","",0},
    {"WRID_ND2","ND2_Issuer_Root","",0},
    {"WRID_ND3","ND3_Issuer_Root","",0},
    {"WRID_D1","D1_Issuer_ICA","",0},
    {"WRID_D2","D2_Issuer_Root","",0},
    {"WRID_D3","D3_Issuer_Root","",0},
    // === WRONG ISSUERNAMEHASH in the OCSP RESPONSE ===
    {"WINH_ND1","ND1_Issuer_ICA","",0},
    {"WINH_ND2","ND2_Issuer_Root","",0},
    {"WINH_ND3","ND3_Issuer_Root","",0},
    {"WINH_D1","D1_Issuer_ICA","",0},
    {"WINH_D2","D2_Issuer_Root","",0},
    {"WINH_D3","D3_Issuer_Root","",0},
    // === WRONG ISSUERKEYHASH in the OCSP RESPONSE ===
    {"WIKH_ND1","ND1_Issuer_ICA","",0},
    {"WIKH_ND2","ND2_Issuer_Root","",0},
    {"WIKH_ND3","ND3_Issuer_Root","",0},
    {"WIKH_D1","D1_Issuer_ICA","",0},
    {"WIKH_D2","D2_Issuer_Root","",0},
    {"WIKH_D3","D3_Issuer_Root","",0},
    // === WRONG KEY in the DELEGATED OCSP SIGNING CERTIFICATE ===
    {"WKDOSC_D1","D1_Issuer_ICA","",0},
    {"WKDOSC_D2","D2_Issuer_Root","",0},
    {"WKDOSC_D3","D3_Issuer_Root","",0},
    // === INVALID SIGNATURE on the DELEGATED OCSP SIGNING CERTIFICATE ===
    {"ISDOSC_D1","D1_Issuer_ICA","",0},
    {"ISDOSC_D1","D2_Issuer_Root","",0},
    {"ISDOSC_D1","D3_Issuer_Root","",0},
    // === WRONG SUBJECT NAME in the ISSUER CERTIFICATE ===
    {"ND1","WSNIC_ND1_Issuer_ICA","",0},
    {"ND2","WSNIC_ND2_Issuer_Root","",0},
    {"ND3","WSNIC_ND3_Issuer_Root","",0},
    {"D1","WSNIC_D1_Issuer_ICA","",0},
    {"D2","WSNIC_D2_Issuer_Root","",0},
    {"D3","WSNIC_D3_Issuer_Root","",0},
    // === WRONG KEY in the ISSUER CERTIFICATE ===
    {"ND1","WKIC_ND1_Issuer_ICA","",0},
    {"ND2","WKIC_ND2_Issuer_Root","",0},
    {"ND3","WKIC_ND3_Issuer_Root","",0},
    {"D1","WKIC_D1_Issuer_ICA","",0},
    {"D2","WKIC_D2_Issuer_Root","",0},
    {"D3","WKIC_D3_Issuer_Root","",0},
    // === INVALID SIGNATURE on the ISSUER CERTIFICATE ===
    // Expect success, because we're explicitly trusting the issuer certificate.
    // https://datatracker.ietf.org/doc/html/rfc6960#section-2.6
    {"ND1","ISIC_ND1_Issuer_ICA","",1},
    {"ND2","ISIC_ND2_Issuer_Root","",1},
    {"ND3","ISIC_ND3_Issuer_Root","",1},
    {"D1","ISIC_D1_Issuer_ICA","",1},
    {"D2","ISIC_D2_Issuer_Root","",1},
    {"D3","ISIC_D3_Issuer_Root","",1},
};


class OCSPTest : public testing::TestWithParam<OCSPTestVector> {};

INSTANTIATE_TEST_SUITE_P(All, OCSPTest, testing::ValuesIn(kTestVectors));

TEST_P(OCSPTest, VerifyOpenSSL_OCSP_response) {
  const OCSPTestVector &t = GetParam();

  bssl::UniquePtr<OCSP_RESPONSE> ocsp_response;
  bssl::UniquePtr<OCSP_BASICRESP> basic_response;

  // Get OCSP response from path.
  std::string data = GetTestData(std::string("crypto/ocsp/test/" + t.ocsp_response + ".ors").c_str());
  data.erase(std::remove(data.begin(), data.end(), '\n'), data.end());
  std::vector<uint8_t> input;
  ASSERT_TRUE(DecodeBase64(&input, data.c_str()));

  ocsp_response = LoadOCSP_RESPONSE(input);
  ASSERT_TRUE(ocsp_response);

  int ret = OCSP_response_status(ocsp_response.get());
  ASSERT_EQ(OCSP_RESPONSE_STATUS_SUCCESSFUL, ret);

  basic_response = bssl::UniquePtr<OCSP_BASICRESP>(OCSP_response_get1_basic(ocsp_response.get()));
  ASSERT_TRUE(basic_response);

  // Set up OpenSSL OCSP tests trust store parameters and cert chain.
  bssl::UniquePtr<STACK_OF(X509)> server_cert_chain;
  bssl::UniquePtr<X509_STORE> trust_store(X509_STORE_new());
  bssl::UniquePtr<X509_VERIFY_PARAM> vpm(X509_VERIFY_PARAM_new());
  X509_VERIFY_PARAM_set_time(vpm.get(), (time_t)1355875200);
  // Discussion for whether this flag should be on by default or not:
  // https://github.com/openssl/openssl/issues/7871
  ASSERT_EQ(X509_VERIFY_PARAM_set_flags(vpm.get(), X509_V_FLAG_PARTIAL_CHAIN), 1);

  // Get CA root certificate from path and set up trust store.
  bssl::UniquePtr<X509> ca_certificate(CertFromPEM(
      GetTestData(std::string("crypto/ocsp/test/" + t.cafile + ".pem").c_str()).c_str()));
  X509_STORE_add_cert(trust_store.get(),ca_certificate.get());
  ASSERT_EQ(X509_STORE_set1_param(trust_store.get(), vpm.get()), 1);

  // If untrusted cert chain isn't available, we only use CA cert as root cert.
  if(t.untrusted.empty()){
    server_cert_chain = CertsToStack({ca_certificate.get()});
  }
  else {
    server_cert_chain = CertChainFromPEM(GetTestData(std::string("crypto/ocsp/test/" + t.untrusted + ".pem").c_str()).c_str());
  }
  ASSERT_TRUE(server_cert_chain);

  // Does basic verification on OCSP response.
  const int ocsp_verify_status = OCSP_basic_verify(basic_response.get(), server_cert_chain.get(), trust_store.get(), 0);
  ASSERT_EQ(t.expected_ocsp_verify_status, ocsp_verify_status);
>>>>>>> f062c7ca
}<|MERGE_RESOLUTION|>--- conflicted
+++ resolved
@@ -8,11 +8,6 @@
 #include "openssl/pem.h"
 
 #include "../internal.h"
-
-// Test data below are taken from s2n's ocsp test files:
-// https://github.com/aws/s2n-tls/blob/main/tests/pems/ocsp
-// OCSP testing methods were taken from s2n's validation tests:
-// https://github.com/aws/s2n-tls/blob/main/tests/unit/s2n_x509_validator_test.c
 
 static const time_t invalid_before_ocsp_update_time = 1621988613;
 static const time_t valid_after_ocsp_update_time = 1621988615;
@@ -31,154 +26,6 @@
 #define OCSP_RESPFINDSTATUS_SUCCESS                 1
 #define OCSP_RESPFINDSTATUS_ERROR                   0
 
-struct OCSPTestVector{
-  std::string ocsp_response;
-  std::string cafile;
-  std::string server_cert;
-  const EVP_MD *dgst;
-  int expected_ocsp_status;
-  int expected_ocsp_verify_status;
-  int expected_ocsp_resp_find_status;
-  int expected_ocsp_cert_status;
-};
-
-static const OCSPTestVector kTestVectors[] = {
-    // === SHA1 OCSP RESPONSES ===
-    // Test valid OCSP response signed by an OCSP responder
-    {
-        "ocsp_response",
-        "ca_cert",
-        "server_cert",
-        EVP_sha1(),
-        OCSP_RESPONSE_STATUS_SUCCESSFUL,
-        OCSP_VERIFYSTATUS_SUCCESS,
-        OCSP_RESPFINDSTATUS_SUCCESS,
-        V_OCSP_CERTSTATUS_GOOD
-    },
-    // Test against same good OCSP response, but checking behavior of not
-    // specifying hash algorithm used for |OCSP_cert_to_id| this time (should
-    // default to sha1). When |*dgst| is set to NULL, the default hash algorithm
-    // should automatically be set to sha1. The revocation status check of the
-    // response should work if hash algorithm of |cert_id| has been set to sha1
-    // successfully.
-    {
-        "ocsp_response",
-        "ca_cert",
-        "server_cert",
-        nullptr,
-        OCSP_RESPONSE_STATUS_SUCCESSFUL,
-        OCSP_VERIFYSTATUS_SUCCESS,
-        OCSP_RESPFINDSTATUS_SUCCESS,
-        V_OCSP_CERTSTATUS_GOOD
-    },
-    // Test valid OCSP response directly signed by the CA certificate
-    {
-        "ocsp_response_ca_signed",
-        "ca_cert",
-        "server_cert",
-        EVP_sha1(),
-        OCSP_RESPONSE_STATUS_SUCCESSFUL,
-        OCSP_VERIFYSTATUS_SUCCESS,
-        OCSP_RESPFINDSTATUS_SUCCESS,
-        V_OCSP_CERTSTATUS_GOOD
-    },
-    // Test OCSP response status is revoked
-    {
-        "ocsp_response_revoked",
-        "ca_cert",
-        "server_cert",
-        EVP_sha1(),
-        OCSP_RESPONSE_STATUS_SUCCESSFUL,
-        OCSP_VERIFYSTATUS_SUCCESS,
-        OCSP_RESPFINDSTATUS_SUCCESS,
-        V_OCSP_CERTSTATUS_REVOKED
-    },
-    // Test OCSP response signed by the correct responder certificate, but not for
-    // the requested certificate. (So this would be a completely valid response to a
-    // different OCSP request for the other certificate.)
-    {
-        "ocsp_response",
-        "ca_cert",
-        "server_ecdsa_cert",
-        EVP_sha1(),
-        OCSP_RESPONSE_STATUS_SUCCESSFUL,
-        OCSP_VERIFYSTATUS_SUCCESS,
-        OCSP_RESPFINDSTATUS_ERROR,
-        0
-    },
-    // Test OCSP response where the requested certificate was signed by the OCSP
-    // responder, but signed by the wrong requested OCSP responder key certificate.
-    // However, this incorrect OCSP responder certificate may be a valid OCSP
-    // responder for some other case and also chains to a trusted root.
-    {
-        "ocsp_response_wrong_signer",
-        "ca_cert",
-        "server_cert",
-        EVP_sha1(),
-        OCSP_RESPONSE_STATUS_SUCCESSFUL,
-        OCSP_VERIFYSTATUS_ERROR,
-        0,
-        0
-    },
-
-    // === SHA256 OCSP RESPONSES ===
-    // Test valid OCSP response signed by an OCSP responder
-    {
-        "ocsp_response_sha256",
-        "ca_cert",
-        "server_cert",
-        EVP_sha256(),
-        OCSP_RESPONSE_STATUS_SUCCESSFUL,
-        OCSP_VERIFYSTATUS_SUCCESS,
-        OCSP_RESPFINDSTATUS_SUCCESS,
-        V_OCSP_CERTSTATUS_GOOD
-    },
-    // Test a SHA-256 revoked OCSP response status
-    {
-        "ocsp_response_revoked_sha256",
-        "ca_cert",
-        "server_cert",
-        EVP_sha256(),
-        OCSP_RESPONSE_STATUS_SUCCESSFUL,
-        OCSP_VERIFYSTATUS_SUCCESS,
-        OCSP_RESPFINDSTATUS_SUCCESS,
-        V_OCSP_CERTSTATUS_REVOKED
-    },
-    // Test a SHA-256 OCSP response signed by the correct responder certificate,
-    // but not for the requested certificate. (So this would be a completely
-    // valid response to a different OCSP request for the other certificate.)
-    {
-        "ocsp_response_sha256",
-        "ca_cert",
-        "server_ecdsa_cert",
-        EVP_sha256(),
-        OCSP_RESPONSE_STATUS_SUCCESSFUL,
-        OCSP_VERIFYSTATUS_SUCCESS,
-        OCSP_RESPFINDSTATUS_ERROR,
-        0
-    },
-    // Test a SHA-256 OCSP response signed by the wrong responder certificate,
-    // but the requested certificate was signed. (however this incorrect OCSP
-    // responder certificate is a valid OCSP responder for some other case and
-    // chains to a trusted root). Thus, this response is not valid for any
-    // request.
-    {
-        "ocsp_response_wrong_signer_sha256",
-        "ca_cert",
-        "server_cert",
-        EVP_sha256(),
-        OCSP_RESPONSE_STATUS_SUCCESSFUL,
-        OCSP_VERIFYSTATUS_ERROR,
-        0,
-        0
-    },
-};
-
-class OCSPTest : public testing::TestWithParam<OCSPTestVector> {};
-
-INSTANTIATE_TEST_SUITE_P(All, OCSPTest, testing::ValuesIn(kTestVectors));
-
-std::string GetTestData(const char *path);
 
 std::string GetTestData(const char *path);
 
@@ -225,19 +72,6 @@
   return stack;
 }
 
-static bssl::UniquePtr<OCSP_RESPONSE> LoadOCSP_RESPONSE(
-    bssl::Span<const uint8_t> der) {
-  const uint8_t *ptr = der.data();
-  return bssl::UniquePtr<OCSP_RESPONSE>(d2i_OCSP_RESPONSE(nullptr, &ptr, der.size()));
-}
-
-//// CertFromPEM parses the given, NUL-terminated pem block and returns an |X509*|.
-static bssl::UniquePtr<X509> CertFromPEM(const char *pem) {
-  bssl::UniquePtr<BIO> bio(BIO_new_mem_buf(pem, strlen(pem)));
-  return bssl::UniquePtr<X509>(
-      PEM_read_bio_X509(bio.get(), nullptr, nullptr, nullptr));
-}
-
 static bssl::UniquePtr<STACK_OF(X509)> CertsToStack(
     const std::vector<X509 *> &certs) {
   bssl::UniquePtr<STACK_OF(X509)> stack(sk_X509_new_null());
@@ -250,6 +84,12 @@
     }
   }
   return stack;
+}
+
+static bssl::UniquePtr<OCSP_RESPONSE> LoadOCSP_RESPONSE(
+    bssl::Span<const uint8_t> der) {
+  const uint8_t *ptr = der.data();
+  return bssl::UniquePtr<OCSP_RESPONSE>(d2i_OCSP_RESPONSE(nullptr, &ptr, der.size()));
 }
 
 static void ExtractAndVerifyBasicOCSP(
@@ -271,7 +111,7 @@
   *basic_response = bssl::UniquePtr<OCSP_BASICRESP>(OCSP_response_get1_basic(ocsp_response.get()));
   ASSERT_TRUE(*basic_response);
 
-  // Set up trust store and certificate chain
+  // Set up trust store and certificate chain.
   bssl::UniquePtr<X509> ca_cert(CertFromPEM(
       GetTestData(std::string("crypto/ocsp/test/aws/" + ca_cert_file + ".pem").c_str()).c_str()));
   bssl::UniquePtr<X509> server_cert(CertFromPEM(
@@ -298,20 +138,170 @@
     ASN1_GENERALIZEDTIME **nextupd){
   X509 *subject = sk_X509_value(server_cert_chain->get(), 0);
   X509 *issuer = sk_X509_value(server_cert_chain->get(), 1);
-  // Convert issuer certificate to |OCSP_CERTID|
+  // Convert issuer certificate to |OCSP_CERTID|.
   bssl::UniquePtr<OCSP_CERTID> cert_id = bssl::UniquePtr<OCSP_CERTID>(OCSP_cert_to_id(dgst, subject, issuer));
   ASSERT_TRUE(cert_id);
-
-
+  
   int reason = 0;
   ASN1_GENERALIZEDTIME *revtime;
-  // Checks revocation status of the response
+  // Checks revocation status of the response.
   const int ocsp_resp_find_status_res = OCSP_resp_find_status(basic_response->get(), cert_id.get(), status, &reason, &revtime, thisupd, nextupd);
   ASSERT_EQ(expected_resp_find_status, ocsp_resp_find_status_res);
 }
 
-TEST_P(OCSPTest, VerifyOCSP_Response) {
-  const OCSPTestVector &t = GetParam();
+// Test data below are taken from s2n's ocsp test files:
+// https://github.com/aws/s2n-tls/blob/main/tests/pems/ocsp
+// OCSP testing methods were taken from s2n's validation tests:
+// https://github.com/aws/s2n-tls/blob/main/tests/unit/s2n_x509_validator_test.c∂
+struct OCSPTestVectorExtended {
+  std::string ocsp_response;
+  std::string cafile;
+  std::string server_cert;
+  const EVP_MD *dgst;
+  int expected_ocsp_status;
+  int expected_ocsp_verify_status;
+  int expected_ocsp_resp_find_status;
+  int expected_ocsp_cert_status;
+};
+
+static const OCSPTestVectorExtended nTestVectors[] = {
+    // === SHA1 OCSP RESPONSES ===
+    // Test valid OCSP response signed by an OCSP responder.
+    {
+        "ocsp_response",
+        "ca_cert",
+        "server_cert",
+        EVP_sha1(),
+        OCSP_RESPONSE_STATUS_SUCCESSFUL,
+        OCSP_VERIFYSTATUS_SUCCESS,
+        OCSP_RESPFINDSTATUS_SUCCESS,
+        V_OCSP_CERTSTATUS_GOOD
+    },
+    // Test against same good OCSP response, but checking behavior of not
+    // specifying hash algorithm used for |OCSP_cert_to_id| this time (should
+    // default to sha1). When |*dgst| is set to NULL, the default hash algorithm
+    // should automatically be set to sha1. The revocation status check of the
+    // response should work if hash algorithm of |cert_id| has been set to sha1
+    // successfully.
+    {
+        "ocsp_response",
+        "ca_cert",
+        "server_cert",
+        nullptr,
+        OCSP_RESPONSE_STATUS_SUCCESSFUL,
+        OCSP_VERIFYSTATUS_SUCCESS,
+        OCSP_RESPFINDSTATUS_SUCCESS,
+        V_OCSP_CERTSTATUS_GOOD
+    },
+    // Test valid OCSP response directly signed by the CA certificate.
+    {
+        "ocsp_response_ca_signed",
+        "ca_cert",
+        "server_cert",
+        EVP_sha1(),
+        OCSP_RESPONSE_STATUS_SUCCESSFUL,
+        OCSP_VERIFYSTATUS_SUCCESS,
+        OCSP_RESPFINDSTATUS_SUCCESS,
+        V_OCSP_CERTSTATUS_GOOD
+    },
+    // Test OCSP response status is revoked.
+    {
+        "ocsp_response_revoked",
+        "ca_cert",
+        "server_cert",
+        EVP_sha1(),
+        OCSP_RESPONSE_STATUS_SUCCESSFUL,
+        OCSP_VERIFYSTATUS_SUCCESS,
+        OCSP_RESPFINDSTATUS_SUCCESS,
+        V_OCSP_CERTSTATUS_REVOKED
+    },
+    // Test OCSP response signed by the correct responder certificate, but not for
+    // the requested certificate. (So this would be a completely valid response to a
+    // different OCSP request for the other certificate.)
+    {
+        "ocsp_response",
+        "ca_cert",
+        "server_ecdsa_cert",
+        EVP_sha1(),
+        OCSP_RESPONSE_STATUS_SUCCESSFUL,
+        OCSP_VERIFYSTATUS_SUCCESS,
+        OCSP_RESPFINDSTATUS_ERROR,
+        0
+    },
+    // Test OCSP response where the requested certificate was signed by the OCSP
+    // responder, but signed by the wrong requested OCSP responder key certificate.
+    // However, this incorrect OCSP responder certificate may be a valid OCSP
+    // responder for some other case and also chains to a trusted root.
+    {
+        "ocsp_response_wrong_signer",
+        "ca_cert",
+        "server_cert",
+        EVP_sha1(),
+        OCSP_RESPONSE_STATUS_SUCCESSFUL,
+        OCSP_VERIFYSTATUS_ERROR,
+        0,
+        0
+    },
+
+    // === SHA256 OCSP RESPONSES ===
+    // Test valid OCSP response signed by an OCSP responder
+    {
+        "ocsp_response_sha256",
+        "ca_cert",
+        "server_cert",
+        EVP_sha256(),
+        OCSP_RESPONSE_STATUS_SUCCESSFUL,
+        OCSP_VERIFYSTATUS_SUCCESS,
+        OCSP_RESPFINDSTATUS_SUCCESS,
+        V_OCSP_CERTSTATUS_GOOD
+    },
+    // Test a SHA-256 revoked OCSP response status
+    {
+        "ocsp_response_revoked_sha256",
+        "ca_cert",
+        "server_cert",
+        EVP_sha256(),
+        OCSP_RESPONSE_STATUS_SUCCESSFUL,
+        OCSP_VERIFYSTATUS_SUCCESS,
+        OCSP_RESPFINDSTATUS_SUCCESS,
+        V_OCSP_CERTSTATUS_REVOKED
+    },
+    // Test a SHA-256 OCSP response signed by the correct responder certificate,
+    // but not for the requested certificate. (So this would be a completely
+    // valid response to a different OCSP request for the other certificate.)
+    {
+        "ocsp_response_sha256",
+        "ca_cert",
+        "server_ecdsa_cert",
+        EVP_sha256(),
+        OCSP_RESPONSE_STATUS_SUCCESSFUL,
+        OCSP_VERIFYSTATUS_SUCCESS,
+        OCSP_RESPFINDSTATUS_ERROR,
+        0
+    },
+    // Test a SHA-256 OCSP response signed by the wrong responder certificate,
+    // but the requested certificate was signed. (however this incorrect OCSP
+    // responder certificate is a valid OCSP responder for some other case and
+    // chains to a trusted root). Thus, this response is not valid for any
+    // request.
+    {
+        "ocsp_response_wrong_signer_sha256",
+        "ca_cert",
+        "server_cert",
+        EVP_sha256(),
+        OCSP_RESPONSE_STATUS_SUCCESSFUL,
+        OCSP_VERIFYSTATUS_ERROR,
+        0,
+        0
+    },
+};
+
+class OCSPTestExtended : public testing::TestWithParam<OCSPTestVectorExtended> {};
+
+INSTANTIATE_TEST_SUITE_P(All, OCSPTestExtended, testing::ValuesIn(nTestVectors));
+
+TEST_P(OCSPTestExtended, VerifyOCSPResponseExtended) {
+  const OCSPTestVectorExtended &t = GetParam();
 
   std::string data = GetTestData(std::string("crypto/ocsp/test/aws/" + t.ocsp_response + ".der").c_str());
   std::vector<uint8_t> ocsp_reponse_data(data.begin(), data.end());
@@ -342,7 +332,10 @@
   }
 }
 
-// Test valid OCSP response signed by an OCSP responder
+// === Specific test cases ===
+
+// Test valid OCSP response signed by an OCSP responder along with check for
+// correct time field parsing.
 TEST(OCSPTest, TestGoodOCSP) {
   std::string data = GetTestData(std::string("crypto/ocsp/test/aws/ocsp_response.der").c_str());
   std::vector<uint8_t> ocsp_reponse_data(data.begin(), data.end());
@@ -369,7 +362,7 @@
   ASSERT_EQ(V_OCSP_CERTSTATUS_GOOD, status);
 
   // If OCSP response is verifiable and all good, an OCSP client should check
-  // time fields to see if the response is still valid
+  // time fields to see if the response is still valid.
 
   // Check before OCSP was last updated connection timestamp
   time_t connection_time = invalid_before_ocsp_update_time;
@@ -392,12 +385,12 @@
   ASSERT_EQ(-1, X509_cmp_time(nextupd, &connection_time));
 }
 
-// Test valid OCSP response, but the data itself is untrusted
+// Test valid OCSP response, but the data itself is untrusted.
 TEST(OCSPTest, TestUntrustedDataOCSP) {
   std::string data = GetTestData(std::string("crypto/ocsp/test/aws/ocsp_response.der").c_str());
   std::vector<uint8_t> ocsp_reponse_data(data.begin(), data.end());
 
-  // Mess up a byte right in the middle of the cert
+  // Mess up a byte right in the middle of the cert.
   ocsp_reponse_data[800] = ocsp_reponse_data[800] + 1;
 
   bssl::UniquePtr<OCSP_BASICRESP> basic_response;
@@ -412,7 +405,8 @@
 }
 
 
-// Test valid OCSP response hashed with sha256
+// Test valid OCSP response hashed with sha256 along with check for correct time
+// field parsing.
 TEST(OCSPTest, TestGoodOCSP_SHA256) {
   std::string data = GetTestData(std::string("crypto/ocsp/test/aws/ocsp_response_sha256.der").c_str());
   std::vector<uint8_t> ocsp_reponse_data(data.begin(), data.end());
@@ -439,9 +433,9 @@
   ASSERT_EQ(V_OCSP_CERTSTATUS_GOOD, status);
 
   // If OCSP response is verifiable and all good, an OCSP client should check
-  // time fields to see if the response is still valid
-
-  // Check before OCSP was last updated connection timestamp
+  // time fields to see if the response is still valid.
+
+  // Check before OCSP was last updated connection timestamp.
   time_t connection_time = invalid_before_ocsp_update_time_sha256;
   ASSERT_EQ(1, X509_cmp_time(thisupd, &connection_time));
   ASSERT_EQ(1, X509_cmp_time(nextupd, &connection_time));
@@ -456,81 +450,14 @@
   ASSERT_EQ(-1, X509_cmp_time(thisupd, &connection_time));
   ASSERT_EQ(1, X509_cmp_time(nextupd, &connection_time));
 
-  // Check expired connection timestamp
+  // Check expired connection timestamp.
   connection_time = invalid_after_ocsp_expire_time_sha256;
   ASSERT_EQ(-1, X509_cmp_time(thisupd, &connection_time));
   ASSERT_EQ(-1, X509_cmp_time(nextupd, &connection_time));
-<<<<<<< HEAD
-=======
-}
-
-// Test a SHA-256 revoked OCSP response status
-TEST(OCSPTest, TestRevokedOCSP_SHA256) {
-  bssl::UniquePtr<OCSP_BASICRESP> basic_response;
-  bssl::UniquePtr<STACK_OF(X509)> server_cert_chain;
-  ExtractAndVerifyBasicOCSP(ocsp_revoked_response_sha256_der,
-                            OCSP_RESPONSE_STATUS_SUCCESSFUL,
-                            ca_cert,
-                            server_cert,
-                            OCSP_VERIFYSTATUS_SUCCESS,
-                            &basic_response,
-                            &server_cert_chain);
-
-  int status = 0;
-  ASN1_GENERALIZEDTIME *thisupd, *nextupd;
-  CheckOCSP_CERTSTATUS(&basic_response,
-                       &server_cert_chain,
-                       EVP_sha256(),
-                       1,
-                       &status,
-                       &thisupd,
-                       &nextupd);
-  ASSERT_EQ(V_OCSP_CERTSTATUS_REVOKED, status);
-}
-
-// Test a SHA-256 OCSP response signed by the correct responder certificate, but
-// not for the requested certificate. (So this would be a completely valid response
-// to a different OCSP request for the other certificate.)
-TEST(OCSPTest, TestNotRequestedOCSP_SHA256) {
-  bssl::UniquePtr<OCSP_BASICRESP> basic_response;
-  bssl::UniquePtr<STACK_OF(X509)> server_cert_chain;
-  ExtractAndVerifyBasicOCSP(ocsp_response_sha256_der,
-                            OCSP_RESPONSE_STATUS_SUCCESSFUL,
-                            ca_cert,
-                            server_ecdsa_cert,
-                            OCSP_VERIFYSTATUS_SUCCESS,
-                            &basic_response,
-                            &server_cert_chain);
-
-  int status = 0;
-  ASN1_GENERALIZEDTIME *thisupd, *nextupd;
-  CheckOCSP_CERTSTATUS(&basic_response,
-                       &server_cert_chain,
-                       EVP_sha256(),
-                       0,
-                       &status,
-                       &thisupd,
-                       &nextupd);
-}
-
-// Test a SHA-256 OCSP response where the requested certificate was signed by
-// the OCSP responder, but signed by the wrong requested OCSP responder key
-// certificate. However, this incorrect OCSP responder certificate may be a
-// valid OCSP responder for some other case and also chains to a trusted root.
-TEST(OCSPTest, TestNotValidResponseOCSP_SHA256) {
-  bssl::UniquePtr<OCSP_BASICRESP> basic_response;
-  bssl::UniquePtr<STACK_OF(X509)> server_cert_chain;
-  ExtractAndVerifyBasicOCSP(ocsp_response_wrong_signer_sha256_der,
-                            OCSP_RESPONSE_STATUS_SUCCESSFUL,
-                            ca_cert,
-                            server_cert,
-                            OCSP_VERIFYSTATUS_ERROR,
-                            &basic_response,
-                            &server_cert_chain);
-}
-
-
-// Translation of OpenSSL's OCSP tests
+}
+
+// === Translation of OpenSSL's OCSP tests ===
+
 // https://github.com/openssl/openssl/blob/OpenSSL_1_1_1-stable/test/recipes/80-test_ocsp.t
 struct OCSPTestVector{
   std::string ocsp_response;
@@ -542,72 +469,72 @@
 // Test vectors from OpenSSL OCSP's tests
 static const OCSPTestVector kTestVectors[] = {
     // === VALID OCSP RESPONSES ===
-    {"ND1","ND1_Issuer_ICA","",1},
-    {"ND2","ND2_Issuer_Root","",1},
-    {"ND3","ND3_Issuer_Root","",1},
-    {"ND1","ND1_Cross_Root","ND1_Issuer_ICA-Cross",1},
-    {"D1","D1_Issuer_ICA","",1},
-    {"D2","D2_Issuer_Root","",1},
-    {"D3","D3_Issuer_Root","",1},
+    {"ND1","ND1_Issuer_ICA","", OCSP_VERIFYSTATUS_SUCCESS},
+    {"ND2","ND2_Issuer_Root","", OCSP_VERIFYSTATUS_SUCCESS},
+    {"ND3","ND3_Issuer_Root","", OCSP_VERIFYSTATUS_SUCCESS},
+    {"ND1","ND1_Cross_Root","ND1_Issuer_ICA-Cross", OCSP_VERIFYSTATUS_SUCCESS},
+    {"D1","D1_Issuer_ICA","", OCSP_VERIFYSTATUS_SUCCESS},
+    {"D2","D2_Issuer_Root","", OCSP_VERIFYSTATUS_SUCCESS},
+    {"D3","D3_Issuer_Root","", OCSP_VERIFYSTATUS_SUCCESS},
     // === INVALID SIGNATURE on the OCSP RESPONSE ===
-    {"ISOP_ND1","ND1_Issuer_ICA","",0},
-    {"ISOP_ND2","ND2_Issuer_Root","",0},
-    {"ISOP_ND3","ND3_Issuer_Root","",0},
-    {"ISOP_D1","D1_Issuer_ICA","",0},
-    {"ISOP_D2","D2_Issuer_Root","",0},
-    {"ISOP_D3","D3_Issuer_Root","",0},
+    {"ISOP_ND1","ND1_Issuer_ICA","", OCSP_VERIFYSTATUS_ERROR},
+    {"ISOP_ND2","ND2_Issuer_Root","", OCSP_VERIFYSTATUS_ERROR},
+    {"ISOP_ND3","ND3_Issuer_Root","", OCSP_VERIFYSTATUS_ERROR},
+    {"ISOP_D1","D1_Issuer_ICA","", OCSP_VERIFYSTATUS_ERROR},
+    {"ISOP_D2","D2_Issuer_Root","", OCSP_VERIFYSTATUS_ERROR},
+    {"ISOP_D3","D3_Issuer_Root","", OCSP_VERIFYSTATUS_ERROR},
     // === WRONG RESPONDERID in the OCSP RESPONSE ===
-    {"WRID_ND1","ND1_Issuer_ICA","",0},
-    {"WRID_ND2","ND2_Issuer_Root","",0},
-    {"WRID_ND3","ND3_Issuer_Root","",0},
-    {"WRID_D1","D1_Issuer_ICA","",0},
-    {"WRID_D2","D2_Issuer_Root","",0},
-    {"WRID_D3","D3_Issuer_Root","",0},
+    {"WRID_ND1","ND1_Issuer_ICA","", OCSP_VERIFYSTATUS_ERROR},
+    {"WRID_ND2","ND2_Issuer_Root","", OCSP_VERIFYSTATUS_ERROR},
+    {"WRID_ND3","ND3_Issuer_Root","", OCSP_VERIFYSTATUS_ERROR},
+    {"WRID_D1","D1_Issuer_ICA","", OCSP_VERIFYSTATUS_ERROR},
+    {"WRID_D2","D2_Issuer_Root","", OCSP_VERIFYSTATUS_ERROR},
+    {"WRID_D3","D3_Issuer_Root","", OCSP_VERIFYSTATUS_ERROR},
     // === WRONG ISSUERNAMEHASH in the OCSP RESPONSE ===
-    {"WINH_ND1","ND1_Issuer_ICA","",0},
-    {"WINH_ND2","ND2_Issuer_Root","",0},
-    {"WINH_ND3","ND3_Issuer_Root","",0},
-    {"WINH_D1","D1_Issuer_ICA","",0},
-    {"WINH_D2","D2_Issuer_Root","",0},
-    {"WINH_D3","D3_Issuer_Root","",0},
+    {"WINH_ND1","ND1_Issuer_ICA","", OCSP_VERIFYSTATUS_ERROR},
+    {"WINH_ND2","ND2_Issuer_Root","", OCSP_VERIFYSTATUS_ERROR},
+    {"WINH_ND3","ND3_Issuer_Root","", OCSP_VERIFYSTATUS_ERROR},
+    {"WINH_D1","D1_Issuer_ICA","", OCSP_VERIFYSTATUS_ERROR},
+    {"WINH_D2","D2_Issuer_Root","", OCSP_VERIFYSTATUS_ERROR},
+    {"WINH_D3","D3_Issuer_Root","", OCSP_VERIFYSTATUS_ERROR},
     // === WRONG ISSUERKEYHASH in the OCSP RESPONSE ===
-    {"WIKH_ND1","ND1_Issuer_ICA","",0},
-    {"WIKH_ND2","ND2_Issuer_Root","",0},
-    {"WIKH_ND3","ND3_Issuer_Root","",0},
-    {"WIKH_D1","D1_Issuer_ICA","",0},
-    {"WIKH_D2","D2_Issuer_Root","",0},
-    {"WIKH_D3","D3_Issuer_Root","",0},
+    {"WIKH_ND1","ND1_Issuer_ICA","", OCSP_VERIFYSTATUS_ERROR},
+    {"WIKH_ND2","ND2_Issuer_Root","", OCSP_VERIFYSTATUS_ERROR},
+    {"WIKH_ND3","ND3_Issuer_Root","", OCSP_VERIFYSTATUS_ERROR},
+    {"WIKH_D1","D1_Issuer_ICA","", OCSP_VERIFYSTATUS_ERROR},
+    {"WIKH_D2","D2_Issuer_Root","", OCSP_VERIFYSTATUS_ERROR},
+    {"WIKH_D3","D3_Issuer_Root","", OCSP_VERIFYSTATUS_ERROR},
     // === WRONG KEY in the DELEGATED OCSP SIGNING CERTIFICATE ===
-    {"WKDOSC_D1","D1_Issuer_ICA","",0},
-    {"WKDOSC_D2","D2_Issuer_Root","",0},
-    {"WKDOSC_D3","D3_Issuer_Root","",0},
+    {"WKDOSC_D1","D1_Issuer_ICA","", OCSP_VERIFYSTATUS_ERROR},
+    {"WKDOSC_D2","D2_Issuer_Root","", OCSP_VERIFYSTATUS_ERROR},
+    {"WKDOSC_D3","D3_Issuer_Root","", OCSP_VERIFYSTATUS_ERROR},
     // === INVALID SIGNATURE on the DELEGATED OCSP SIGNING CERTIFICATE ===
-    {"ISDOSC_D1","D1_Issuer_ICA","",0},
-    {"ISDOSC_D1","D2_Issuer_Root","",0},
-    {"ISDOSC_D1","D3_Issuer_Root","",0},
+    {"ISDOSC_D1","D1_Issuer_ICA","", OCSP_VERIFYSTATUS_ERROR},
+    {"ISDOSC_D1","D2_Issuer_Root","", OCSP_VERIFYSTATUS_ERROR},
+    {"ISDOSC_D1","D3_Issuer_Root","", OCSP_VERIFYSTATUS_ERROR},
     // === WRONG SUBJECT NAME in the ISSUER CERTIFICATE ===
-    {"ND1","WSNIC_ND1_Issuer_ICA","",0},
-    {"ND2","WSNIC_ND2_Issuer_Root","",0},
-    {"ND3","WSNIC_ND3_Issuer_Root","",0},
-    {"D1","WSNIC_D1_Issuer_ICA","",0},
-    {"D2","WSNIC_D2_Issuer_Root","",0},
-    {"D3","WSNIC_D3_Issuer_Root","",0},
+    {"ND1","WSNIC_ND1_Issuer_ICA","", OCSP_VERIFYSTATUS_ERROR},
+    {"ND2","WSNIC_ND2_Issuer_Root","", OCSP_VERIFYSTATUS_ERROR},
+    {"ND3","WSNIC_ND3_Issuer_Root","", OCSP_VERIFYSTATUS_ERROR},
+    {"D1","WSNIC_D1_Issuer_ICA","", OCSP_VERIFYSTATUS_ERROR},
+    {"D2","WSNIC_D2_Issuer_Root","", OCSP_VERIFYSTATUS_ERROR},
+    {"D3","WSNIC_D3_Issuer_Root","", OCSP_VERIFYSTATUS_ERROR},
     // === WRONG KEY in the ISSUER CERTIFICATE ===
-    {"ND1","WKIC_ND1_Issuer_ICA","",0},
-    {"ND2","WKIC_ND2_Issuer_Root","",0},
-    {"ND3","WKIC_ND3_Issuer_Root","",0},
-    {"D1","WKIC_D1_Issuer_ICA","",0},
-    {"D2","WKIC_D2_Issuer_Root","",0},
-    {"D3","WKIC_D3_Issuer_Root","",0},
+    {"ND1","WKIC_ND1_Issuer_ICA","", OCSP_VERIFYSTATUS_ERROR},
+    {"ND2","WKIC_ND2_Issuer_Root","", OCSP_VERIFYSTATUS_ERROR},
+    {"ND3","WKIC_ND3_Issuer_Root","", OCSP_VERIFYSTATUS_ERROR},
+    {"D1","WKIC_D1_Issuer_ICA","", OCSP_VERIFYSTATUS_ERROR},
+    {"D2","WKIC_D2_Issuer_Root","", OCSP_VERIFYSTATUS_ERROR},
+    {"D3","WKIC_D3_Issuer_Root","", OCSP_VERIFYSTATUS_ERROR},
     // === INVALID SIGNATURE on the ISSUER CERTIFICATE ===
     // Expect success, because we're explicitly trusting the issuer certificate.
     // https://datatracker.ietf.org/doc/html/rfc6960#section-2.6
-    {"ND1","ISIC_ND1_Issuer_ICA","",1},
-    {"ND2","ISIC_ND2_Issuer_Root","",1},
-    {"ND3","ISIC_ND3_Issuer_Root","",1},
-    {"D1","ISIC_D1_Issuer_ICA","",1},
-    {"D2","ISIC_D2_Issuer_Root","",1},
-    {"D3","ISIC_D3_Issuer_Root","",1},
+    {"ND1","ISIC_ND1_Issuer_ICA","", OCSP_VERIFYSTATUS_SUCCESS},
+    {"ND2","ISIC_ND2_Issuer_Root","", OCSP_VERIFYSTATUS_SUCCESS},
+    {"ND3","ISIC_ND3_Issuer_Root","", OCSP_VERIFYSTATUS_SUCCESS},
+    {"D1","ISIC_D1_Issuer_ICA","", OCSP_VERIFYSTATUS_SUCCESS},
+    {"D2","ISIC_D2_Issuer_Root","", OCSP_VERIFYSTATUS_SUCCESS},
+    {"D3","ISIC_D3_Issuer_Root","", OCSP_VERIFYSTATUS_SUCCESS},
 };
 
 
@@ -615,7 +542,7 @@
 
 INSTANTIATE_TEST_SUITE_P(All, OCSPTest, testing::ValuesIn(kTestVectors));
 
-TEST_P(OCSPTest, VerifyOpenSSL_OCSP_response) {
+TEST_P(OCSPTest, VerifyOCSPResponse) {
   const OCSPTestVector &t = GetParam();
 
   bssl::UniquePtr<OCSP_RESPONSE> ocsp_response;
@@ -663,5 +590,4 @@
   // Does basic verification on OCSP response.
   const int ocsp_verify_status = OCSP_basic_verify(basic_response.get(), server_cert_chain.get(), trust_store.get(), 0);
   ASSERT_EQ(t.expected_ocsp_verify_status, ocsp_verify_status);
->>>>>>> f062c7ca
 }