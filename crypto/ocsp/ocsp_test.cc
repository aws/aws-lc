--- conflicted
+++ resolved
@@ -1162,8 +1162,7 @@
   }
 }
 
-<<<<<<< HEAD
-TEST(OCSPCRLTest, OCSPCRLString) {
+TEST(OCSPTest, OCSPCRLString) {
   for (int reason_code = 0; reason_code < 11; reason_code++) {
     if (reason_code == 7) {
       // Reason Code 7 is not used.
@@ -1176,7 +1175,8 @@
   EXPECT_EQ("(UNKNOWN)", std::string(OCSP_crl_reason_str(100)));
   EXPECT_EQ("(UNKNOWN)", std::string(OCSP_crl_reason_str(-1)));
   EXPECT_EQ("(UNKNOWN)", std::string(OCSP_crl_reason_str(-100)));
-=======
+}
+
 TEST(OCSPBIOTest, OCSPBIOTest) {
   std::string reqData =
       GetTestData(std::string("crypto/ocsp/test/aws/ocsp_request.der").c_str());
@@ -1208,5 +1208,4 @@
   ASSERT_EQ(BIO_write(bio.get(), ocsp_request_data.data(), reqLen), reqLen);
   ocspResponse.reset(d2i_OCSP_RESPONSE_bio(bio.get(), nullptr));
   EXPECT_FALSE(ocspResponse);
->>>>>>> 9945a6d2
 }