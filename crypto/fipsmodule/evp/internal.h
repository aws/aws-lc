--- conflicted
+++ resolved
@@ -256,15 +256,9 @@
                      const uint8_t *ciphertext, size_t ciphertext_len);
 }; // EVP_PKEY_METHOD
 
-<<<<<<< HEAD
 #define FIPS_EVP_PKEY_METHODS 4
-#define NON_FIPS_EVP_PKEY_METHODS 2
-#define ASN1_EVP_PKEY_METHODS 6
-=======
-#define FIPS_EVP_PKEY_METHODS 3
-#define NON_FIPS_EVP_PKEY_METHODS 4
+#define NON_FIPS_EVP_PKEY_METHODS 3
 #define ASN1_EVP_PKEY_METHODS 7
->>>>>>> 04ffd073
 
 struct fips_evp_pkey_methods {
   const EVP_PKEY_METHOD * methods[FIPS_EVP_PKEY_METHODS];
