--- conflicted
+++ resolved
@@ -172,18 +172,10 @@
   }
 
   ret = tls1_P_hash(out, out_len, digest, secret, secret_len, label, label_len,
-<<<<<<< HEAD
-                     seed1, seed1_len, seed2, seed2_len);
+                    seed1, seed1_len, seed2, seed2_len);
 end:
   FIPS_service_indicator_unlock_state();
   if(ret) {
-=======
-                    seed1, seed1_len, seed2, seed2_len);
-
-end:
-  FIPS_service_indicator_unlock_state();
-  if (ret) {
->>>>>>> 67d4f283
     TLSKDF_verify_service_indicator(original_digest);
   }
   return ret;
