--- conflicted
+++ resolved
@@ -8,7 +8,7 @@
  * are met:
  *
  * 1. Redistributions of source code must retain the above copyright
- *    notice, this list of conditions and the following disclaimer. 
+ *    notice, this list of conditions and the following disclaimer.
  *
  * 2. Redistributions in binary form must reproduce the above copyright
  *    notice, this list of conditions and the following disclaimer in
@@ -358,11 +358,7 @@
       goto vrfy;
     }
 
-<<<<<<< HEAD
-    // Find the smallest i, 0 < i < e, such that b^(2^i) = 1.
-=======
     // Find the smallest i, 0 < i < e, such that b^(2^i) = 1
->>>>>>> c7a3c465
     for (i = 1; i < e; i++) {
       if (i == 1) {
         if (!BN_mod_sqr(t, b, p, ctx)) {
@@ -377,11 +373,7 @@
         break;
       }
     }
-<<<<<<< HEAD
-    // If not found, a is not a square or p is not prime.
-=======
     // If not found, a is not a square or p is not a prime.
->>>>>>> c7a3c465
     if (i >= e) {
       OPENSSL_PUT_ERROR(BN, BN_R_NOT_A_SQUARE);
       goto end;
