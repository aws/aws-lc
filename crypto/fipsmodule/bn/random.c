/* Copyright (C) 1995-1998 Eric Young (eay@cryptsoft.com)
 * All rights reserved.
 *
 * This package is an SSL implementation written
 * by Eric Young (eay@cryptsoft.com).
 * The implementation was written so as to conform with Netscapes SSL.
 *
 * This library is free for commercial and non-commercial use as long as
 * the following conditions are aheared to.  The following conditions
 * apply to all code found in this distribution, be it the RC4, RSA,
 * lhash, DES, etc., code; not just the SSL code.  The SSL documentation
 * included with this distribution is covered by the same copyright terms
 * except that the holder is Tim Hudson (tjh@cryptsoft.com).
 *
 * Copyright remains Eric Young's, and as such any Copyright notices in
 * the code are not to be removed.
 * If this package is used in a product, Eric Young should be given attribution
 * as the author of the parts of the library used.
 * This can be in the form of a textual message at program startup or
 * in documentation (online or textual) provided with the package.
 *
 * Redistribution and use in source and binary forms, with or without
 * modification, are permitted provided that the following conditions
 * are met:
 * 1. Redistributions of source code must retain the copyright
 *    notice, this list of conditions and the following disclaimer.
 * 2. Redistributions in binary form must reproduce the above copyright
 *    notice, this list of conditions and the following disclaimer in the
 *    documentation and/or other materials provided with the distribution.
 * 3. All advertising materials mentioning features or use of this software
 *    must display the following acknowledgement:
 *    "This product includes cryptographic software written by
 *     Eric Young (eay@cryptsoft.com)"
 *    The word 'cryptographic' can be left out if the rouines from the library
 *    being used are not cryptographic related :-).
 * 4. If you include any Windows specific code (or a derivative thereof) from
 *    the apps directory (application code) you must include an acknowledgement:
 *    "This product includes software written by Tim Hudson (tjh@cryptsoft.com)"
 *
 * THIS SOFTWARE IS PROVIDED BY ERIC YOUNG ``AS IS'' AND
 * ANY EXPRESS OR IMPLIED WARRANTIES, INCLUDING, BUT NOT LIMITED TO, THE
 * IMPLIED WARRANTIES OF MERCHANTABILITY AND FITNESS FOR A PARTICULAR PURPOSE
 * ARE DISCLAIMED.  IN NO EVENT SHALL THE AUTHOR OR CONTRIBUTORS BE LIABLE
 * FOR ANY DIRECT, INDIRECT, INCIDENTAL, SPECIAL, EXEMPLARY, OR CONSEQUENTIAL
 * DAMAGES (INCLUDING, BUT NOT LIMITED TO, PROCUREMENT OF SUBSTITUTE GOODS
 * OR SERVICES; LOSS OF USE, DATA, OR PROFITS; OR BUSINESS INTERRUPTION)
 * HOWEVER CAUSED AND ON ANY THEORY OF LIABILITY, WHETHER IN CONTRACT, STRICT
 * LIABILITY, OR TORT (INCLUDING NEGLIGENCE OR OTHERWISE) ARISING IN ANY WAY
 * OUT OF THE USE OF THIS SOFTWARE, EVEN IF ADVISED OF THE POSSIBILITY OF
 * SUCH DAMAGE.
 *
 * The licence and distribution terms for any publically available version or
 * derivative of this code cannot be changed.  i.e. this code cannot simply be
 * copied and put under another distribution licence
 * [including the GNU Public Licence.]
 */
/* ====================================================================
 * Copyright (c) 1998-2001 The OpenSSL Project.  All rights reserved.
 *
 * Redistribution and use in source and binary forms, with or without
 * modification, are permitted provided that the following conditions
 * are met:
 *
 * 1. Redistributions of source code must retain the above copyright
 *    notice, this list of conditions and the following disclaimer.
 *
 * 2. Redistributions in binary form must reproduce the above copyright
 *    notice, this list of conditions and the following disclaimer in
 *    the documentation and/or other materials provided with the
 *    distribution.
 *
 * 3. All advertising materials mentioning features or use of this
 *    software must display the following acknowledgment:
 *    "This product includes software developed by the OpenSSL Project
 *    for use in the OpenSSL Toolkit. (http://www.openssl.org/)"
 *
 * 4. The names "OpenSSL Toolkit" and "OpenSSL Project" must not be used to
 *    endorse or promote products derived from this software without
 *    prior written permission. For written permission, please contact
 *    openssl-core@openssl.org.
 *
 * 5. Products derived from this software may not be called "OpenSSL"
 *    nor may "OpenSSL" appear in their names without prior written
 *    permission of the OpenSSL Project.
 *
 * 6. Redistributions of any form whatsoever must retain the following
 *    acknowledgment:
 *    "This product includes software developed by the OpenSSL Project
 *    for use in the OpenSSL Toolkit (http://www.openssl.org/)"
 *
 * THIS SOFTWARE IS PROVIDED BY THE OpenSSL PROJECT ``AS IS'' AND ANY
 * EXPRESSED OR IMPLIED WARRANTIES, INCLUDING, BUT NOT LIMITED TO, THE
 * IMPLIED WARRANTIES OF MERCHANTABILITY AND FITNESS FOR A PARTICULAR
 * PURPOSE ARE DISCLAIMED.  IN NO EVENT SHALL THE OpenSSL PROJECT OR
 * ITS CONTRIBUTORS BE LIABLE FOR ANY DIRECT, INDIRECT, INCIDENTAL,
 * SPECIAL, EXEMPLARY, OR CONSEQUENTIAL DAMAGES (INCLUDING, BUT
 * NOT LIMITED TO, PROCUREMENT OF SUBSTITUTE GOODS OR SERVICES;
 * LOSS OF USE, DATA, OR PROFITS; OR BUSINESS INTERRUPTION)
 * HOWEVER CAUSED AND ON ANY THEORY OF LIABILITY, WHETHER IN CONTRACT,
 * STRICT LIABILITY, OR TORT (INCLUDING NEGLIGENCE OR OTHERWISE)
 * ARISING IN ANY WAY OUT OF THE USE OF THIS SOFTWARE, EVEN IF ADVISED
 * OF THE POSSIBILITY OF SUCH DAMAGE.
 * ====================================================================
 *
 * This product includes cryptographic software written by Eric Young
 * (eay@cryptsoft.com).  This product includes software written by Tim
 * Hudson (tjh@cryptsoft.com). */

#include <openssl/bn.h>

#include <limits.h>
#include <string.h>

#include <openssl/err.h>
#include <openssl/rand.h>
#include <openssl/type_check.h>

#include "../../internal.h"
#include "../rand/internal.h"
#include "../service_indicator/internal.h"
#include "internal.h"


int BN_rand(BIGNUM *rnd, int bits, int top, int bottom) {
  if (rnd == NULL) {
    return 0;
  }

  if (top != BN_RAND_TOP_ANY && top != BN_RAND_TOP_ONE &&
      top != BN_RAND_TOP_TWO) {
    OPENSSL_PUT_ERROR(BN, ERR_R_SHOULD_NOT_HAVE_BEEN_CALLED);
    return 0;
  }

  if (bottom != BN_RAND_BOTTOM_ANY && bottom != BN_RAND_BOTTOM_ODD) {
    OPENSSL_PUT_ERROR(BN, ERR_R_SHOULD_NOT_HAVE_BEEN_CALLED);
    return 0;
  }

  if (bits == 0) {
    BN_zero(rnd);
    return 1;
  }

  if (bits > INT_MAX - (BN_BITS2 - 1)) {
    OPENSSL_PUT_ERROR(BN, BN_R_BIGNUM_TOO_LONG);
    return 0;
  }

  int words = (bits + BN_BITS2 - 1) / BN_BITS2;
  int bit = (bits - 1) % BN_BITS2;
  const BN_ULONG kOne = 1;
  const BN_ULONG kThree = 3;
  BN_ULONG mask = bit < BN_BITS2 - 1 ? (kOne << (bit + 1)) - 1 : BN_MASK2;
  if (!bn_wexpand(rnd, words)) {
    return 0;
  }

<<<<<<< HEAD
  // |RAND_bytes| calls within the fipsmodule should be wrapped with state lock
  // functions to avoid updating the service indicator with the DRBG functions.
=======
>>>>>>> 67d4f283
  FIPS_service_indicator_lock_state();
  RAND_bytes((uint8_t *)rnd->d, words * sizeof(BN_ULONG));
  FIPS_service_indicator_unlock_state();

  rnd->d[words - 1] &= mask;
  if (top != BN_RAND_TOP_ANY) {
    if (top == BN_RAND_TOP_TWO && bits > 1) {
      if (bit == 0) {
        rnd->d[words - 1] |= 1;
        rnd->d[words - 2] |= kOne << (BN_BITS2 - 1);
      } else {
        rnd->d[words - 1] |= kThree << (bit - 1);
      }
    } else {
      rnd->d[words - 1] |= kOne << bit;
    }
  }
  if (bottom == BN_RAND_BOTTOM_ODD) {
    rnd->d[0] |= 1;
  }

  rnd->neg = 0;
  rnd->width = words;
  return 1;
}

int BN_pseudo_rand(BIGNUM *rnd, int bits, int top, int bottom) {
  return BN_rand(rnd, bits, top, bottom);
}

// bn_less_than_word_mask returns a mask of all ones if the number represented
// by |len| words at |a| is less than |b| and zero otherwise. It performs this
// computation in time independent of the value of |a|. |b| is assumed public.
static crypto_word_t bn_less_than_word_mask(const BN_ULONG *a, size_t len,
                                            BN_ULONG b) {
  if (b == 0) {
    return CONSTTIME_FALSE_W;
  }
  if (len == 0) {
    return CONSTTIME_TRUE_W;
  }

  // |a| < |b| iff a[1..len-1] are all zero and a[0] < b.
  OPENSSL_STATIC_ASSERT(sizeof(BN_ULONG) <= sizeof(crypto_word_t),
                        crypto_word_t_is_too_small)
  crypto_word_t mask = 0;
  for (size_t i = 1; i < len; i++) {
    mask |= a[i];
  }
  // |mask| is now zero iff a[1..len-1] are all zero.
  mask = constant_time_is_zero_w(mask);
  mask &= constant_time_lt_w(a[0], b);
  return mask;
}

int bn_in_range_words(const BN_ULONG *a, BN_ULONG min_inclusive,
                      const BN_ULONG *max_exclusive, size_t len) {
  crypto_word_t mask = ~bn_less_than_word_mask(a, len, min_inclusive);
  return mask & bn_less_than_words(a, max_exclusive, len);
}

static int bn_range_to_mask(size_t *out_words, BN_ULONG *out_mask,
                            size_t min_inclusive, const BN_ULONG *max_exclusive,
                            size_t len) {
  // The magnitude of |max_exclusive| is assumed public.
  size_t words = len;
  while (words > 0 && max_exclusive[words - 1] == 0) {
    words--;
  }
  if (words == 0 ||
      (words == 1 && max_exclusive[0] <= min_inclusive)) {
    OPENSSL_PUT_ERROR(BN, BN_R_INVALID_RANGE);
    return 0;
  }
  BN_ULONG mask = max_exclusive[words - 1];
  // This sets all bits in |mask| below the most significant bit.
  mask |= mask >> 1;
  mask |= mask >> 2;
  mask |= mask >> 4;
  mask |= mask >> 8;
  mask |= mask >> 16;
#if defined(OPENSSL_64_BIT)
  mask |= mask >> 32;
#endif

  *out_words = words;
  *out_mask = mask;
  return 1;
}

int bn_rand_range_words(BN_ULONG *out, BN_ULONG min_inclusive,
                        const BN_ULONG *max_exclusive, size_t len,
                        const uint8_t additional_data[32]) {
  // This function implements the equivalent of steps 4 through 7 of FIPS 186-4
  // appendices B.4.2 and B.5.2. When called in those contexts, |max_exclusive|
  // is n and |min_inclusive| is one.

  // |RAND_bytes| calls within the fipsmodule should be wrapped with state lock
  // functions to avoid updating the service indicator with the DRBG functions.
  FIPS_service_indicator_lock_state();
  int ret = 0;

  // Compute the bit length of |max_exclusive| (step 1), in terms of a number of
  // |words| worth of entropy to fill and a mask of bits to clear in the top
  // word.
  size_t words;
  BN_ULONG mask;
  if (!bn_range_to_mask(&words, &mask, min_inclusive, max_exclusive, len)) {
    goto end;
  }

  // Fill any unused words with zero.
  OPENSSL_memset(out + words, 0, (len - words) * sizeof(BN_ULONG));

  unsigned count = 100;
  do {
    if (!--count) {
      OPENSSL_PUT_ERROR(BN, BN_R_TOO_MANY_ITERATIONS);
      goto end;
    }

    // Steps 4 and 5. Use |words| and |mask| together to obtain a string of N
    // bits, where N is the bit length of |max_exclusive|.
    FIPS_service_indicator_lock_state();
    RAND_bytes_with_additional_data((uint8_t *)out, words * sizeof(BN_ULONG),
                                    additional_data);
    FIPS_service_indicator_unlock_state();
    out[words - 1] &= mask;

    // If out >= max_exclusive or out < min_inclusive, retry. This implements
    // the equivalent of steps 6 and 7 without leaking the value of |out|.
  } while (!bn_in_range_words(out, min_inclusive, max_exclusive, words));

  ret = 1;

end:
  FIPS_service_indicator_unlock_state();
  return ret;
}

int BN_rand_range_ex(BIGNUM *r, BN_ULONG min_inclusive,
                     const BIGNUM *max_exclusive) {
  static const uint8_t kDefaultAdditionalData[32] = {0};
  if (!bn_wexpand(r, max_exclusive->width) ||
      !bn_rand_range_words(r->d, min_inclusive, max_exclusive->d,
                           max_exclusive->width, kDefaultAdditionalData)) {
    return 0;
  }

  r->neg = 0;
  r->width = max_exclusive->width;
  return 1;
}

int bn_rand_secret_range(BIGNUM *r, int *out_is_uniform, BN_ULONG min_inclusive,
                         const BIGNUM *max_exclusive) {
  // |RAND_bytes| calls within the fipsmodule should be wrapped with state lock
  // functions to avoid updating the service indicator with the DRBG functions.
  FIPS_service_indicator_lock_state();
  int ret = 0;

  size_t words;
  BN_ULONG mask;
  if (!bn_range_to_mask(&words, &mask, min_inclusive, max_exclusive->d,
                        max_exclusive->width) ||
      !bn_wexpand(r, words)) {
    goto end;
  }

  assert(words > 0);
  assert(mask != 0);
  // The range must be large enough for bit tricks to fix invalid values.
  if (words == 1 && min_inclusive > mask >> 1) {
    OPENSSL_PUT_ERROR(BN, BN_R_INVALID_RANGE);
    goto end;
  }

  // Select a uniform random number with num_bits(max_exclusive) bits.
  FIPS_service_indicator_lock_state();
  RAND_bytes((uint8_t *)r->d, words * sizeof(BN_ULONG));
  FIPS_service_indicator_unlock_state();
  r->d[words - 1] &= mask;

  // Check, in constant-time, if the value is in range.
  *out_is_uniform =
      bn_in_range_words(r->d, min_inclusive, max_exclusive->d, words);
  crypto_word_t in_range = *out_is_uniform;
  in_range = 0 - in_range;

  // If the value is not in range, force it to be in range.
  r->d[0] |= constant_time_select_w(in_range, 0, min_inclusive);
  r->d[words - 1] &= constant_time_select_w(in_range, BN_MASK2, mask >> 1);
  assert(bn_in_range_words(r->d, min_inclusive, max_exclusive->d, words));

  r->neg = 0;
  r->width = words;
  ret = 1;

end:
  FIPS_service_indicator_unlock_state();
  return ret;
}

int BN_rand_range(BIGNUM *r, const BIGNUM *range) {
  return BN_rand_range_ex(r, 0, range);
}

int BN_pseudo_rand_range(BIGNUM *r, const BIGNUM *range) {
  return BN_rand_range(r, range);
}<|MERGE_RESOLUTION|>--- conflicted
+++ resolved
@@ -156,11 +156,8 @@
     return 0;
   }
 
-<<<<<<< HEAD
   // |RAND_bytes| calls within the fipsmodule should be wrapped with state lock
   // functions to avoid updating the service indicator with the DRBG functions.
-=======
->>>>>>> 67d4f283
   FIPS_service_indicator_lock_state();
   RAND_bytes((uint8_t *)rnd->d, words * sizeof(BN_ULONG));
   FIPS_service_indicator_unlock_state();
