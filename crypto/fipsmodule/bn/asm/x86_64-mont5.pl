#! /usr/bin/env perl
# Copyright 2011-2016 The OpenSSL Project Authors. All Rights Reserved.
#
# Licensed under the OpenSSL license (the "License").  You may not use
# this file except in compliance with the License.  You can obtain a copy
# in the file LICENSE in the source distribution or at
# https://www.openssl.org/source/license.html


# ====================================================================
# Written by Andy Polyakov <appro@openssl.org> for the OpenSSL
# project. The module is, however, dual licensed under OpenSSL and
# CRYPTOGAMS licenses depending on where you obtain it. For further
# details see http://www.openssl.org/~appro/cryptogams/.
# ====================================================================

# August 2011.
#
# Companion to x86_64-mont.pl that optimizes cache-timing attack
# countermeasures. The subroutines are produced by replacing bp[i]
# references in their x86_64-mont.pl counterparts with cache-neutral
# references to powers table computed in BN_mod_exp_mont_consttime.
# In addition subroutine that scatters elements of the powers table
# is implemented, so that scatter-/gathering can be tuned without
# bn_exp.c modifications.

# August 2013.
#
# Add MULX/AD*X code paths and additional interfaces to optimize for
# branch prediction unit. For input lengths that are multiples of 8
# the np argument is not just modulus value, but one interleaved
# with 0. This is to optimize post-condition...

# The first two arguments should always be the flavour and output file path.
if ($#ARGV < 1) { die "Not enough arguments provided.
  Two arguments are necessary: the flavour and the output file path."; }

$flavour = shift;
$output  = shift;

$win64=0; $win64=1 if ($flavour =~ /[nm]asm|mingw64/ || $output =~ /\.asm$/);

$0 =~ m/(.*[\/\\])[^\/\\]+$/; $dir=$1;
( $xlate="${dir}x86_64-xlate.pl" and -f $xlate ) or
( $xlate="${dir}../../../perlasm/x86_64-xlate.pl" and -f $xlate) or
die "can't locate x86_64-xlate.pl";

open OUT,"| \"$^X\" \"$xlate\" $flavour \"$output\"";
*STDOUT=*OUT;

# In upstream, this is controlled by shelling out to the compiler to check
# versions, but BoringSSL is intended to be used with pre-generated perlasm
# output, so this isn't useful anyway.
$addx = 1;
for (@ARGV) { $addx = 0 if (/-DMY_ASSEMBLER_IS_TOO_OLD_FOR_512AVX/); }

# int bn_mul_mont_gather5_nohw(
$rp="%rdi";	# BN_ULONG *rp,
$ap="%rsi";	# const BN_ULONG *ap,
$bp="%rdx";	# const BN_ULONG *bp,
$np="%rcx";	# const BN_ULONG *np,
$n0="%r8";	# const BN_ULONG *n0,
$num="%r9";	# int num,
		# int idx);	# 0 to 2^5-1, "index" in $bp holding
				# pre-computed powers of a', interlaced
				# in such manner that b[0] is $bp[idx],
				# b[1] is [2^5+idx], etc.
$lo0="%r10";
$hi0="%r11";
$hi1="%r13";
$i="%r14";
$j="%r15";
$m0="%rbx";
$m1="%rbp";

$code=<<___;
.text

.globl	bn_mul_mont_gather5_nohw
.type	bn_mul_mont_gather5_nohw,\@function,6
.align	64
bn_mul_mont_gather5_nohw:
.cfi_startproc
	_CET_ENDBR
	mov	${num}d,${num}d
	mov	%rsp,%rax
.cfi_def_cfa_register	%rax
	movd	`($win64?56:8)`(%rsp),%xmm5	# load 7th argument
	push	%rbx
.cfi_push	%rbx
	push	%rbp
.cfi_push	%rbp
	push	%r12
.cfi_push	%r12
	push	%r13
.cfi_push	%r13
	push	%r14
.cfi_push	%r14
	push	%r15
.cfi_push	%r15

	neg	$num
	mov	%rsp,%r11
	lea	-280(%rsp,$num,8),%r10	# future alloca(8*(num+2)+256+8)
	neg	$num			# restore $num
	and	\$-1024,%r10		# minimize TLB usage

	# An OS-agnostic version of __chkstk.
	#
	# Some OSes (Windows) insist on stack being "wired" to
	# physical memory in strictly sequential manner, i.e. if stack
	# allocation spans two pages, then reference to farmost one can
	# be punishable by SEGV. But page walking can do good even on
	# other OSes, because it guarantees that villain thread hits
	# the guard page before it can make damage to innocent one...
	sub	%r10,%r11
	and	\$-4096,%r11
	lea	(%r10,%r11),%rsp
	mov	(%rsp),%r11
	cmp	%r10,%rsp
	ja	.Lmul_page_walk
	jmp	.Lmul_page_walk_done

.Lmul_page_walk:
	lea	-4096(%rsp),%rsp
	mov	(%rsp),%r11
	cmp	%r10,%rsp
	ja	.Lmul_page_walk
.Lmul_page_walk_done:

	lea	.Linc(%rip),%r10
	mov	%rax,8(%rsp,$num,8)	# tp[num+1]=%rsp
.cfi_cfa_expression	%rsp+8,$num,8,mul,plus,deref,+8
.Lmul_body:

	lea	128($bp),%r12		# reassign $bp (+size optimization)
___
		$bp="%r12";
		$STRIDE=2**5*8;		# 5 is "window size"
		$N=$STRIDE/4;		# should match cache line size
$code.=<<___;
	movdqa	0(%r10),%xmm0		# 00000001000000010000000000000000
	movdqa	16(%r10),%xmm1		# 00000002000000020000000200000002
	lea	24-112(%rsp,$num,8),%r10# place the mask after tp[num+3] (+ICache optimization)
	and	\$-16,%r10

	pshufd	\$0,%xmm5,%xmm5		# broadcast index
	movdqa	%xmm1,%xmm4
	movdqa	%xmm1,%xmm2
___
########################################################################
# Calculate masks by comparing 0..31 to $idx and save result to stack.
#
# We compute sixteen 16-byte masks and store them on the stack. Mask i is stored
# in `16*i - 128`(%rax) and contains the comparisons for idx == 2*i and
# idx == 2*i + 1 in its lower and upper halves, respectively. Mask calculations
# are scheduled in groups of four.
$code.=<<___;
	paddd	%xmm0,%xmm1
	pcmpeqd	%xmm5,%xmm0		# compare to 1,0
	.byte	0x67
	movdqa	%xmm4,%xmm3
___
for($k=0;$k<$STRIDE/16-4;$k+=4) {
$code.=<<___;
	paddd	%xmm1,%xmm2
	pcmpeqd	%xmm5,%xmm1		# compare to 3,2
	movdqa	%xmm0,`16*($k+0)+112`(%r10)
	movdqa	%xmm4,%xmm0

	paddd	%xmm2,%xmm3
	pcmpeqd	%xmm5,%xmm2		# compare to 5,4
	movdqa	%xmm1,`16*($k+1)+112`(%r10)
	movdqa	%xmm4,%xmm1

	paddd	%xmm3,%xmm0
	pcmpeqd	%xmm5,%xmm3		# compare to 7,6
	movdqa	%xmm2,`16*($k+2)+112`(%r10)
	movdqa	%xmm4,%xmm2

	paddd	%xmm0,%xmm1
	pcmpeqd	%xmm5,%xmm0
	movdqa	%xmm3,`16*($k+3)+112`(%r10)
	movdqa	%xmm4,%xmm3
___
}
$code.=<<___;				# last iteration can be optimized
	paddd	%xmm1,%xmm2
	pcmpeqd	%xmm5,%xmm1
	movdqa	%xmm0,`16*($k+0)+112`(%r10)

	paddd	%xmm2,%xmm3
	.byte	0x67
	pcmpeqd	%xmm5,%xmm2
	movdqa	%xmm1,`16*($k+1)+112`(%r10)

	pcmpeqd	%xmm5,%xmm3
	movdqa	%xmm2,`16*($k+2)+112`(%r10)
	pand	`16*($k+0)-128`($bp),%xmm0	# while it's still in register

	pand	`16*($k+1)-128`($bp),%xmm1
	pand	`16*($k+2)-128`($bp),%xmm2
	movdqa	%xmm3,`16*($k+3)+112`(%r10)
	pand	`16*($k+3)-128`($bp),%xmm3
	por	%xmm2,%xmm0
	por	%xmm3,%xmm1
___
for($k=0;$k<$STRIDE/16-4;$k+=4) {
$code.=<<___;
	movdqa	`16*($k+0)-128`($bp),%xmm4
	movdqa	`16*($k+1)-128`($bp),%xmm5
	movdqa	`16*($k+2)-128`($bp),%xmm2
	pand	`16*($k+0)+112`(%r10),%xmm4
	movdqa	`16*($k+3)-128`($bp),%xmm3
	pand	`16*($k+1)+112`(%r10),%xmm5
	por	%xmm4,%xmm0
	pand	`16*($k+2)+112`(%r10),%xmm2
	por	%xmm5,%xmm1
	pand	`16*($k+3)+112`(%r10),%xmm3
	por	%xmm2,%xmm0
	por	%xmm3,%xmm1
___
}
$code.=<<___;
	por	%xmm1,%xmm0
	# Combine the upper and lower halves of %xmm0.
	pshufd	\$0x4e,%xmm0,%xmm1	# Swap upper and lower halves.
	por	%xmm1,%xmm0
	lea	$STRIDE($bp),$bp
	movq	%xmm0,$m0		# m0=bp[0]

	mov	($n0),$n0		# pull n0[0] value
	mov	($ap),%rax

	xor	$i,$i			# i=0
	xor	$j,$j			# j=0

	mov	$n0,$m1
	mulq	$m0			# ap[0]*bp[0]
	mov	%rax,$lo0
	mov	($np),%rax

	imulq	$lo0,$m1		# "tp[0]"*n0
	mov	%rdx,$hi0

	mulq	$m1			# np[0]*m1
	add	%rax,$lo0		# discarded
	mov	8($ap),%rax
	adc	\$0,%rdx
	mov	%rdx,$hi1

	lea	1($j),$j		# j++
	jmp	.L1st_enter

.align	16
.L1st:
	add	%rax,$hi1
	mov	($ap,$j,8),%rax
	adc	\$0,%rdx
	add	$hi0,$hi1		# np[j]*m1+ap[j]*bp[0]
	mov	$lo0,$hi0
	adc	\$0,%rdx
	mov	$hi1,-16(%rsp,$j,8)	# tp[j-1]
	mov	%rdx,$hi1

.L1st_enter:
	mulq	$m0			# ap[j]*bp[0]
	add	%rax,$hi0
	mov	($np,$j,8),%rax
	adc	\$0,%rdx
	lea	1($j),$j		# j++
	mov	%rdx,$lo0

	mulq	$m1			# np[j]*m1
	cmp	$num,$j
	jne	.L1st			# note that upon exit $j==$num, so
					# they can be used interchangeably

	add	%rax,$hi1
	adc	\$0,%rdx
	add	$hi0,$hi1		# np[j]*m1+ap[j]*bp[0]
	adc	\$0,%rdx
	mov	$hi1,-16(%rsp,$num,8)	# tp[num-1]
	mov	%rdx,$hi1
	mov	$lo0,$hi0

	xor	%rdx,%rdx
	add	$hi0,$hi1
	adc	\$0,%rdx
	mov	$hi1,-8(%rsp,$num,8)
	mov	%rdx,(%rsp,$num,8)	# store upmost overflow bit

	lea	1($i),$i		# i++
	jmp	.Louter
.align	16
.Louter:
	lea	24+128(%rsp,$num,8),%rdx	# where 256-byte mask is (+size optimization)
	and	\$-16,%rdx
	pxor	%xmm4,%xmm4
	pxor	%xmm5,%xmm5
___
for($k=0;$k<$STRIDE/16;$k+=4) {
$code.=<<___;
	movdqa	`16*($k+0)-128`($bp),%xmm0
	movdqa	`16*($k+1)-128`($bp),%xmm1
	movdqa	`16*($k+2)-128`($bp),%xmm2
	movdqa	`16*($k+3)-128`($bp),%xmm3
	pand	`16*($k+0)-128`(%rdx),%xmm0
	pand	`16*($k+1)-128`(%rdx),%xmm1
	por	%xmm0,%xmm4
	pand	`16*($k+2)-128`(%rdx),%xmm2
	por	%xmm1,%xmm5
	pand	`16*($k+3)-128`(%rdx),%xmm3
	por	%xmm2,%xmm4
	por	%xmm3,%xmm5
___
}
$code.=<<___;
	por	%xmm5,%xmm4
	# Combine the upper and lower halves of %xmm4 as %xmm0.
	pshufd	\$0x4e,%xmm4,%xmm0	# Swap upper and lower halves.
	por	%xmm4,%xmm0
	lea	$STRIDE($bp),$bp

	mov	($ap),%rax		# ap[0]
	movq	%xmm0,$m0		# m0=bp[i]

	xor	$j,$j			# j=0
	mov	$n0,$m1
	mov	(%rsp),$lo0

	mulq	$m0			# ap[0]*bp[i]
	add	%rax,$lo0		# ap[0]*bp[i]+tp[0]
	mov	($np),%rax
	adc	\$0,%rdx

	imulq	$lo0,$m1		# tp[0]*n0
	mov	%rdx,$hi0

	mulq	$m1			# np[0]*m1
	add	%rax,$lo0		# discarded
	mov	8($ap),%rax
	adc	\$0,%rdx
	mov	8(%rsp),$lo0		# tp[1]
	mov	%rdx,$hi1

	lea	1($j),$j		# j++
	jmp	.Linner_enter

.align	16
.Linner:
	add	%rax,$hi1
	mov	($ap,$j,8),%rax
	adc	\$0,%rdx
	add	$lo0,$hi1		# np[j]*m1+ap[j]*bp[i]+tp[j]
	mov	(%rsp,$j,8),$lo0
	adc	\$0,%rdx
	mov	$hi1,-16(%rsp,$j,8)	# tp[j-1]
	mov	%rdx,$hi1

.Linner_enter:
	mulq	$m0			# ap[j]*bp[i]
	add	%rax,$hi0
	mov	($np,$j,8),%rax
	adc	\$0,%rdx
	add	$hi0,$lo0		# ap[j]*bp[i]+tp[j]
	mov	%rdx,$hi0
	adc	\$0,$hi0
	lea	1($j),$j		# j++

	mulq	$m1			# np[j]*m1
	cmp	$num,$j
	jne	.Linner			# note that upon exit $j==$num, so
					# they can be used interchangeably
	add	%rax,$hi1
	adc	\$0,%rdx
	add	$lo0,$hi1		# np[j]*m1+ap[j]*bp[i]+tp[j]
	mov	(%rsp,$num,8),$lo0
	adc	\$0,%rdx
	mov	$hi1,-16(%rsp,$num,8)	# tp[num-1]
	mov	%rdx,$hi1

	xor	%rdx,%rdx
	add	$hi0,$hi1
	adc	\$0,%rdx
	add	$lo0,$hi1		# pull upmost overflow bit
	adc	\$0,%rdx
	mov	$hi1,-8(%rsp,$num,8)
	mov	%rdx,(%rsp,$num,8)	# store upmost overflow bit

	lea	1($i),$i		# i++
	cmp	$num,$i
	jb	.Louter

	xor	$i,$i			# i=0 and clear CF!
	mov	(%rsp),%rax		# tp[0]
	lea	(%rsp),$ap		# borrow ap for tp
	mov	$num,$j			# j=num
	jmp	.Lsub
.align	16
.Lsub:	sbb	($np,$i,8),%rax
	mov	%rax,($rp,$i,8)		# rp[i]=tp[i]-np[i]
	mov	8($ap,$i,8),%rax	# tp[i+1]
	lea	1($i),$i		# i++
	dec	$j			# doesn't affect CF!
	jnz	.Lsub

	sbb	\$0,%rax		# handle upmost overflow bit
	mov	\$-1,%rbx
	xor	%rax,%rbx
	xor	$i,$i
	mov	$num,$j			# j=num

.Lcopy:					# conditional copy
	mov	($rp,$i,8),%rcx
	mov	(%rsp,$i,8),%rdx
	and	%rbx,%rcx
	and	%rax,%rdx
	mov	$i,(%rsp,$i,8)		# zap temporary vector
	or	%rcx,%rdx
	mov	%rdx,($rp,$i,8)		# rp[i]=tp[i]
	lea	1($i),$i
	sub	\$1,$j
	jnz	.Lcopy

	mov	8(%rsp,$num,8),%rsi	# restore %rsp
.cfi_def_cfa	%rsi,8
	mov	\$1,%rax

	mov	-48(%rsi),%r15
.cfi_restore	%r15
	mov	-40(%rsi),%r14
.cfi_restore	%r14
	mov	-32(%rsi),%r13
.cfi_restore	%r13
	mov	-24(%rsi),%r12
.cfi_restore	%r12
	mov	-16(%rsi),%rbp
.cfi_restore	%rbp
	mov	-8(%rsi),%rbx
.cfi_restore	%rbx
	lea	(%rsi),%rsp
.cfi_def_cfa_register	%rsp
.Lmul_epilogue:
	ret
.cfi_endproc
.size	bn_mul_mont_gather5_nohw,.-bn_mul_mont_gather5_nohw
___
{{{
my @A=("%r10","%r11");
my @N=("%r13","%rdi");
$code.=<<___;
.global bn_mul4x_mont_gather5
.type	bn_mul4x_mont_gather5,\@function,6
.align	32
bn_mul4x_mont_gather5:
.cfi_startproc
    _CET_ENDBR
	.byte	0x67
	mov	%rsp,%rax
.cfi_def_cfa_register	%rax
	push	%rbx
.cfi_push	%rbx
	push	%rbp
.cfi_push	%rbp
	push	%r12
.cfi_push	%r12
	push	%r13
.cfi_push	%r13
	push	%r14
.cfi_push	%r14
	push	%r15
.cfi_push	%r15
.Lmul4x_prologue:

	.byte	0x67
	shl	\$3,${num}d		# convert $num to bytes
	lea	($num,$num,2),%r10	# 3*$num in bytes
	neg	$num			# -$num

	##############################################################
	# Ensure that stack frame doesn't alias with $rptr+3*$num
	# modulo 4096, which covers ret[num], am[num] and n[num]
	# (see bn_exp.c). This is done to allow memory disambiguation
	# logic do its magic. [Extra [num] is allocated in order
	# to align with bn_power5's frame, which is cleansed after
	# completing exponentiation. Extra 256 bytes is for power mask
	# calculated from 7th argument, the index.]
	#
	lea	-320(%rsp,$num,2),%r11
	mov	%rsp,%rbp
	sub	$rp,%r11
	and	\$4095,%r11
	cmp	%r11,%r10
	jb	.Lmul4xsp_alt
	sub	%r11,%rbp		# align with $rp
	lea	-320(%rbp,$num,2),%rbp	# future alloca(frame+2*num*8+256)
	jmp	.Lmul4xsp_done

.align	32
.Lmul4xsp_alt:
	lea	4096-320(,$num,2),%r10
	lea	-320(%rbp,$num,2),%rbp	# future alloca(frame+2*num*8+256)
	sub	%r10,%r11
	mov	\$0,%r10
	cmovc	%r10,%r11
	sub	%r11,%rbp
.Lmul4xsp_done:
	and	\$-64,%rbp
	mov	%rsp,%r11
	sub	%rbp,%r11
	and	\$-4096,%r11
	lea	(%rbp,%r11),%rsp
	mov	(%rsp),%r10
	cmp	%rbp,%rsp
	ja	.Lmul4x_page_walk
	jmp	.Lmul4x_page_walk_done

.Lmul4x_page_walk:
	lea	-4096(%rsp),%rsp
	mov	(%rsp),%r10
	cmp	%rbp,%rsp
	ja	.Lmul4x_page_walk
.Lmul4x_page_walk_done:

	neg	$num

	mov	%rax,40(%rsp)
.cfi_cfa_expression	%rsp+40,deref,+8
.Lmul4x_body:

	call	mul4x_internal

	mov	40(%rsp),%rsi		# restore %rsp
.cfi_def_cfa	%rsi,8
	mov	\$1,%rax

	mov	-48(%rsi),%r15
.cfi_restore	%r15
	mov	-40(%rsi),%r14
.cfi_restore	%r14
	mov	-32(%rsi),%r13
.cfi_restore	%r13
	mov	-24(%rsi),%r12
.cfi_restore	%r12
	mov	-16(%rsi),%rbp
.cfi_restore	%rbp
	mov	-8(%rsi),%rbx
.cfi_restore	%rbx
	lea	(%rsi),%rsp
.cfi_def_cfa_register	%rsp
.Lmul4x_epilogue:
	ret
.cfi_endproc
.size	bn_mul4x_mont_gather5,.-bn_mul4x_mont_gather5

.type	mul4x_internal,\@abi-omnipotent
.align	32
mul4x_internal:
.cfi_startproc
	shl	\$5,$num		# $num was in bytes
	movd	`($win64?56:8)`(%rax),%xmm5	# load 7th argument, index
	lea	.Linc(%rip),%rax
	lea	128(%rdx,$num),%r13	# end of powers table (+size optimization)
	shr	\$5,$num		# restore $num
___
		$bp="%r12";
		$STRIDE=2**5*8;		# 5 is "window size"
		$tp=$i;
$code.=<<___;
	movdqa	0(%rax),%xmm0		# 00000001000000010000000000000000
	movdqa	16(%rax),%xmm1		# 00000002000000020000000200000002
	lea	88-112(%rsp,$num),%r10	# place the mask after tp[num+1] (+ICache optimization)
	lea	128(%rdx),$bp		# size optimization

	pshufd	\$0,%xmm5,%xmm5		# broadcast index
	movdqa	%xmm1,%xmm4
	.byte	0x67,0x67
	movdqa	%xmm1,%xmm2
___
########################################################################
# Calculate masks by comparing 0..31 to $idx and save result to stack.
#
# We compute sixteen 16-byte masks and store them on the stack. Mask i is stored
# in `16*i - 128`(%rax) and contains the comparisons for idx == 2*i and
# idx == 2*i + 1 in its lower and upper halves, respectively. Mask calculations
# are scheduled in groups of four.
$code.=<<___;
	paddd	%xmm0,%xmm1
	pcmpeqd	%xmm5,%xmm0		# compare to 1,0
	.byte	0x67
	movdqa	%xmm4,%xmm3
___
for($i=0;$i<$STRIDE/16-4;$i+=4) {
$code.=<<___;
	paddd	%xmm1,%xmm2
	pcmpeqd	%xmm5,%xmm1		# compare to 3,2
	movdqa	%xmm0,`16*($i+0)+112`(%r10)
	movdqa	%xmm4,%xmm0

	paddd	%xmm2,%xmm3
	pcmpeqd	%xmm5,%xmm2		# compare to 5,4
	movdqa	%xmm1,`16*($i+1)+112`(%r10)
	movdqa	%xmm4,%xmm1

	paddd	%xmm3,%xmm0
	pcmpeqd	%xmm5,%xmm3		# compare to 7,6
	movdqa	%xmm2,`16*($i+2)+112`(%r10)
	movdqa	%xmm4,%xmm2

	paddd	%xmm0,%xmm1
	pcmpeqd	%xmm5,%xmm0
	movdqa	%xmm3,`16*($i+3)+112`(%r10)
	movdqa	%xmm4,%xmm3
___
}
$code.=<<___;				# last iteration can be optimized
	paddd	%xmm1,%xmm2
	pcmpeqd	%xmm5,%xmm1
	movdqa	%xmm0,`16*($i+0)+112`(%r10)

	paddd	%xmm2,%xmm3
	.byte	0x67
	pcmpeqd	%xmm5,%xmm2
	movdqa	%xmm1,`16*($i+1)+112`(%r10)

	pcmpeqd	%xmm5,%xmm3
	movdqa	%xmm2,`16*($i+2)+112`(%r10)
	pand	`16*($i+0)-128`($bp),%xmm0	# while it's still in register

	pand	`16*($i+1)-128`($bp),%xmm1
	pand	`16*($i+2)-128`($bp),%xmm2
	movdqa	%xmm3,`16*($i+3)+112`(%r10)
	pand	`16*($i+3)-128`($bp),%xmm3
	por	%xmm2,%xmm0
	por	%xmm3,%xmm1
___
for($i=0;$i<$STRIDE/16-4;$i+=4) {
$code.=<<___;
	movdqa	`16*($i+0)-128`($bp),%xmm4
	movdqa	`16*($i+1)-128`($bp),%xmm5
	movdqa	`16*($i+2)-128`($bp),%xmm2
	pand	`16*($i+0)+112`(%r10),%xmm4
	movdqa	`16*($i+3)-128`($bp),%xmm3
	pand	`16*($i+1)+112`(%r10),%xmm5
	por	%xmm4,%xmm0
	pand	`16*($i+2)+112`(%r10),%xmm2
	por	%xmm5,%xmm1
	pand	`16*($i+3)+112`(%r10),%xmm3
	por	%xmm2,%xmm0
	por	%xmm3,%xmm1
___
}
$code.=<<___;
	por	%xmm1,%xmm0
	# Combine the upper and lower halves of %xmm0.
	pshufd	\$0x4e,%xmm0,%xmm1	# Swap upper and lower halves.
	por	%xmm1,%xmm0
	lea	$STRIDE($bp),$bp
	movq	%xmm0,$m0		# m0=bp[0]

	mov	%r13,16+8(%rsp)		# save end of b[num]
	mov	$rp, 56+8(%rsp)		# save $rp

	mov	($n0),$n0		# pull n0[0] value
	mov	($ap),%rax
	lea	($ap,$num),$ap		# end of a[num]
	neg	$num

	mov	$n0,$m1
	mulq	$m0			# ap[0]*bp[0]
	mov	%rax,$A[0]
	mov	($np),%rax

	imulq	$A[0],$m1		# "tp[0]"*n0
	lea	64+8(%rsp),$tp
	mov	%rdx,$A[1]

	mulq	$m1			# np[0]*m1
	add	%rax,$A[0]		# discarded
	mov	8($ap,$num),%rax
	adc	\$0,%rdx
	mov	%rdx,$N[1]

	mulq	$m0
	add	%rax,$A[1]
	mov	8*1($np),%rax
	adc	\$0,%rdx
	mov	%rdx,$A[0]

	mulq	$m1
	add	%rax,$N[1]
	mov	16($ap,$num),%rax
	adc	\$0,%rdx
	add	$A[1],$N[1]
	lea	4*8($num),$j		# j=4
	lea	8*4($np),$np
	adc	\$0,%rdx
	mov	$N[1],($tp)
	mov	%rdx,$N[0]
	jmp	.L1st4x

.align	32
.L1st4x:
	mulq	$m0			# ap[j]*bp[0]
	add	%rax,$A[0]
	mov	-8*2($np),%rax
	lea	32($tp),$tp
	adc	\$0,%rdx
	mov	%rdx,$A[1]

	mulq	$m1			# np[j]*m1
	add	%rax,$N[0]
	mov	-8($ap,$j),%rax
	adc	\$0,%rdx
	add	$A[0],$N[0]		# np[j]*m1+ap[j]*bp[0]
	adc	\$0,%rdx
	mov	$N[0],-24($tp)		# tp[j-1]
	mov	%rdx,$N[1]

	mulq	$m0			# ap[j]*bp[0]
	add	%rax,$A[1]
	mov	-8*1($np),%rax
	adc	\$0,%rdx
	mov	%rdx,$A[0]

	mulq	$m1			# np[j]*m1
	add	%rax,$N[1]
	mov	($ap,$j),%rax
	adc	\$0,%rdx
	add	$A[1],$N[1]		# np[j]*m1+ap[j]*bp[0]
	adc	\$0,%rdx
	mov	$N[1],-16($tp)		# tp[j-1]
	mov	%rdx,$N[0]

	mulq	$m0			# ap[j]*bp[0]
	add	%rax,$A[0]
	mov	8*0($np),%rax
	adc	\$0,%rdx
	mov	%rdx,$A[1]

	mulq	$m1			# np[j]*m1
	add	%rax,$N[0]
	mov	8($ap,$j),%rax
	adc	\$0,%rdx
	add	$A[0],$N[0]		# np[j]*m1+ap[j]*bp[0]
	adc	\$0,%rdx
	mov	$N[0],-8($tp)		# tp[j-1]
	mov	%rdx,$N[1]

	mulq	$m0			# ap[j]*bp[0]
	add	%rax,$A[1]
	mov	8*1($np),%rax
	adc	\$0,%rdx
	mov	%rdx,$A[0]

	mulq	$m1			# np[j]*m1
	add	%rax,$N[1]
	mov	16($ap,$j),%rax
	adc	\$0,%rdx
	add	$A[1],$N[1]		# np[j]*m1+ap[j]*bp[0]
	lea	8*4($np),$np
	adc	\$0,%rdx
	mov	$N[1],($tp)		# tp[j-1]
	mov	%rdx,$N[0]

	add	\$32,$j			# j+=4
	jnz	.L1st4x

	mulq	$m0			# ap[j]*bp[0]
	add	%rax,$A[0]
	mov	-8*2($np),%rax
	lea	32($tp),$tp
	adc	\$0,%rdx
	mov	%rdx,$A[1]

	mulq	$m1			# np[j]*m1
	add	%rax,$N[0]
	mov	-8($ap),%rax
	adc	\$0,%rdx
	add	$A[0],$N[0]		# np[j]*m1+ap[j]*bp[0]
	adc	\$0,%rdx
	mov	$N[0],-24($tp)		# tp[j-1]
	mov	%rdx,$N[1]

	mulq	$m0			# ap[j]*bp[0]
	add	%rax,$A[1]
	mov	-8*1($np),%rax
	adc	\$0,%rdx
	mov	%rdx,$A[0]

	mulq	$m1			# np[j]*m1
	add	%rax,$N[1]
	mov	($ap,$num),%rax		# ap[0]
	adc	\$0,%rdx
	add	$A[1],$N[1]		# np[j]*m1+ap[j]*bp[0]
	adc	\$0,%rdx
	mov	$N[1],-16($tp)		# tp[j-1]
	mov	%rdx,$N[0]

	lea	($np,$num),$np		# rewind $np

	xor	$N[1],$N[1]
	add	$A[0],$N[0]
	adc	\$0,$N[1]
	mov	$N[0],-8($tp)

	jmp	.Louter4x

.align	32
.Louter4x:
	lea	16+128($tp),%rdx	# where 256-byte mask is (+size optimization)
	pxor	%xmm4,%xmm4
	pxor	%xmm5,%xmm5
___
for($i=0;$i<$STRIDE/16;$i+=4) {
$code.=<<___;
	movdqa	`16*($i+0)-128`($bp),%xmm0
	movdqa	`16*($i+1)-128`($bp),%xmm1
	movdqa	`16*($i+2)-128`($bp),%xmm2
	movdqa	`16*($i+3)-128`($bp),%xmm3
	pand	`16*($i+0)-128`(%rdx),%xmm0
	pand	`16*($i+1)-128`(%rdx),%xmm1
	por	%xmm0,%xmm4
	pand	`16*($i+2)-128`(%rdx),%xmm2
	por	%xmm1,%xmm5
	pand	`16*($i+3)-128`(%rdx),%xmm3
	por	%xmm2,%xmm4
	por	%xmm3,%xmm5
___
}
$code.=<<___;
	por	%xmm5,%xmm4
	# Combine the upper and lower halves of %xmm4 as %xmm0.
	pshufd	\$0x4e,%xmm4,%xmm0	# Swap upper and lower halves.
	por	%xmm4,%xmm0
	lea	$STRIDE($bp),$bp
	movq	%xmm0,$m0		# m0=bp[i]

	mov	($tp,$num),$A[0]
	mov	$n0,$m1
	mulq	$m0			# ap[0]*bp[i]
	add	%rax,$A[0]		# ap[0]*bp[i]+tp[0]
	mov	($np),%rax
	adc	\$0,%rdx

	imulq	$A[0],$m1		# tp[0]*n0
	mov	%rdx,$A[1]
	mov	$N[1],($tp)		# store upmost overflow bit

	lea	($tp,$num),$tp		# rewind $tp

	mulq	$m1			# np[0]*m1
	add	%rax,$A[0]		# "$N[0]", discarded
	mov	8($ap,$num),%rax
	adc	\$0,%rdx
	mov	%rdx,$N[1]

	mulq	$m0			# ap[j]*bp[i]
	add	%rax,$A[1]
	mov	8*1($np),%rax
	adc	\$0,%rdx
	add	8($tp),$A[1]		# +tp[1]
	adc	\$0,%rdx
	mov	%rdx,$A[0]

	mulq	$m1			# np[j]*m1
	add	%rax,$N[1]
	mov	16($ap,$num),%rax
	adc	\$0,%rdx
	add	$A[1],$N[1]		# np[j]*m1+ap[j]*bp[i]+tp[j]
	lea	4*8($num),$j		# j=4
	lea	8*4($np),$np
	adc	\$0,%rdx
	mov	%rdx,$N[0]
	jmp	.Linner4x

.align	32
.Linner4x:
	mulq	$m0			# ap[j]*bp[i]
	add	%rax,$A[0]
	mov	-8*2($np),%rax
	adc	\$0,%rdx
	add	16($tp),$A[0]		# ap[j]*bp[i]+tp[j]
	lea	32($tp),$tp
	adc	\$0,%rdx
	mov	%rdx,$A[1]

	mulq	$m1			# np[j]*m1
	add	%rax,$N[0]
	mov	-8($ap,$j),%rax
	adc	\$0,%rdx
	add	$A[0],$N[0]
	adc	\$0,%rdx
	mov	$N[1],-32($tp)		# tp[j-1]
	mov	%rdx,$N[1]

	mulq	$m0			# ap[j]*bp[i]
	add	%rax,$A[1]
	mov	-8*1($np),%rax
	adc	\$0,%rdx
	add	-8($tp),$A[1]
	adc	\$0,%rdx
	mov	%rdx,$A[0]

	mulq	$m1			# np[j]*m1
	add	%rax,$N[1]
	mov	($ap,$j),%rax
	adc	\$0,%rdx
	add	$A[1],$N[1]
	adc	\$0,%rdx
	mov	$N[0],-24($tp)		# tp[j-1]
	mov	%rdx,$N[0]

	mulq	$m0			# ap[j]*bp[i]
	add	%rax,$A[0]
	mov	8*0($np),%rax
	adc	\$0,%rdx
	add	($tp),$A[0]		# ap[j]*bp[i]+tp[j]
	adc	\$0,%rdx
	mov	%rdx,$A[1]

	mulq	$m1			# np[j]*m1
	add	%rax,$N[0]
	mov	8($ap,$j),%rax
	adc	\$0,%rdx
	add	$A[0],$N[0]
	adc	\$0,%rdx
	mov	$N[1],-16($tp)		# tp[j-1]
	mov	%rdx,$N[1]

	mulq	$m0			# ap[j]*bp[i]
	add	%rax,$A[1]
	mov	8*1($np),%rax
	adc	\$0,%rdx
	add	8($tp),$A[1]
	adc	\$0,%rdx
	mov	%rdx,$A[0]

	mulq	$m1			# np[j]*m1
	add	%rax,$N[1]
	mov	16($ap,$j),%rax
	adc	\$0,%rdx
	add	$A[1],$N[1]
	lea	8*4($np),$np
	adc	\$0,%rdx
	mov	$N[0],-8($tp)		# tp[j-1]
	mov	%rdx,$N[0]

	add	\$32,$j			# j+=4
	jnz	.Linner4x

	mulq	$m0			# ap[j]*bp[i]
	add	%rax,$A[0]
	mov	-8*2($np),%rax
	adc	\$0,%rdx
	add	16($tp),$A[0]		# ap[j]*bp[i]+tp[j]
	lea	32($tp),$tp
	adc	\$0,%rdx
	mov	%rdx,$A[1]

	mulq	$m1			# np[j]*m1
	add	%rax,$N[0]
	mov	-8($ap),%rax
	adc	\$0,%rdx
	add	$A[0],$N[0]
	adc	\$0,%rdx
	mov	$N[1],-32($tp)		# tp[j-1]
	mov	%rdx,$N[1]

	mulq	$m0			# ap[j]*bp[i]
	add	%rax,$A[1]
	mov	$m1,%rax
	mov	-8*1($np),$m1
	adc	\$0,%rdx
	add	-8($tp),$A[1]
	adc	\$0,%rdx
	mov	%rdx,$A[0]

	mulq	$m1			# np[j]*m1
	add	%rax,$N[1]
	mov	($ap,$num),%rax		# ap[0]
	adc	\$0,%rdx
	add	$A[1],$N[1]
	adc	\$0,%rdx
	mov	$N[0],-24($tp)		# tp[j-1]
	mov	%rdx,$N[0]

	mov	$N[1],-16($tp)		# tp[j-1]
	lea	($np,$num),$np		# rewind $np

	xor	$N[1],$N[1]
	add	$A[0],$N[0]
	adc	\$0,$N[1]
	add	($tp),$N[0]		# pull upmost overflow bit
	adc	\$0,$N[1]		# upmost overflow bit
	mov	$N[0],-8($tp)

	cmp	16+8(%rsp),$bp
	jb	.Louter4x
___
if (1) {
$code.=<<___;
	xor	%rax,%rax
	sub	$N[0],$m1		# compare top-most words
	adc	$j,$j			# $j is zero
	or	$j,$N[1]
	sub	$N[1],%rax		# %rax=-$N[1]
	lea	($tp,$num),%rbx		# tptr in .sqr4x_sub
	mov	($np),%r12
	lea	($np),%rbp		# nptr in .sqr4x_sub
	mov	%r9,%rcx
	sar	\$3+2,%rcx
	mov	56+8(%rsp),%rdi		# rptr in .sqr4x_sub
	dec	%r12			# so that after 'not' we get -n[0]
	xor	%r10,%r10
	mov	8*1(%rbp),%r13
	mov	8*2(%rbp),%r14
	mov	8*3(%rbp),%r15
	jmp	.Lsqr4x_sub_entry
___
} else {
my @ri=("%rax",$bp,$m0,$m1);
my $rp="%rdx";
$code.=<<___
	xor	\$1,$N[1]
	lea	($tp,$num),$tp		# rewind $tp
	sar	\$5,$num		# cf=0
	lea	($np,$N[1],8),$np
	mov	56+8(%rsp),$rp		# restore $rp
	jmp	.Lsub4x

.align	32
.Lsub4x:
	.byte	0x66
	mov	8*0($tp),@ri[0]
	mov	8*1($tp),@ri[1]
	.byte	0x66
	sbb	16*0($np),@ri[0]
	mov	8*2($tp),@ri[2]
	sbb	16*1($np),@ri[1]
	mov	3*8($tp),@ri[3]
	lea	4*8($tp),$tp
	sbb	16*2($np),@ri[2]
	mov	@ri[0],8*0($rp)
	sbb	16*3($np),@ri[3]
	lea	16*4($np),$np
	mov	@ri[1],8*1($rp)
	mov	@ri[2],8*2($rp)
	mov	@ri[3],8*3($rp)
	lea	8*4($rp),$rp

	inc	$num
	jnz	.Lsub4x

	ret
___
}
$code.=<<___;
.cfi_endproc
.size	mul4x_internal,.-mul4x_internal
___
}}}
{{{
######################################################################
# void bn_power5_nohw(
my $rptr="%rdi";	# BN_ULONG *rptr,
my $aptr="%rsi";	# const BN_ULONG *aptr,
my $bptr="%rdx";	# const BN_ULONG *table,
my $nptr="%rcx";	# const BN_ULONG *nptr,
my $n0  ="%r8";		# const BN_ULONG *n0);
my $num ="%r9";		# int num, has to be divisible by 8
			# int pwr

my ($i,$j,$tptr)=("%rbp","%rcx",$rptr);
my @A0=("%r10","%r11");
my @A1=("%r12","%r13");
my ($a0,$a1,$ai)=("%r14","%r15","%rbx");

$code.=<<___;
.globl	bn_power5_nohw
.type	bn_power5_nohw,\@function,6
.align	32
bn_power5_nohw:
.cfi_startproc
	_CET_ENDBR
	mov	%rsp,%rax
.cfi_def_cfa_register	%rax
	push	%rbx
.cfi_push	%rbx
	push	%rbp
.cfi_push	%rbp
	push	%r12
.cfi_push	%r12
	push	%r13
.cfi_push	%r13
	push	%r14
.cfi_push	%r14
	push	%r15
.cfi_push	%r15
.Lpower5_prologue:

	shl	\$3,${num}d		# convert $num to bytes
	lea	($num,$num,2),%r10d	# 3*$num
	neg	$num
	mov	($n0),$n0		# *n0

	##############################################################
	# Ensure that stack frame doesn't alias with $rptr+3*$num
	# modulo 4096, which covers ret[num], am[num] and n[num]
	# (see bn_exp.c). This is done to allow memory disambiguation
	# logic do its magic. [Extra 256 bytes is for power mask
	# calculated from 7th argument, the index.]
	#
	lea	-320(%rsp,$num,2),%r11
	mov	%rsp,%rbp
	sub	$rptr,%r11
	and	\$4095,%r11
	cmp	%r11,%r10
	jb	.Lpwr_sp_alt
	sub	%r11,%rbp		# align with $aptr
	lea	-320(%rbp,$num,2),%rbp	# future alloca(frame+2*num*8+256)
	jmp	.Lpwr_sp_done

.align	32
.Lpwr_sp_alt:
	lea	4096-320(,$num,2),%r10
	lea	-320(%rbp,$num,2),%rbp	# future alloca(frame+2*num*8+256)
	sub	%r10,%r11
	mov	\$0,%r10
	cmovc	%r10,%r11
	sub	%r11,%rbp
.Lpwr_sp_done:
	and	\$-64,%rbp
	mov	%rsp,%r11
	sub	%rbp,%r11
	and	\$-4096,%r11
	lea	(%rbp,%r11),%rsp
	mov	(%rsp),%r10
	cmp	%rbp,%rsp
	ja	.Lpwr_page_walk
	jmp	.Lpwr_page_walk_done

.Lpwr_page_walk:
	lea	-4096(%rsp),%rsp
	mov	(%rsp),%r10
	cmp	%rbp,%rsp
	ja	.Lpwr_page_walk
.Lpwr_page_walk_done:

	mov	$num,%r10
	neg	$num

	##############################################################
	# Stack layout
	#
	# +0	saved $num, used in reduction section
	# +8	&t[2*$num], used in reduction section
	# +32	saved *n0
	# +40	saved %rsp
	# +48	t[2*$num]
	#
	mov	$n0,  32(%rsp)
	mov	%rax, 40(%rsp)		# save original %rsp
.cfi_cfa_expression	%rsp+40,deref,+8
.Lpower5_body:
	movq	$rptr,%xmm1		# save $rptr, used in sqr8x
	movq	$nptr,%xmm2		# save $nptr
	movq	%r10, %xmm3		# -$num, used in sqr8x
	movq	$bptr,%xmm4

	call	__bn_sqr8x_internal
	call	__bn_post4x_internal
	call	__bn_sqr8x_internal
	call	__bn_post4x_internal
	call	__bn_sqr8x_internal
	call	__bn_post4x_internal
	call	__bn_sqr8x_internal
	call	__bn_post4x_internal
	call	__bn_sqr8x_internal
	call	__bn_post4x_internal

	movq	%xmm2,$nptr
	movq	%xmm4,$bptr
	mov	$aptr,$rptr
	mov	40(%rsp),%rax
	lea	32(%rsp),$n0

	call	mul4x_internal

	mov	40(%rsp),%rsi		# restore %rsp
.cfi_def_cfa	%rsi,8
	mov	\$1,%rax
	mov	-48(%rsi),%r15
.cfi_restore	%r15
	mov	-40(%rsi),%r14
.cfi_restore	%r14
	mov	-32(%rsi),%r13
.cfi_restore	%r13
	mov	-24(%rsi),%r12
.cfi_restore	%r12
	mov	-16(%rsi),%rbp
.cfi_restore	%rbp
	mov	-8(%rsi),%rbx
.cfi_restore	%rbx
	lea	(%rsi),%rsp
.cfi_def_cfa_register	%rsp
.Lpower5_epilogue:
	ret
.cfi_endproc
.size	bn_power5_nohw,.-bn_power5_nohw

.globl	bn_sqr8x_internal
.hidden	bn_sqr8x_internal
.type	bn_sqr8x_internal,\@abi-omnipotent
.align	32
bn_sqr8x_internal:
__bn_sqr8x_internal:
.cfi_startproc
	_CET_ENDBR
	##############################################################
	# Squaring part:
	#
	# a) multiply-n-add everything but a[i]*a[i];
	# b) shift result of a) by 1 to the left and accumulate
	#    a[i]*a[i] products;
	#
	##############################################################
	#                                                     a[1]a[0]
	#                                                 a[2]a[0]
	#                                             a[3]a[0]
	#                                             a[2]a[1]
	#                                         a[4]a[0]
	#                                         a[3]a[1]
	#                                     a[5]a[0]
	#                                     a[4]a[1]
	#                                     a[3]a[2]
	#                                 a[6]a[0]
	#                                 a[5]a[1]
	#                                 a[4]a[2]
	#                             a[7]a[0]
	#                             a[6]a[1]
	#                             a[5]a[2]
	#                             a[4]a[3]
	#                         a[7]a[1]
	#                         a[6]a[2]
	#                         a[5]a[3]
	#                     a[7]a[2]
	#                     a[6]a[3]
	#                     a[5]a[4]
	#                 a[7]a[3]
	#                 a[6]a[4]
	#             a[7]a[4]
	#             a[6]a[5]
	#         a[7]a[5]
	#     a[7]a[6]
	#                                                     a[1]a[0]
	#                                                 a[2]a[0]
	#                                             a[3]a[0]
	#                                         a[4]a[0]
	#                                     a[5]a[0]
	#                                 a[6]a[0]
	#                             a[7]a[0]
	#                                             a[2]a[1]
	#                                         a[3]a[1]
	#                                     a[4]a[1]
	#                                 a[5]a[1]
	#                             a[6]a[1]
	#                         a[7]a[1]
	#                                     a[3]a[2]
	#                                 a[4]a[2]
	#                             a[5]a[2]
	#                         a[6]a[2]
	#                     a[7]a[2]
	#                             a[4]a[3]
	#                         a[5]a[3]
	#                     a[6]a[3]
	#                 a[7]a[3]
	#                     a[5]a[4]
	#                 a[6]a[4]
	#             a[7]a[4]
	#             a[6]a[5]
	#         a[7]a[5]
	#     a[7]a[6]
	#                                                         a[0]a[0]
	#                                                 a[1]a[1]
	#                                         a[2]a[2]
	#                                 a[3]a[3]
	#                         a[4]a[4]
	#                 a[5]a[5]
	#         a[6]a[6]
	# a[7]a[7]

	lea	32(%r10),$i		# $i=-($num-32)
	lea	($aptr,$num),$aptr	# end of a[] buffer, ($aptr,$i)=&ap[2]

	mov	$num,$j			# $j=$num

					# comments apply to $num==8 case
	mov	-32($aptr,$i),$a0	# a[0]
	lea	48+8(%rsp,$num,2),$tptr	# end of tp[] buffer, &tp[2*$num]
	mov	-24($aptr,$i),%rax	# a[1]
	lea	-32($tptr,$i),$tptr	# end of tp[] window, &tp[2*$num-"$i"]
	mov	-16($aptr,$i),$ai	# a[2]
	mov	%rax,$a1

	mul	$a0			# a[1]*a[0]
	mov	%rax,$A0[0]		# a[1]*a[0]
	 mov	$ai,%rax		# a[2]
	mov	%rdx,$A0[1]
	mov	$A0[0],-24($tptr,$i)	# t[1]

	mul	$a0			# a[2]*a[0]
	add	%rax,$A0[1]
	 mov	$ai,%rax
	adc	\$0,%rdx
	mov	$A0[1],-16($tptr,$i)	# t[2]
	mov	%rdx,$A0[0]


	 mov	-8($aptr,$i),$ai	# a[3]
	mul	$a1			# a[2]*a[1]
	mov	%rax,$A1[0]		# a[2]*a[1]+t[3]
	 mov	$ai,%rax
	mov	%rdx,$A1[1]

	 lea	($i),$j
	mul	$a0			# a[3]*a[0]
	add	%rax,$A0[0]		# a[3]*a[0]+a[2]*a[1]+t[3]
	 mov	$ai,%rax
	mov	%rdx,$A0[1]
	adc	\$0,$A0[1]
	add	$A1[0],$A0[0]
	adc	\$0,$A0[1]
	mov	$A0[0],-8($tptr,$j)	# t[3]
	jmp	.Lsqr4x_1st

.align	32
.Lsqr4x_1st:
	 mov	($aptr,$j),$ai		# a[4]
	mul	$a1			# a[3]*a[1]
	add	%rax,$A1[1]		# a[3]*a[1]+t[4]
	 mov	$ai,%rax
	mov	%rdx,$A1[0]
	adc	\$0,$A1[0]

	mul	$a0			# a[4]*a[0]
	add	%rax,$A0[1]		# a[4]*a[0]+a[3]*a[1]+t[4]
	 mov	$ai,%rax		# a[3]
	 mov	8($aptr,$j),$ai		# a[5]
	mov	%rdx,$A0[0]
	adc	\$0,$A0[0]
	add	$A1[1],$A0[1]
	adc	\$0,$A0[0]


	mul	$a1			# a[4]*a[3]
	add	%rax,$A1[0]		# a[4]*a[3]+t[5]
	 mov	$ai,%rax
	 mov	$A0[1],($tptr,$j)	# t[4]
	mov	%rdx,$A1[1]
	adc	\$0,$A1[1]

	mul	$a0			# a[5]*a[2]
	add	%rax,$A0[0]		# a[5]*a[2]+a[4]*a[3]+t[5]
	 mov	$ai,%rax
	 mov	16($aptr,$j),$ai	# a[6]
	mov	%rdx,$A0[1]
	adc	\$0,$A0[1]
	add	$A1[0],$A0[0]
	adc	\$0,$A0[1]

	mul	$a1			# a[5]*a[3]
	add	%rax,$A1[1]		# a[5]*a[3]+t[6]
	 mov	$ai,%rax
	 mov	$A0[0],8($tptr,$j)	# t[5]
	mov	%rdx,$A1[0]
	adc	\$0,$A1[0]

	mul	$a0			# a[6]*a[2]
	add	%rax,$A0[1]		# a[6]*a[2]+a[5]*a[3]+t[6]
	 mov	$ai,%rax		# a[3]
	 mov	24($aptr,$j),$ai	# a[7]
	mov	%rdx,$A0[0]
	adc	\$0,$A0[0]
	add	$A1[1],$A0[1]
	adc	\$0,$A0[0]


	mul	$a1			# a[6]*a[5]
	add	%rax,$A1[0]		# a[6]*a[5]+t[7]
	 mov	$ai,%rax
	 mov	$A0[1],16($tptr,$j)	# t[6]
	mov	%rdx,$A1[1]
	adc	\$0,$A1[1]
	 lea	32($j),$j

	mul	$a0			# a[7]*a[4]
	add	%rax,$A0[0]		# a[7]*a[4]+a[6]*a[5]+t[6]
	 mov	$ai,%rax
	mov	%rdx,$A0[1]
	adc	\$0,$A0[1]
	add	$A1[0],$A0[0]
	adc	\$0,$A0[1]
	mov	$A0[0],-8($tptr,$j)	# t[7]

	cmp	\$0,$j
	jne	.Lsqr4x_1st

	mul	$a1			# a[7]*a[5]
	add	%rax,$A1[1]
	lea	16($i),$i
	adc	\$0,%rdx
	add	$A0[1],$A1[1]
	adc	\$0,%rdx

	mov	$A1[1],($tptr)		# t[8]
	mov	%rdx,$A1[0]
	mov	%rdx,8($tptr)		# t[9]
	jmp	.Lsqr4x_outer

.align	32
.Lsqr4x_outer:				# comments apply to $num==6 case
	mov	-32($aptr,$i),$a0	# a[0]
	lea	48+8(%rsp,$num,2),$tptr	# end of tp[] buffer, &tp[2*$num]
	mov	-24($aptr,$i),%rax	# a[1]
	lea	-32($tptr,$i),$tptr	# end of tp[] window, &tp[2*$num-"$i"]
	mov	-16($aptr,$i),$ai	# a[2]
	mov	%rax,$a1

	mul	$a0			# a[1]*a[0]
	mov	-24($tptr,$i),$A0[0]	# t[1]
	add	%rax,$A0[0]		# a[1]*a[0]+t[1]
	 mov	$ai,%rax		# a[2]
	adc	\$0,%rdx
	mov	$A0[0],-24($tptr,$i)	# t[1]
	mov	%rdx,$A0[1]

	mul	$a0			# a[2]*a[0]
	add	%rax,$A0[1]
	 mov	$ai,%rax
	adc	\$0,%rdx
	add	-16($tptr,$i),$A0[1]	# a[2]*a[0]+t[2]
	mov	%rdx,$A0[0]
	adc	\$0,$A0[0]
	mov	$A0[1],-16($tptr,$i)	# t[2]

	xor	$A1[0],$A1[0]

	 mov	-8($aptr,$i),$ai	# a[3]
	mul	$a1			# a[2]*a[1]
	add	%rax,$A1[0]		# a[2]*a[1]+t[3]
	 mov	$ai,%rax
	adc	\$0,%rdx
	add	-8($tptr,$i),$A1[0]
	mov	%rdx,$A1[1]
	adc	\$0,$A1[1]

	mul	$a0			# a[3]*a[0]
	add	%rax,$A0[0]		# a[3]*a[0]+a[2]*a[1]+t[3]
	 mov	$ai,%rax
	adc	\$0,%rdx
	add	$A1[0],$A0[0]
	mov	%rdx,$A0[1]
	adc	\$0,$A0[1]
	mov	$A0[0],-8($tptr,$i)	# t[3]

	lea	($i),$j
	jmp	.Lsqr4x_inner

.align	32
.Lsqr4x_inner:
	 mov	($aptr,$j),$ai		# a[4]
	mul	$a1			# a[3]*a[1]
	add	%rax,$A1[1]		# a[3]*a[1]+t[4]
	 mov	$ai,%rax
	mov	%rdx,$A1[0]
	adc	\$0,$A1[0]
	add	($tptr,$j),$A1[1]
	adc	\$0,$A1[0]

	.byte	0x67
	mul	$a0			# a[4]*a[0]
	add	%rax,$A0[1]		# a[4]*a[0]+a[3]*a[1]+t[4]
	 mov	$ai,%rax		# a[3]
	 mov	8($aptr,$j),$ai		# a[5]
	mov	%rdx,$A0[0]
	adc	\$0,$A0[0]
	add	$A1[1],$A0[1]
	adc	\$0,$A0[0]

	mul	$a1			# a[4]*a[3]
	add	%rax,$A1[0]		# a[4]*a[3]+t[5]
	mov	$A0[1],($tptr,$j)	# t[4]
	 mov	$ai,%rax
	mov	%rdx,$A1[1]
	adc	\$0,$A1[1]
	add	8($tptr,$j),$A1[0]
	lea	16($j),$j		# j++
	adc	\$0,$A1[1]

	mul	$a0			# a[5]*a[2]
	add	%rax,$A0[0]		# a[5]*a[2]+a[4]*a[3]+t[5]
	 mov	$ai,%rax
	adc	\$0,%rdx
	add	$A1[0],$A0[0]
	mov	%rdx,$A0[1]
	adc	\$0,$A0[1]
	mov	$A0[0],-8($tptr,$j)	# t[5], "preloaded t[1]" below

	cmp	\$0,$j
	jne	.Lsqr4x_inner

	.byte	0x67
	mul	$a1			# a[5]*a[3]
	add	%rax,$A1[1]
	adc	\$0,%rdx
	add	$A0[1],$A1[1]
	adc	\$0,%rdx

	mov	$A1[1],($tptr)		# t[6], "preloaded t[2]" below
	mov	%rdx,$A1[0]
	mov	%rdx,8($tptr)		# t[7], "preloaded t[3]" below

	add	\$16,$i
	jnz	.Lsqr4x_outer

					# comments apply to $num==4 case
	mov	-32($aptr),$a0		# a[0]
	lea	48+8(%rsp,$num,2),$tptr	# end of tp[] buffer, &tp[2*$num]
	mov	-24($aptr),%rax		# a[1]
	lea	-32($tptr,$i),$tptr	# end of tp[] window, &tp[2*$num-"$i"]
	mov	-16($aptr),$ai		# a[2]
	mov	%rax,$a1

	mul	$a0			# a[1]*a[0]
	add	%rax,$A0[0]		# a[1]*a[0]+t[1], preloaded t[1]
	 mov	$ai,%rax		# a[2]
	mov	%rdx,$A0[1]
	adc	\$0,$A0[1]

	mul	$a0			# a[2]*a[0]
	add	%rax,$A0[1]
	 mov	$ai,%rax
	 mov	$A0[0],-24($tptr)	# t[1]
	mov	%rdx,$A0[0]
	adc	\$0,$A0[0]
	add	$A1[1],$A0[1]		# a[2]*a[0]+t[2], preloaded t[2]
	 mov	-8($aptr),$ai		# a[3]
	adc	\$0,$A0[0]

	mul	$a1			# a[2]*a[1]
	add	%rax,$A1[0]		# a[2]*a[1]+t[3], preloaded t[3]
	 mov	$ai,%rax
	 mov	$A0[1],-16($tptr)	# t[2]
	mov	%rdx,$A1[1]
	adc	\$0,$A1[1]

	mul	$a0			# a[3]*a[0]
	add	%rax,$A0[0]		# a[3]*a[0]+a[2]*a[1]+t[3]
	 mov	$ai,%rax
	mov	%rdx,$A0[1]
	adc	\$0,$A0[1]
	add	$A1[0],$A0[0]
	adc	\$0,$A0[1]
	mov	$A0[0],-8($tptr)	# t[3]

	mul	$a1			# a[3]*a[1]
	add	%rax,$A1[1]
	 mov	-16($aptr),%rax		# a[2]
	adc	\$0,%rdx
	add	$A0[1],$A1[1]
	adc	\$0,%rdx

	mov	$A1[1],($tptr)		# t[4]
	mov	%rdx,$A1[0]
	mov	%rdx,8($tptr)		# t[5]

	mul	$ai			# a[2]*a[3]
___
{
my ($shift,$carry)=($a0,$a1);
my @S=(@A1,$ai,$n0);
$code.=<<___;
	 add	\$16,$i
	 xor	$shift,$shift
	 sub	$num,$i			# $i=16-$num
	 xor	$carry,$carry

	add	$A1[0],%rax		# t[5]
	adc	\$0,%rdx
	mov	%rax,8($tptr)		# t[5]
	mov	%rdx,16($tptr)		# t[6]
	mov	$carry,24($tptr)	# t[7]

	 mov	-16($aptr,$i),%rax	# a[0]
	lea	48+8(%rsp),$tptr
	 xor	$A0[0],$A0[0]		# t[0]
	 mov	8($tptr),$A0[1]		# t[1]

	lea	($shift,$A0[0],2),$S[0]	# t[2*i]<<1 | shift
	shr	\$63,$A0[0]
	lea	($j,$A0[1],2),$S[1]	# t[2*i+1]<<1 |
	shr	\$63,$A0[1]
	or	$A0[0],$S[1]		# | t[2*i]>>63
	 mov	16($tptr),$A0[0]	# t[2*i+2]	# prefetch
	mov	$A0[1],$shift		# shift=t[2*i+1]>>63
	mul	%rax			# a[i]*a[i]
	neg	$carry			# mov $carry,cf
	 mov	24($tptr),$A0[1]	# t[2*i+2+1]	# prefetch
	adc	%rax,$S[0]
	 mov	-8($aptr,$i),%rax	# a[i+1]	# prefetch
	mov	$S[0],($tptr)
	adc	%rdx,$S[1]

	lea	($shift,$A0[0],2),$S[2]	# t[2*i]<<1 | shift
	 mov	$S[1],8($tptr)
	 sbb	$carry,$carry		# mov cf,$carry
	shr	\$63,$A0[0]
	lea	($j,$A0[1],2),$S[3]	# t[2*i+1]<<1 |
	shr	\$63,$A0[1]
	or	$A0[0],$S[3]		# | t[2*i]>>63
	 mov	32($tptr),$A0[0]	# t[2*i+2]	# prefetch
	mov	$A0[1],$shift		# shift=t[2*i+1]>>63
	mul	%rax			# a[i]*a[i]
	neg	$carry			# mov $carry,cf
	 mov	40($tptr),$A0[1]	# t[2*i+2+1]	# prefetch
	adc	%rax,$S[2]
	 mov	0($aptr,$i),%rax	# a[i+1]	# prefetch
	mov	$S[2],16($tptr)
	adc	%rdx,$S[3]
	lea	16($i),$i
	mov	$S[3],24($tptr)
	sbb	$carry,$carry		# mov cf,$carry
	lea	64($tptr),$tptr
	jmp	.Lsqr4x_shift_n_add

.align	32
.Lsqr4x_shift_n_add:
	lea	($shift,$A0[0],2),$S[0]	# t[2*i]<<1 | shift
	shr	\$63,$A0[0]
	lea	($j,$A0[1],2),$S[1]	# t[2*i+1]<<1 |
	shr	\$63,$A0[1]
	or	$A0[0],$S[1]		# | t[2*i]>>63
	 mov	-16($tptr),$A0[0]	# t[2*i+2]	# prefetch
	mov	$A0[1],$shift		# shift=t[2*i+1]>>63
	mul	%rax			# a[i]*a[i]
	neg	$carry			# mov $carry,cf
	 mov	-8($tptr),$A0[1]	# t[2*i+2+1]	# prefetch
	adc	%rax,$S[0]
	 mov	-8($aptr,$i),%rax	# a[i+1]	# prefetch
	mov	$S[0],-32($tptr)
	adc	%rdx,$S[1]

	lea	($shift,$A0[0],2),$S[2]	# t[2*i]<<1 | shift
	 mov	$S[1],-24($tptr)
	 sbb	$carry,$carry		# mov cf,$carry
	shr	\$63,$A0[0]
	lea	($j,$A0[1],2),$S[3]	# t[2*i+1]<<1 |
	shr	\$63,$A0[1]
	or	$A0[0],$S[3]		# | t[2*i]>>63
	 mov	0($tptr),$A0[0]		# t[2*i+2]	# prefetch
	mov	$A0[1],$shift		# shift=t[2*i+1]>>63
	mul	%rax			# a[i]*a[i]
	neg	$carry			# mov $carry,cf
	 mov	8($tptr),$A0[1]		# t[2*i+2+1]	# prefetch
	adc	%rax,$S[2]
	 mov	0($aptr,$i),%rax	# a[i+1]	# prefetch
	mov	$S[2],-16($tptr)
	adc	%rdx,$S[3]

	lea	($shift,$A0[0],2),$S[0]	# t[2*i]<<1 | shift
	 mov	$S[3],-8($tptr)
	 sbb	$carry,$carry		# mov cf,$carry
	shr	\$63,$A0[0]
	lea	($j,$A0[1],2),$S[1]	# t[2*i+1]<<1 |
	shr	\$63,$A0[1]
	or	$A0[0],$S[1]		# | t[2*i]>>63
	 mov	16($tptr),$A0[0]	# t[2*i+2]	# prefetch
	mov	$A0[1],$shift		# shift=t[2*i+1]>>63
	mul	%rax			# a[i]*a[i]
	neg	$carry			# mov $carry,cf
	 mov	24($tptr),$A0[1]	# t[2*i+2+1]	# prefetch
	adc	%rax,$S[0]
	 mov	8($aptr,$i),%rax	# a[i+1]	# prefetch
	mov	$S[0],0($tptr)
	adc	%rdx,$S[1]

	lea	($shift,$A0[0],2),$S[2]	# t[2*i]<<1 | shift
	 mov	$S[1],8($tptr)
	 sbb	$carry,$carry		# mov cf,$carry
	shr	\$63,$A0[0]
	lea	($j,$A0[1],2),$S[3]	# t[2*i+1]<<1 |
	shr	\$63,$A0[1]
	or	$A0[0],$S[3]		# | t[2*i]>>63
	 mov	32($tptr),$A0[0]	# t[2*i+2]	# prefetch
	mov	$A0[1],$shift		# shift=t[2*i+1]>>63
	mul	%rax			# a[i]*a[i]
	neg	$carry			# mov $carry,cf
	 mov	40($tptr),$A0[1]	# t[2*i+2+1]	# prefetch
	adc	%rax,$S[2]
	 mov	16($aptr,$i),%rax	# a[i+1]	# prefetch
	mov	$S[2],16($tptr)
	adc	%rdx,$S[3]
	mov	$S[3],24($tptr)
	sbb	$carry,$carry		# mov cf,$carry
	lea	64($tptr),$tptr
	add	\$32,$i
	jnz	.Lsqr4x_shift_n_add

	lea	($shift,$A0[0],2),$S[0]	# t[2*i]<<1 | shift
	.byte	0x67
	shr	\$63,$A0[0]
	lea	($j,$A0[1],2),$S[1]	# t[2*i+1]<<1 |
	shr	\$63,$A0[1]
	or	$A0[0],$S[1]		# | t[2*i]>>63
	 mov	-16($tptr),$A0[0]	# t[2*i+2]	# prefetch
	mov	$A0[1],$shift		# shift=t[2*i+1]>>63
	mul	%rax			# a[i]*a[i]
	neg	$carry			# mov $carry,cf
	 mov	-8($tptr),$A0[1]	# t[2*i+2+1]	# prefetch
	adc	%rax,$S[0]
	 mov	-8($aptr),%rax		# a[i+1]	# prefetch
	mov	$S[0],-32($tptr)
	adc	%rdx,$S[1]

	lea	($shift,$A0[0],2),$S[2]	# t[2*i]<<1|shift
	 mov	$S[1],-24($tptr)
	 sbb	$carry,$carry		# mov cf,$carry
	shr	\$63,$A0[0]
	lea	($j,$A0[1],2),$S[3]	# t[2*i+1]<<1 |
	shr	\$63,$A0[1]
	or	$A0[0],$S[3]		# | t[2*i]>>63
	mul	%rax			# a[i]*a[i]
	neg	$carry			# mov $carry,cf
	adc	%rax,$S[2]
	adc	%rdx,$S[3]
	mov	$S[2],-16($tptr)
	mov	$S[3],-8($tptr)
___
}
######################################################################
# Montgomery reduction part, "word-by-word" algorithm.
#
# This new path is inspired by multiple submissions from Intel, by
# Shay Gueron, Vlad Krasnov, Erdinc Ozturk, James Guilford,
# Vinodh Gopal...
{
my ($nptr,$tptr,$carry,$m0)=("%rbp","%rdi","%rsi","%rbx");

$code.=<<___;
	movq	%xmm2,$nptr
__bn_sqr8x_reduction:
	xor	%rax,%rax
	lea	($nptr,$num),%rcx	# end of n[]
	lea	48+8(%rsp,$num,2),%rdx	# end of t[] buffer
	mov	%rcx,0+8(%rsp)
	lea	48+8(%rsp,$num),$tptr	# end of initial t[] window
	mov	%rdx,8+8(%rsp)
	neg	$num
	jmp	.L8x_reduction_loop

.align	32
.L8x_reduction_loop:
	lea	($tptr,$num),$tptr	# start of current t[] window
	.byte	0x66
	mov	8*0($tptr),$m0
	mov	8*1($tptr),%r9
	mov	8*2($tptr),%r10
	mov	8*3($tptr),%r11
	mov	8*4($tptr),%r12
	mov	8*5($tptr),%r13
	mov	8*6($tptr),%r14
	mov	8*7($tptr),%r15
	mov	%rax,(%rdx)		# store top-most carry bit
	lea	8*8($tptr),$tptr

	.byte	0x67
	mov	$m0,%r8
	imulq	32+8(%rsp),$m0		# n0*a[0]
	mov	8*0($nptr),%rax		# n[0]
	mov	\$8,%ecx
	jmp	.L8x_reduce

.align	32
.L8x_reduce:
	mulq	$m0
	 mov	8*1($nptr),%rax		# n[1]
	neg	%r8
	mov	%rdx,%r8
	adc	\$0,%r8

	mulq	$m0
	add	%rax,%r9
	 mov	8*2($nptr),%rax
	adc	\$0,%rdx
	add	%r9,%r8
	 mov	$m0,48-8+8(%rsp,%rcx,8)	# put aside n0*a[i]
	mov	%rdx,%r9
	adc	\$0,%r9

	mulq	$m0
	add	%rax,%r10
	 mov	8*3($nptr),%rax
	adc	\$0,%rdx
	add	%r10,%r9
	 mov	32+8(%rsp),$carry	# pull n0, borrow $carry
	mov	%rdx,%r10
	adc	\$0,%r10

	mulq	$m0
	add	%rax,%r11
	 mov	8*4($nptr),%rax
	adc	\$0,%rdx
	 imulq	%r8,$carry		# modulo-scheduled
	add	%r11,%r10
	mov	%rdx,%r11
	adc	\$0,%r11

	mulq	$m0
	add	%rax,%r12
	 mov	8*5($nptr),%rax
	adc	\$0,%rdx
	add	%r12,%r11
	mov	%rdx,%r12
	adc	\$0,%r12

	mulq	$m0
	add	%rax,%r13
	 mov	8*6($nptr),%rax
	adc	\$0,%rdx
	add	%r13,%r12
	mov	%rdx,%r13
	adc	\$0,%r13

	mulq	$m0
	add	%rax,%r14
	 mov	8*7($nptr),%rax
	adc	\$0,%rdx
	add	%r14,%r13
	mov	%rdx,%r14
	adc	\$0,%r14

	mulq	$m0
	 mov	$carry,$m0		# n0*a[i]
	add	%rax,%r15
	 mov	8*0($nptr),%rax		# n[0]
	adc	\$0,%rdx
	add	%r15,%r14
	mov	%rdx,%r15
	adc	\$0,%r15

	dec	%ecx
	jnz	.L8x_reduce

	lea	8*8($nptr),$nptr
	xor	%rax,%rax
	mov	8+8(%rsp),%rdx		# pull end of t[]
	cmp	0+8(%rsp),$nptr		# end of n[]?
	jae	.L8x_no_tail

	.byte	0x66
	add	8*0($tptr),%r8
	adc	8*1($tptr),%r9
	adc	8*2($tptr),%r10
	adc	8*3($tptr),%r11
	adc	8*4($tptr),%r12
	adc	8*5($tptr),%r13
	adc	8*6($tptr),%r14
	adc	8*7($tptr),%r15
	sbb	$carry,$carry		# top carry

	mov	48+56+8(%rsp),$m0	# pull n0*a[0]
	mov	\$8,%ecx
	mov	8*0($nptr),%rax
	jmp	.L8x_tail

.align	32
.L8x_tail:
	mulq	$m0
	add	%rax,%r8
	 mov	8*1($nptr),%rax
	 mov	%r8,($tptr)		# save result
	mov	%rdx,%r8
	adc	\$0,%r8

	mulq	$m0
	add	%rax,%r9
	 mov	8*2($nptr),%rax
	adc	\$0,%rdx
	add	%r9,%r8
	 lea	8($tptr),$tptr		# $tptr++
	mov	%rdx,%r9
	adc	\$0,%r9

	mulq	$m0
	add	%rax,%r10
	 mov	8*3($nptr),%rax
	adc	\$0,%rdx
	add	%r10,%r9
	mov	%rdx,%r10
	adc	\$0,%r10

	mulq	$m0
	add	%rax,%r11
	 mov	8*4($nptr),%rax
	adc	\$0,%rdx
	add	%r11,%r10
	mov	%rdx,%r11
	adc	\$0,%r11

	mulq	$m0
	add	%rax,%r12
	 mov	8*5($nptr),%rax
	adc	\$0,%rdx
	add	%r12,%r11
	mov	%rdx,%r12
	adc	\$0,%r12

	mulq	$m0
	add	%rax,%r13
	 mov	8*6($nptr),%rax
	adc	\$0,%rdx
	add	%r13,%r12
	mov	%rdx,%r13
	adc	\$0,%r13

	mulq	$m0
	add	%rax,%r14
	 mov	8*7($nptr),%rax
	adc	\$0,%rdx
	add	%r14,%r13
	mov	%rdx,%r14
	adc	\$0,%r14

	mulq	$m0
	 mov	48-16+8(%rsp,%rcx,8),$m0# pull n0*a[i]
	add	%rax,%r15
	adc	\$0,%rdx
	add	%r15,%r14
	 mov	8*0($nptr),%rax		# pull n[0]
	mov	%rdx,%r15
	adc	\$0,%r15

	dec	%ecx
	jnz	.L8x_tail

	lea	8*8($nptr),$nptr
	mov	8+8(%rsp),%rdx		# pull end of t[]
	cmp	0+8(%rsp),$nptr		# end of n[]?
	jae	.L8x_tail_done		# break out of loop

	 mov	48+56+8(%rsp),$m0	# pull n0*a[0]
	neg	$carry
	 mov	8*0($nptr),%rax		# pull n[0]
	adc	8*0($tptr),%r8
	adc	8*1($tptr),%r9
	adc	8*2($tptr),%r10
	adc	8*3($tptr),%r11
	adc	8*4($tptr),%r12
	adc	8*5($tptr),%r13
	adc	8*6($tptr),%r14
	adc	8*7($tptr),%r15
	sbb	$carry,$carry		# top carry

	mov	\$8,%ecx
	jmp	.L8x_tail

.align	32
.L8x_tail_done:
	xor	%rax,%rax
	add	(%rdx),%r8		# can this overflow?
	adc	\$0,%r9
	adc	\$0,%r10
	adc	\$0,%r11
	adc	\$0,%r12
	adc	\$0,%r13
	adc	\$0,%r14
	adc	\$0,%r15
	adc	\$0,%rax

	neg	$carry
.L8x_no_tail:
	adc	8*0($tptr),%r8
	adc	8*1($tptr),%r9
	adc	8*2($tptr),%r10
	adc	8*3($tptr),%r11
	adc	8*4($tptr),%r12
	adc	8*5($tptr),%r13
	adc	8*6($tptr),%r14
	adc	8*7($tptr),%r15
	adc	\$0,%rax		# top-most carry
	 mov	-8($nptr),%rcx		# np[num-1]
	 xor	$carry,$carry

	movq	%xmm2,$nptr		# restore $nptr

	mov	%r8,8*0($tptr)		# store top 512 bits
	mov	%r9,8*1($tptr)
	 movq	%xmm3,$num		# $num is %r9, can't be moved upwards
	mov	%r10,8*2($tptr)
	mov	%r11,8*3($tptr)
	mov	%r12,8*4($tptr)
	mov	%r13,8*5($tptr)
	mov	%r14,8*6($tptr)
	mov	%r15,8*7($tptr)
	lea	8*8($tptr),$tptr

	cmp	%rdx,$tptr		# end of t[]?
	jb	.L8x_reduction_loop
	ret
.cfi_endproc
.size	bn_sqr8x_internal,.-bn_sqr8x_internal
___
}
##############################################################
# Post-condition, 4x unrolled
#
{
my ($tptr,$nptr)=("%rbx","%rbp");
$code.=<<___;
.type	__bn_post4x_internal,\@abi-omnipotent
.align	32
__bn_post4x_internal:
.cfi_startproc
	mov	8*0($nptr),%r12
	lea	(%rdi,$num),$tptr	# %rdi was $tptr above
	mov	$num,%rcx
	movq	%xmm1,$rptr		# restore $rptr
	neg	%rax
	movq	%xmm1,$aptr		# prepare for back-to-back call
	sar	\$3+2,%rcx
	dec	%r12			# so that after 'not' we get -n[0]
	xor	%r10,%r10
	mov	8*1($nptr),%r13
	mov	8*2($nptr),%r14
	mov	8*3($nptr),%r15
	jmp	.Lsqr4x_sub_entry

.align	16
.Lsqr4x_sub:
	mov	8*0($nptr),%r12
	mov	8*1($nptr),%r13
	mov	8*2($nptr),%r14
	mov	8*3($nptr),%r15
.Lsqr4x_sub_entry:
	lea	8*4($nptr),$nptr
	not	%r12
	not	%r13
	not	%r14
	not	%r15
	and	%rax,%r12
	and	%rax,%r13
	and	%rax,%r14
	and	%rax,%r15

	neg	%r10			# mov %r10,%cf
	adc	8*0($tptr),%r12
	adc	8*1($tptr),%r13
	adc	8*2($tptr),%r14
	adc	8*3($tptr),%r15
	mov	%r12,8*0($rptr)
	lea	8*4($tptr),$tptr
	mov	%r13,8*1($rptr)
	sbb	%r10,%r10		# mov %cf,%r10
	mov	%r14,8*2($rptr)
	mov	%r15,8*3($rptr)
	lea	8*4($rptr),$rptr

	inc	%rcx			# pass %cf
	jnz	.Lsqr4x_sub

	mov	$num,%r10		# prepare for back-to-back call
	neg	$num			# restore $num
	ret
.cfi_endproc
.size	__bn_post4x_internal,.-__bn_post4x_internal
___
}
}}}

if ($addx) {{{
my $bp="%rdx";	# restore original value

$code.=<<___;
#ifndef MY_ASSEMBLER_IS_TOO_OLD_FOR_512AVX
.global bn_mulx4x_mont_gather5
.type	bn_mulx4x_mont_gather5,\@function,6
.align	32
bn_mulx4x_mont_gather5:
.cfi_startproc
    _CET_ENDBR
	mov	%rsp,%rax
.cfi_def_cfa_register	%rax
	push	%rbx
.cfi_push	%rbx
	push	%rbp
.cfi_push	%rbp
	push	%r12
.cfi_push	%r12
	push	%r13
.cfi_push	%r13
	push	%r14
.cfi_push	%r14
	push	%r15
.cfi_push	%r15
.Lmulx4x_prologue:

	shl	\$3,${num}d		# convert $num to bytes
	lea	($num,$num,2),%r10	# 3*$num in bytes
	neg	$num			# -$num
	mov	($n0),$n0		# *n0

	##############################################################
	# Ensure that stack frame doesn't alias with $rptr+3*$num
	# modulo 4096, which covers ret[num], am[num] and n[num]
	# (see bn_exp.c). This is done to allow memory disambiguation
	# logic do its magic. [Extra [num] is allocated in order
	# to align with bn_power5's frame, which is cleansed after
	# completing exponentiation. Extra 256 bytes is for power mask
	# calculated from 7th argument, the index.]
	#
	lea	-320(%rsp,$num,2),%r11
	mov	%rsp,%rbp
	sub	$rp,%r11
	and	\$4095,%r11
	cmp	%r11,%r10
	jb	.Lmulx4xsp_alt
	sub	%r11,%rbp		# align with $aptr
	lea	-320(%rbp,$num,2),%rbp	# future alloca(frame+2*$num*8+256)
	jmp	.Lmulx4xsp_done

.Lmulx4xsp_alt:
	lea	4096-320(,$num,2),%r10
	lea	-320(%rbp,$num,2),%rbp	# future alloca(frame+2*$num*8+256)
	sub	%r10,%r11
	mov	\$0,%r10
	cmovc	%r10,%r11
	sub	%r11,%rbp
.Lmulx4xsp_done:
	and	\$-64,%rbp		# ensure alignment
	mov	%rsp,%r11
	sub	%rbp,%r11
	and	\$-4096,%r11
	lea	(%rbp,%r11),%rsp
	mov	(%rsp),%r10
	cmp	%rbp,%rsp
	ja	.Lmulx4x_page_walk
	jmp	.Lmulx4x_page_walk_done

.Lmulx4x_page_walk:
	lea	-4096(%rsp),%rsp
	mov	(%rsp),%r10
	cmp	%rbp,%rsp
	ja	.Lmulx4x_page_walk
.Lmulx4x_page_walk_done:

	##############################################################
	# Stack layout
	# +0	-num
	# +8	off-loaded &b[i]
	# +16	end of b[num]
	# +24	inner counter
	# +32	saved n0
	# +40	saved %rsp
	# +48
	# +56	saved rp
	# +64	tmp[num+1]
	#
	mov	$n0, 32(%rsp)		# save *n0
	mov	%rax,40(%rsp)		# save original %rsp
.cfi_cfa_expression	%rsp+40,deref,+8
.Lmulx4x_body:
	call	mulx4x_internal

	mov	40(%rsp),%rsi		# restore %rsp
.cfi_def_cfa	%rsi,8
	mov	\$1,%rax

	mov	-48(%rsi),%r15
.cfi_restore	%r15
	mov	-40(%rsi),%r14
.cfi_restore	%r14
	mov	-32(%rsi),%r13
.cfi_restore	%r13
	mov	-24(%rsi),%r12
.cfi_restore	%r12
	mov	-16(%rsi),%rbp
.cfi_restore	%rbp
	mov	-8(%rsi),%rbx
.cfi_restore	%rbx
	lea	(%rsi),%rsp
.cfi_def_cfa_register	%rsp
.Lmulx4x_epilogue:
	ret
.cfi_endproc
.size	bn_mulx4x_mont_gather5,.-bn_mulx4x_mont_gather5

.type	mulx4x_internal,\@abi-omnipotent
.align	32
mulx4x_internal:
.cfi_startproc
	mov	$num,8(%rsp)		# save -$num (it was in bytes)
	mov	$num,%r10
	neg	$num			# restore $num
	shl	\$5,$num
	neg	%r10			# restore $num
	lea	128($bp,$num),%r13	# end of powers table (+size optimization)
	shr	\$5+5,$num
	movd	`($win64?56:8)`(%rax),%xmm5	# load 7th argument
	sub	\$1,$num
	lea	.Linc(%rip),%rax
	mov	%r13,16+8(%rsp)		# end of b[num]
	mov	$num,24+8(%rsp)		# inner counter
	mov	$rp, 56+8(%rsp)		# save $rp
___
my ($aptr, $bptr, $nptr, $tptr, $mi,  $bi,  $zero, $num)=
   ("%rsi","%rdi","%rcx","%rbx","%r8","%r9","%rbp","%rax");
my $rptr=$bptr;
my $STRIDE=2**5*8;		# 5 is "window size"
$code.=<<___;
	movdqa	0(%rax),%xmm0		# 00000001000000010000000000000000
	movdqa	16(%rax),%xmm1		# 00000002000000020000000200000002
	lea	88-112(%rsp,%r10),%r10	# place the mask after tp[num+1] (+ICache optimization)
	lea	128($bp),$bptr		# size optimization

	pshufd	\$0,%xmm5,%xmm5		# broadcast index
	movdqa	%xmm1,%xmm4
	.byte	0x67
	movdqa	%xmm1,%xmm2
___
########################################################################
# Calculate masks by comparing 0..31 to $idx and save result to stack.
#
# We compute sixteen 16-byte masks and store them on the stack. Mask i is stored
# in `16*i - 128`(%rax) and contains the comparisons for idx == 2*i and
# idx == 2*i + 1 in its lower and upper halves, respectively. Mask calculations
# are scheduled in groups of four.
$code.=<<___;
	.byte	0x67
	paddd	%xmm0,%xmm1
	pcmpeqd	%xmm5,%xmm0		# compare to 1,0
	movdqa	%xmm4,%xmm3
___
for($i=0;$i<$STRIDE/16-4;$i+=4) {
$code.=<<___;
	paddd	%xmm1,%xmm2
	pcmpeqd	%xmm5,%xmm1		# compare to 3,2
	movdqa	%xmm0,`16*($i+0)+112`(%r10)
	movdqa	%xmm4,%xmm0

	paddd	%xmm2,%xmm3
	pcmpeqd	%xmm5,%xmm2		# compare to 5,4
	movdqa	%xmm1,`16*($i+1)+112`(%r10)
	movdqa	%xmm4,%xmm1

	paddd	%xmm3,%xmm0
	pcmpeqd	%xmm5,%xmm3		# compare to 7,6
	movdqa	%xmm2,`16*($i+2)+112`(%r10)
	movdqa	%xmm4,%xmm2

	paddd	%xmm0,%xmm1
	pcmpeqd	%xmm5,%xmm0
	movdqa	%xmm3,`16*($i+3)+112`(%r10)
	movdqa	%xmm4,%xmm3
___
}
$code.=<<___;				# last iteration can be optimized
	.byte	0x67
	paddd	%xmm1,%xmm2
	pcmpeqd	%xmm5,%xmm1
	movdqa	%xmm0,`16*($i+0)+112`(%r10)

	paddd	%xmm2,%xmm3
	pcmpeqd	%xmm5,%xmm2
	movdqa	%xmm1,`16*($i+1)+112`(%r10)

	pcmpeqd	%xmm5,%xmm3
	movdqa	%xmm2,`16*($i+2)+112`(%r10)

	pand	`16*($i+0)-128`($bptr),%xmm0	# while it's still in register
	pand	`16*($i+1)-128`($bptr),%xmm1
	pand	`16*($i+2)-128`($bptr),%xmm2
	movdqa	%xmm3,`16*($i+3)+112`(%r10)
	pand	`16*($i+3)-128`($bptr),%xmm3
	por	%xmm2,%xmm0
	por	%xmm3,%xmm1
___
for($i=0;$i<$STRIDE/16-4;$i+=4) {
$code.=<<___;
	movdqa	`16*($i+0)-128`($bptr),%xmm4
	movdqa	`16*($i+1)-128`($bptr),%xmm5
	movdqa	`16*($i+2)-128`($bptr),%xmm2
	pand	`16*($i+0)+112`(%r10),%xmm4
	movdqa	`16*($i+3)-128`($bptr),%xmm3
	pand	`16*($i+1)+112`(%r10),%xmm5
	por	%xmm4,%xmm0
	pand	`16*($i+2)+112`(%r10),%xmm2
	por	%xmm5,%xmm1
	pand	`16*($i+3)+112`(%r10),%xmm3
	por	%xmm2,%xmm0
	por	%xmm3,%xmm1
___
}
$code.=<<___;
	pxor	%xmm1,%xmm0
	# Combine the upper and lower halves of %xmm0.
	pshufd	\$0x4e,%xmm0,%xmm1	# Swap upper and lower halves.
	por	%xmm1,%xmm0
	lea	$STRIDE($bptr),$bptr
	movq	%xmm0,%rdx		# bp[0]
	lea	64+8*4+8(%rsp),$tptr

	mov	%rdx,$bi
	mulx	0*8($aptr),$mi,%rax	# a[0]*b[0]
	mulx	1*8($aptr),%r11,%r12	# a[1]*b[0]
	add	%rax,%r11
	mulx	2*8($aptr),%rax,%r13	# ...
	adc	%rax,%r12
	adc	\$0,%r13
	mulx	3*8($aptr),%rax,%r14

	mov	$mi,%r15
	imulq	32+8(%rsp),$mi		# "t[0]"*n0
	xor	$zero,$zero		# cf=0, of=0
	mov	$mi,%rdx

	mov	$bptr,8+8(%rsp)		# off-load &b[i]

	lea	4*8($aptr),$aptr
	adcx	%rax,%r13
	adcx	$zero,%r14		# cf=0

	mulx	0*8($nptr),%rax,%r10
	adcx	%rax,%r15		# discarded
	adox	%r11,%r10
	mulx	1*8($nptr),%rax,%r11
	adcx	%rax,%r10
	adox	%r12,%r11
	mulx	2*8($nptr),%rax,%r12
	mov	24+8(%rsp),$bptr	# counter value
	mov	%r10,-8*4($tptr)
	adcx	%rax,%r11
	adox	%r13,%r12
	mulx	3*8($nptr),%rax,%r15
	 mov	$bi,%rdx
	mov	%r11,-8*3($tptr)
	adcx	%rax,%r12
	adox	$zero,%r15		# of=0
	lea	4*8($nptr),$nptr
	mov	%r12,-8*2($tptr)
	jmp	.Lmulx4x_1st

.align	32
.Lmulx4x_1st:
	adcx	$zero,%r15		# cf=0, modulo-scheduled
	mulx	0*8($aptr),%r10,%rax	# a[4]*b[0]
	adcx	%r14,%r10
	mulx	1*8($aptr),%r11,%r14	# a[5]*b[0]
	adcx	%rax,%r11
	mulx	2*8($aptr),%r12,%rax	# ...
	adcx	%r14,%r12
	mulx	3*8($aptr),%r13,%r14
	 .byte	0x67,0x67
	 mov	$mi,%rdx
	adcx	%rax,%r13
	adcx	$zero,%r14		# cf=0
	lea	4*8($aptr),$aptr
	lea	4*8($tptr),$tptr

	adox	%r15,%r10
	mulx	0*8($nptr),%rax,%r15
	adcx	%rax,%r10
	adox	%r15,%r11
	mulx	1*8($nptr),%rax,%r15
	adcx	%rax,%r11
	adox	%r15,%r12
	mulx	2*8($nptr),%rax,%r15
	mov	%r10,-5*8($tptr)
	adcx	%rax,%r12
	mov	%r11,-4*8($tptr)
	adox	%r15,%r13
	mulx	3*8($nptr),%rax,%r15
	 mov	$bi,%rdx
	mov	%r12,-3*8($tptr)
	adcx	%rax,%r13
	adox	$zero,%r15
	lea	4*8($nptr),$nptr
	mov	%r13,-2*8($tptr)

	dec	$bptr			# of=0, pass cf
	jnz	.Lmulx4x_1st

	mov	8(%rsp),$num		# load -num
	adc	$zero,%r15		# modulo-scheduled
	lea	($aptr,$num),$aptr	# rewind $aptr
	add	%r15,%r14
	mov	8+8(%rsp),$bptr		# re-load &b[i]
	adc	$zero,$zero		# top-most carry
	mov	%r14,-1*8($tptr)
	jmp	.Lmulx4x_outer

.align	32
.Lmulx4x_outer:
	lea	16-256($tptr),%r10	# where 256-byte mask is (+density control)
	pxor	%xmm4,%xmm4
	.byte	0x67,0x67
	pxor	%xmm5,%xmm5
___
for($i=0;$i<$STRIDE/16;$i+=4) {
$code.=<<___;
	movdqa	`16*($i+0)-128`($bptr),%xmm0
	movdqa	`16*($i+1)-128`($bptr),%xmm1
	movdqa	`16*($i+2)-128`($bptr),%xmm2
	pand	`16*($i+0)+256`(%r10),%xmm0
	movdqa	`16*($i+3)-128`($bptr),%xmm3
	pand	`16*($i+1)+256`(%r10),%xmm1
	por	%xmm0,%xmm4
	pand	`16*($i+2)+256`(%r10),%xmm2
	por	%xmm1,%xmm5
	pand	`16*($i+3)+256`(%r10),%xmm3
	por	%xmm2,%xmm4
	por	%xmm3,%xmm5
___
}
$code.=<<___;
	por	%xmm5,%xmm4
	# Combine the upper and lower halves of %xmm4 as %xmm0.
	pshufd	\$0x4e,%xmm4,%xmm0	# Swap upper and lower halves.
	por	%xmm4,%xmm0
	lea	$STRIDE($bptr),$bptr
	movq	%xmm0,%rdx		# m0=bp[i]

	mov	$zero,($tptr)		# save top-most carry
	lea	4*8($tptr,$num),$tptr	# rewind $tptr
	mulx	0*8($aptr),$mi,%r11	# a[0]*b[i]
	xor	$zero,$zero		# cf=0, of=0
	mov	%rdx,$bi
	mulx	1*8($aptr),%r14,%r12	# a[1]*b[i]
	adox	-4*8($tptr),$mi		# +t[0]
	adcx	%r14,%r11
	mulx	2*8($aptr),%r15,%r13	# ...
	adox	-3*8($tptr),%r11
	adcx	%r15,%r12
	mulx	3*8($aptr),%rdx,%r14
	adox	-2*8($tptr),%r12
	adcx	%rdx,%r13
	lea	($nptr,$num),$nptr	# rewind $nptr
	lea	4*8($aptr),$aptr
	adox	-1*8($tptr),%r13
	adcx	$zero,%r14
	adox	$zero,%r14

	mov	$mi,%r15
	imulq	32+8(%rsp),$mi		# "t[0]"*n0

	mov	$mi,%rdx
	xor	$zero,$zero		# cf=0, of=0
	mov	$bptr,8+8(%rsp)		# off-load &b[i]

	mulx	0*8($nptr),%rax,%r10
	adcx	%rax,%r15		# discarded
	adox	%r11,%r10
	mulx	1*8($nptr),%rax,%r11
	adcx	%rax,%r10
	adox	%r12,%r11
	mulx	2*8($nptr),%rax,%r12
	adcx	%rax,%r11
	adox	%r13,%r12
	mulx	3*8($nptr),%rax,%r15
	 mov	$bi,%rdx
	mov	24+8(%rsp),$bptr	# counter value
	mov	%r10,-8*4($tptr)
	adcx	%rax,%r12
	mov	%r11,-8*3($tptr)
	adox	$zero,%r15		# of=0
	mov	%r12,-8*2($tptr)
	lea	4*8($nptr),$nptr
	jmp	.Lmulx4x_inner

.align	32
.Lmulx4x_inner:
	mulx	0*8($aptr),%r10,%rax	# a[4]*b[i]
	adcx	$zero,%r15		# cf=0, modulo-scheduled
	adox	%r14,%r10
	mulx	1*8($aptr),%r11,%r14	# a[5]*b[i]
	adcx	0*8($tptr),%r10
	adox	%rax,%r11
	mulx	2*8($aptr),%r12,%rax	# ...
	adcx	1*8($tptr),%r11
	adox	%r14,%r12
	mulx	3*8($aptr),%r13,%r14
	 mov	$mi,%rdx
	adcx	2*8($tptr),%r12
	adox	%rax,%r13
	adcx	3*8($tptr),%r13
	adox	$zero,%r14		# of=0
	lea	4*8($aptr),$aptr
	lea	4*8($tptr),$tptr
	adcx	$zero,%r14		# cf=0

	adox	%r15,%r10
	mulx	0*8($nptr),%rax,%r15
	adcx	%rax,%r10
	adox	%r15,%r11
	mulx	1*8($nptr),%rax,%r15
	adcx	%rax,%r11
	adox	%r15,%r12
	mulx	2*8($nptr),%rax,%r15
	mov	%r10,-5*8($tptr)
	adcx	%rax,%r12
	adox	%r15,%r13
	mov	%r11,-4*8($tptr)
	mulx	3*8($nptr),%rax,%r15
	 mov	$bi,%rdx
	lea	4*8($nptr),$nptr
	mov	%r12,-3*8($tptr)
	adcx	%rax,%r13
	adox	$zero,%r15
	mov	%r13,-2*8($tptr)

	dec	$bptr			# of=0, pass cf
	jnz	.Lmulx4x_inner

	mov	0+8(%rsp),$num		# load -num
	adc	$zero,%r15		# modulo-scheduled
	sub	0*8($tptr),$bptr	# pull top-most carry to %cf
	mov	8+8(%rsp),$bptr		# re-load &b[i]
	mov	16+8(%rsp),%r10
	adc	%r15,%r14
	lea	($aptr,$num),$aptr	# rewind $aptr
	adc	$zero,$zero		# top-most carry
	mov	%r14,-1*8($tptr)

	cmp	%r10,$bptr
	jb	.Lmulx4x_outer

	mov	-8($nptr),%r10
	mov	$zero,%r8
	mov	($nptr,$num),%r12
	lea	($nptr,$num),%rbp	# rewind $nptr
	mov	$num,%rcx
	lea	($tptr,$num),%rdi	# rewind $tptr
	xor	%eax,%eax
	xor	%r15,%r15
	sub	%r14,%r10		# compare top-most words
	adc	%r15,%r15
	or	%r15,%r8
	sar	\$3+2,%rcx
	sub	%r8,%rax		# %rax=-%r8
	mov	56+8(%rsp),%rdx		# restore rp
	dec	%r12			# so that after 'not' we get -n[0]
	mov	8*1(%rbp),%r13
	xor	%r8,%r8
	mov	8*2(%rbp),%r14
	mov	8*3(%rbp),%r15
	jmp	.Lsqrx4x_sub_entry	# common post-condition
.cfi_endproc
.size	mulx4x_internal,.-mulx4x_internal
___
}{
######################################################################
# void bn_powerx5(
my $rptr="%rdi";	# BN_ULONG *rptr,
my $aptr="%rsi";	# const BN_ULONG *aptr,
my $bptr="%rdx";	# const BN_ULONG *table,
my $nptr="%rcx";	# const BN_ULONG *nptr,
my $n0  ="%r8";		# const BN_ULONG *n0);
my $num ="%r9";		# int num, has to be divisible by 8
			# int pwr);

my ($i,$j,$tptr)=("%rbp","%rcx",$rptr);
my @A0=("%r10","%r11");
my @A1=("%r12","%r13");
my ($a0,$a1,$ai)=("%r14","%r15","%rbx");

$code.=<<___;
.global bn_powerx5
.type	bn_powerx5,\@function,6
.align	32
bn_powerx5:
.cfi_startproc
    _CET_ENDBR
	mov	%rsp,%rax
.cfi_def_cfa_register	%rax
	push	%rbx
.cfi_push	%rbx
	push	%rbp
.cfi_push	%rbp
	push	%r12
.cfi_push	%r12
	push	%r13
.cfi_push	%r13
	push	%r14
.cfi_push	%r14
	push	%r15
.cfi_push	%r15
.Lpowerx5_prologue:

	shl	\$3,${num}d		# convert $num to bytes
	lea	($num,$num,2),%r10	# 3*$num in bytes
	neg	$num
	mov	($n0),$n0		# *n0

	##############################################################
	# Ensure that stack frame doesn't alias with $rptr+3*$num
	# modulo 4096, which covers ret[num], am[num] and n[num]
	# (see bn_exp.c). This is done to allow memory disambiguation
	# logic do its magic. [Extra 256 bytes is for power mask
	# calculated from 7th argument, the index.]
	#
	lea	-320(%rsp,$num,2),%r11
	mov	%rsp,%rbp
	sub	$rptr,%r11
	and	\$4095,%r11
	cmp	%r11,%r10
	jb	.Lpwrx_sp_alt
	sub	%r11,%rbp		# align with $aptr
	lea	-320(%rbp,$num,2),%rbp	# future alloca(frame+2*$num*8+256)
	jmp	.Lpwrx_sp_done

.align	32
.Lpwrx_sp_alt:
	lea	4096-320(,$num,2),%r10
	lea	-320(%rbp,$num,2),%rbp	# alloca(frame+2*$num*8+256)
	sub	%r10,%r11
	mov	\$0,%r10
	cmovc	%r10,%r11
	sub	%r11,%rbp
.Lpwrx_sp_done:
	and	\$-64,%rbp
	mov	%rsp,%r11
	sub	%rbp,%r11
	and	\$-4096,%r11
	lea	(%rbp,%r11),%rsp
	mov	(%rsp),%r10
	cmp	%rbp,%rsp
	ja	.Lpwrx_page_walk
	jmp	.Lpwrx_page_walk_done

.Lpwrx_page_walk:
	lea	-4096(%rsp),%rsp
	mov	(%rsp),%r10
	cmp	%rbp,%rsp
	ja	.Lpwrx_page_walk
.Lpwrx_page_walk_done:

	mov	$num,%r10
	neg	$num

	##############################################################
	# Stack layout
	#
	# +0	saved $num, used in reduction section
	# +8	&t[2*$num], used in reduction section
	# +16	intermediate carry bit
	# +24	top-most carry bit, used in reduction section
	# +32	saved *n0
	# +40	saved %rsp
	# +48	t[2*$num]
	#
	pxor	%xmm0,%xmm0
	movq	$rptr,%xmm1		# save $rptr
	movq	$nptr,%xmm2		# save $nptr
	movq	%r10, %xmm3		# -$num
	movq	$bptr,%xmm4
	mov	$n0,  32(%rsp)
	mov	%rax, 40(%rsp)		# save original %rsp
.cfi_cfa_expression	%rsp+40,deref,+8
.Lpowerx5_body:

	call	__bn_sqrx8x_internal
	call	__bn_postx4x_internal
	call	__bn_sqrx8x_internal
	call	__bn_postx4x_internal
	call	__bn_sqrx8x_internal
	call	__bn_postx4x_internal
	call	__bn_sqrx8x_internal
	call	__bn_postx4x_internal
	call	__bn_sqrx8x_internal
	call	__bn_postx4x_internal

	mov	%r10,$num		# -num
	mov	$aptr,$rptr
	movq	%xmm2,$nptr
	movq	%xmm4,$bptr
	mov	40(%rsp),%rax

	call	mulx4x_internal

	mov	40(%rsp),%rsi		# restore %rsp
.cfi_def_cfa	%rsi,8
	mov	\$1,%rax

	mov	-48(%rsi),%r15
.cfi_restore	%r15
	mov	-40(%rsi),%r14
.cfi_restore	%r14
	mov	-32(%rsi),%r13
.cfi_restore	%r13
	mov	-24(%rsi),%r12
.cfi_restore	%r12
	mov	-16(%rsi),%rbp
.cfi_restore	%rbp
	mov	-8(%rsi),%rbx
.cfi_restore	%rbx
	lea	(%rsi),%rsp
.cfi_def_cfa_register	%rsp
.Lpowerx5_epilogue:
	ret
.cfi_endproc
.size	bn_powerx5,.-bn_powerx5

.globl	bn_sqrx8x_internal
.hidden	bn_sqrx8x_internal
.type	bn_sqrx8x_internal,\@abi-omnipotent
.align	32
bn_sqrx8x_internal:
__bn_sqrx8x_internal:
.cfi_startproc
	_CET_ENDBR
	##################################################################
	# Squaring part:
	#
	# a) multiply-n-add everything but a[i]*a[i];
	# b) shift result of a) by 1 to the left and accumulate
	#    a[i]*a[i] products;
	#
	##################################################################
	# a[7]a[7]a[6]a[6]a[5]a[5]a[4]a[4]a[3]a[3]a[2]a[2]a[1]a[1]a[0]a[0]
	#                                                     a[1]a[0]
	#                                                 a[2]a[0]
	#                                             a[3]a[0]
	#                                             a[2]a[1]
	#                                         a[3]a[1]
	#                                     a[3]a[2]
	#
	#                                         a[4]a[0]
	#                                     a[5]a[0]
	#                                 a[6]a[0]
	#                             a[7]a[0]
	#                                     a[4]a[1]
	#                                 a[5]a[1]
	#                             a[6]a[1]
	#                         a[7]a[1]
	#                                 a[4]a[2]
	#                             a[5]a[2]
	#                         a[6]a[2]
	#                     a[7]a[2]
	#                             a[4]a[3]
	#                         a[5]a[3]
	#                     a[6]a[3]
	#                 a[7]a[3]
	#
	#                     a[5]a[4]
	#                 a[6]a[4]
	#             a[7]a[4]
	#             a[6]a[5]
	#         a[7]a[5]
	#     a[7]a[6]
	# a[7]a[7]a[6]a[6]a[5]a[5]a[4]a[4]a[3]a[3]a[2]a[2]a[1]a[1]a[0]a[0]
___
{
my ($zero,$carry)=("%rbp","%rcx");
my $aaptr=$zero;
$code.=<<___;
	lea	48+8(%rsp),$tptr
	lea	($aptr,$num),$aaptr
	mov	$num,0+8(%rsp)			# save $num
	mov	$aaptr,8+8(%rsp)		# save end of $aptr
	jmp	.Lsqr8x_zero_start

.align	32
.byte	0x66,0x66,0x66,0x2e,0x0f,0x1f,0x84,0x00,0x00,0x00,0x00,0x00
.Lsqrx8x_zero:
	.byte	0x3e
	movdqa	%xmm0,0*8($tptr)
	movdqa	%xmm0,2*8($tptr)
	movdqa	%xmm0,4*8($tptr)
	movdqa	%xmm0,6*8($tptr)
.Lsqr8x_zero_start:			# aligned at 32
	movdqa	%xmm0,8*8($tptr)
	movdqa	%xmm0,10*8($tptr)
	movdqa	%xmm0,12*8($tptr)
	movdqa	%xmm0,14*8($tptr)
	lea	16*8($tptr),$tptr
	sub	\$64,$num
	jnz	.Lsqrx8x_zero

	mov	0*8($aptr),%rdx		# a[0], modulo-scheduled
	#xor	%r9,%r9			# t[1], ex-$num, zero already
	xor	%r10,%r10
	xor	%r11,%r11
	xor	%r12,%r12
	xor	%r13,%r13
	xor	%r14,%r14
	xor	%r15,%r15
	lea	48+8(%rsp),$tptr
	xor	$zero,$zero		# cf=0, cf=0
	jmp	.Lsqrx8x_outer_loop

.align	32
.Lsqrx8x_outer_loop:
	mulx	1*8($aptr),%r8,%rax	# a[1]*a[0]
	adcx	%r9,%r8			# a[1]*a[0]+=t[1]
	adox	%rax,%r10
	mulx	2*8($aptr),%r9,%rax	# a[2]*a[0]
	adcx	%r10,%r9
	adox	%rax,%r11
	.byte	0xc4,0xe2,0xab,0xf6,0x86,0x18,0x00,0x00,0x00	# mulx	3*8($aptr),%r10,%rax	# ...
	adcx	%r11,%r10
	adox	%rax,%r12
	.byte	0xc4,0xe2,0xa3,0xf6,0x86,0x20,0x00,0x00,0x00	# mulx	4*8($aptr),%r11,%rax
	adcx	%r12,%r11
	adox	%rax,%r13
	mulx	5*8($aptr),%r12,%rax
	adcx	%r13,%r12
	adox	%rax,%r14
	mulx	6*8($aptr),%r13,%rax
	adcx	%r14,%r13
	adox	%r15,%rax
	mulx	7*8($aptr),%r14,%r15
	 mov	1*8($aptr),%rdx		# a[1]
	adcx	%rax,%r14
	adox	$zero,%r15
	adc	8*8($tptr),%r15
	mov	%r8,1*8($tptr)		# t[1]
	mov	%r9,2*8($tptr)		# t[2]
	sbb	$carry,$carry		# mov %cf,$carry
	xor	$zero,$zero		# cf=0, of=0


	mulx	2*8($aptr),%r8,%rbx	# a[2]*a[1]
	mulx	3*8($aptr),%r9,%rax	# a[3]*a[1]
	adcx	%r10,%r8
	adox	%rbx,%r9
	mulx	4*8($aptr),%r10,%rbx	# ...
	adcx	%r11,%r9
	adox	%rax,%r10
	.byte	0xc4,0xe2,0xa3,0xf6,0x86,0x28,0x00,0x00,0x00	# mulx	5*8($aptr),%r11,%rax
	adcx	%r12,%r10
	adox	%rbx,%r11
	.byte	0xc4,0xe2,0x9b,0xf6,0x9e,0x30,0x00,0x00,0x00	# mulx	6*8($aptr),%r12,%rbx
	adcx	%r13,%r11
	adox	%r14,%r12
	.byte	0xc4,0x62,0x93,0xf6,0xb6,0x38,0x00,0x00,0x00	# mulx	7*8($aptr),%r13,%r14
	 mov	2*8($aptr),%rdx		# a[2]
	adcx	%rax,%r12
	adox	%rbx,%r13
	adcx	%r15,%r13
	adox	$zero,%r14		# of=0
	adcx	$zero,%r14		# cf=0

	mov	%r8,3*8($tptr)		# t[3]
	mov	%r9,4*8($tptr)		# t[4]

	mulx	3*8($aptr),%r8,%rbx	# a[3]*a[2]
	mulx	4*8($aptr),%r9,%rax	# a[4]*a[2]
	adcx	%r10,%r8
	adox	%rbx,%r9
	mulx	5*8($aptr),%r10,%rbx	# ...
	adcx	%r11,%r9
	adox	%rax,%r10
	.byte	0xc4,0xe2,0xa3,0xf6,0x86,0x30,0x00,0x00,0x00	# mulx	6*8($aptr),%r11,%rax
	adcx	%r12,%r10
	adox	%r13,%r11
	.byte	0xc4,0x62,0x9b,0xf6,0xae,0x38,0x00,0x00,0x00	# mulx	7*8($aptr),%r12,%r13
	.byte	0x3e
	 mov	3*8($aptr),%rdx		# a[3]
	adcx	%rbx,%r11
	adox	%rax,%r12
	adcx	%r14,%r12
	mov	%r8,5*8($tptr)		# t[5]
	mov	%r9,6*8($tptr)		# t[6]
	 mulx	4*8($aptr),%r8,%rax	# a[4]*a[3]
	adox	$zero,%r13		# of=0
	adcx	$zero,%r13		# cf=0

	mulx	5*8($aptr),%r9,%rbx	# a[5]*a[3]
	adcx	%r10,%r8
	adox	%rax,%r9
	mulx	6*8($aptr),%r10,%rax	# ...
	adcx	%r11,%r9
	adox	%r12,%r10
	mulx	7*8($aptr),%r11,%r12
	 mov	4*8($aptr),%rdx		# a[4]
	 mov	5*8($aptr),%r14		# a[5]
	adcx	%rbx,%r10
	adox	%rax,%r11
	 mov	6*8($aptr),%r15		# a[6]
	adcx	%r13,%r11
	adox	$zero,%r12		# of=0
	adcx	$zero,%r12		# cf=0

	mov	%r8,7*8($tptr)		# t[7]
	mov	%r9,8*8($tptr)		# t[8]

	mulx	%r14,%r9,%rax		# a[5]*a[4]
	 mov	7*8($aptr),%r8		# a[7]
	adcx	%r10,%r9
	mulx	%r15,%r10,%rbx		# a[6]*a[4]
	adox	%rax,%r10
	adcx	%r11,%r10
	mulx	%r8,%r11,%rax		# a[7]*a[4]
	 mov	%r14,%rdx		# a[5]
	adox	%rbx,%r11
	adcx	%r12,%r11
	#adox	$zero,%rax		# of=0
	adcx	$zero,%rax		# cf=0

	mulx	%r15,%r14,%rbx		# a[6]*a[5]
	mulx	%r8,%r12,%r13		# a[7]*a[5]
	 mov	%r15,%rdx		# a[6]
	 lea	8*8($aptr),$aptr
	adcx	%r14,%r11
	adox	%rbx,%r12
	adcx	%rax,%r12
	adox	$zero,%r13

	.byte	0x67,0x67
	mulx	%r8,%r8,%r14		# a[7]*a[6]
	adcx	%r8,%r13
	adcx	$zero,%r14

	cmp	8+8(%rsp),$aptr
	je	.Lsqrx8x_outer_break

	neg	$carry			# mov $carry,%cf
	mov	\$-8,%rcx
	mov	$zero,%r15
	mov	8*8($tptr),%r8
	adcx	9*8($tptr),%r9		# +=t[9]
	adcx	10*8($tptr),%r10	# ...
	adcx	11*8($tptr),%r11
	adc	12*8($tptr),%r12
	adc	13*8($tptr),%r13
	adc	14*8($tptr),%r14
	adc	15*8($tptr),%r15
	lea	($aptr),$aaptr
	lea	2*64($tptr),$tptr
	sbb	%rax,%rax		# mov %cf,$carry

	mov	-64($aptr),%rdx		# a[0]
	mov	%rax,16+8(%rsp)		# offload $carry
	mov	$tptr,24+8(%rsp)

	#lea	8*8($tptr),$tptr	# see 2*8*8($tptr) above
	xor	%eax,%eax		# cf=0, of=0
	jmp	.Lsqrx8x_loop

.align	32
.Lsqrx8x_loop:
	mov	%r8,%rbx
	mulx	0*8($aaptr),%rax,%r8	# a[8]*a[i]
	adcx	%rax,%rbx		# +=t[8]
	adox	%r9,%r8

	mulx	1*8($aaptr),%rax,%r9	# ...
	adcx	%rax,%r8
	adox	%r10,%r9

	mulx	2*8($aaptr),%rax,%r10
	adcx	%rax,%r9
	adox	%r11,%r10

	mulx	3*8($aaptr),%rax,%r11
	adcx	%rax,%r10
	adox	%r12,%r11

	.byte	0xc4,0x62,0xfb,0xf6,0xa5,0x20,0x00,0x00,0x00	# mulx	4*8($aaptr),%rax,%r12
	adcx	%rax,%r11
	adox	%r13,%r12

	mulx	5*8($aaptr),%rax,%r13
	adcx	%rax,%r12
	adox	%r14,%r13

	mulx	6*8($aaptr),%rax,%r14
	 mov	%rbx,($tptr,%rcx,8)	# store t[8+i]
	 mov	\$0,%ebx
	adcx	%rax,%r13
	adox	%r15,%r14

	.byte	0xc4,0x62,0xfb,0xf6,0xbd,0x38,0x00,0x00,0x00	# mulx	7*8($aaptr),%rax,%r15
	 mov	8($aptr,%rcx,8),%rdx	# a[i]
	adcx	%rax,%r14
	adox	%rbx,%r15		# %rbx is 0, of=0
	adcx	%rbx,%r15		# cf=0

	.byte	0x67
	inc	%rcx			# of=0
	jnz	.Lsqrx8x_loop

	lea	8*8($aaptr),$aaptr
	mov	\$-8,%rcx
	cmp	8+8(%rsp),$aaptr	# done?
	je	.Lsqrx8x_break

	sub	16+8(%rsp),%rbx		# mov 16(%rsp),%cf
	.byte	0x66
	mov	-64($aptr),%rdx
	adcx	0*8($tptr),%r8
	adcx	1*8($tptr),%r9
	adc	2*8($tptr),%r10
	adc	3*8($tptr),%r11
	adc	4*8($tptr),%r12
	adc	5*8($tptr),%r13
	adc	6*8($tptr),%r14
	adc	7*8($tptr),%r15
	lea	8*8($tptr),$tptr
	.byte	0x67
	sbb	%rax,%rax		# mov %cf,%rax
	xor	%ebx,%ebx		# cf=0, of=0
	mov	%rax,16+8(%rsp)		# offload carry
	jmp	.Lsqrx8x_loop

.align	32
.Lsqrx8x_break:
	xor	$zero,$zero
	sub	16+8(%rsp),%rbx		# mov 16(%rsp),%cf
	adcx	$zero,%r8
	mov	24+8(%rsp),$carry	# initial $tptr, borrow $carry
	adcx	$zero,%r9
	mov	0*8($aptr),%rdx		# a[8], modulo-scheduled
	adc	\$0,%r10
	mov	%r8,0*8($tptr)
	adc	\$0,%r11
	adc	\$0,%r12
	adc	\$0,%r13
	adc	\$0,%r14
	adc	\$0,%r15
	cmp	$carry,$tptr		# cf=0, of=0
	je	.Lsqrx8x_outer_loop

	mov	%r9,1*8($tptr)
	 mov	1*8($carry),%r9
	mov	%r10,2*8($tptr)
	 mov	2*8($carry),%r10
	mov	%r11,3*8($tptr)
	 mov	3*8($carry),%r11
	mov	%r12,4*8($tptr)
	 mov	4*8($carry),%r12
	mov	%r13,5*8($tptr)
	 mov	5*8($carry),%r13
	mov	%r14,6*8($tptr)
	 mov	6*8($carry),%r14
	mov	%r15,7*8($tptr)
	 mov	7*8($carry),%r15
	mov	$carry,$tptr
	jmp	.Lsqrx8x_outer_loop

.align	32
.Lsqrx8x_outer_break:
	mov	%r9,9*8($tptr)		# t[9]
	 movq	%xmm3,%rcx		# -$num
	mov	%r10,10*8($tptr)	# ...
	mov	%r11,11*8($tptr)
	mov	%r12,12*8($tptr)
	mov	%r13,13*8($tptr)
	mov	%r14,14*8($tptr)
___
}{
my $i="%rcx";
$code.=<<___;
	lea	48+8(%rsp),$tptr
	mov	($aptr,$i),%rdx		# a[0]

	mov	8($tptr),$A0[1]		# t[1]
	xor	$A0[0],$A0[0]		# t[0], of=0, cf=0
	mov	0+8(%rsp),$num		# restore $num
	adox	$A0[1],$A0[1]
	 mov	16($tptr),$A1[0]	# t[2]	# prefetch
	 mov	24($tptr),$A1[1]	# t[3]	# prefetch
	#jmp	.Lsqrx4x_shift_n_add	# happens to be aligned

.align	32
.Lsqrx4x_shift_n_add:
	mulx	%rdx,%rax,%rbx
	 adox	$A1[0],$A1[0]
	adcx	$A0[0],%rax
	 .byte	0x48,0x8b,0x94,0x0e,0x08,0x00,0x00,0x00	# mov	8($aptr,$i),%rdx	# a[i+1]	# prefetch
	 .byte	0x4c,0x8b,0x97,0x20,0x00,0x00,0x00	# mov	32($tptr),$A0[0]	# t[2*i+4]	# prefetch
	 adox	$A1[1],$A1[1]
	adcx	$A0[1],%rbx
	 mov	40($tptr),$A0[1]		# t[2*i+4+1]	# prefetch
	mov	%rax,0($tptr)
	mov	%rbx,8($tptr)

	mulx	%rdx,%rax,%rbx
	 adox	$A0[0],$A0[0]
	adcx	$A1[0],%rax
	 mov	16($aptr,$i),%rdx	# a[i+2]	# prefetch
	 mov	48($tptr),$A1[0]	# t[2*i+6]	# prefetch
	 adox	$A0[1],$A0[1]
	adcx	$A1[1],%rbx
	 mov	56($tptr),$A1[1]	# t[2*i+6+1]	# prefetch
	mov	%rax,16($tptr)
	mov	%rbx,24($tptr)

	mulx	%rdx,%rax,%rbx
	 adox	$A1[0],$A1[0]
	adcx	$A0[0],%rax
	 mov	24($aptr,$i),%rdx	# a[i+3]	# prefetch
	 lea	32($i),$i
	 mov	64($tptr),$A0[0]	# t[2*i+8]	# prefetch
	 adox	$A1[1],$A1[1]
	adcx	$A0[1],%rbx
	 mov	72($tptr),$A0[1]	# t[2*i+8+1]	# prefetch
	mov	%rax,32($tptr)
	mov	%rbx,40($tptr)

	mulx	%rdx,%rax,%rbx
	 adox	$A0[0],$A0[0]
	adcx	$A1[0],%rax
	jrcxz	.Lsqrx4x_shift_n_add_break
	 .byte	0x48,0x8b,0x94,0x0e,0x00,0x00,0x00,0x00	# mov	0($aptr,$i),%rdx	# a[i+4]	# prefetch
	 adox	$A0[1],$A0[1]
	adcx	$A1[1],%rbx
	 mov	80($tptr),$A1[0]	# t[2*i+10]	# prefetch
	 mov	88($tptr),$A1[1]	# t[2*i+10+1]	# prefetch
	mov	%rax,48($tptr)
	mov	%rbx,56($tptr)
	lea	64($tptr),$tptr
	nop
	jmp	.Lsqrx4x_shift_n_add

.align	32
.Lsqrx4x_shift_n_add_break:
	adcx	$A1[1],%rbx
	mov	%rax,48($tptr)
	mov	%rbx,56($tptr)
	lea	64($tptr),$tptr		# end of t[] buffer
___
}
######################################################################
# Montgomery reduction part, "word-by-word" algorithm.
#
# This new path is inspired by multiple submissions from Intel, by
# Shay Gueron, Vlad Krasnov, Erdinc Ozturk, James Guilford,
# Vinodh Gopal...
{
my ($nptr,$carry,$m0)=("%rbp","%rsi","%rdx");

$code.=<<___;
	movq	%xmm2,$nptr
__bn_sqrx8x_reduction:
	xor	%eax,%eax		# initial top-most carry bit
	mov	32+8(%rsp),%rbx		# n0
	mov	48+8(%rsp),%rdx		# "%r8", 8*0($tptr)
	lea	-8*8($nptr,$num),%rcx	# end of n[]
	#lea	48+8(%rsp,$num,2),$tptr	# end of t[] buffer
	mov	%rcx, 0+8(%rsp)		# save end of n[]
	mov	$tptr,8+8(%rsp)		# save end of t[]

	lea	48+8(%rsp),$tptr		# initial t[] window
	jmp	.Lsqrx8x_reduction_loop

.align	32
.Lsqrx8x_reduction_loop:
	mov	8*1($tptr),%r9
	mov	8*2($tptr),%r10
	mov	8*3($tptr),%r11
	mov	8*4($tptr),%r12
	mov	%rdx,%r8
	imulq	%rbx,%rdx		# n0*a[i]
	mov	8*5($tptr),%r13
	mov	8*6($tptr),%r14
	mov	8*7($tptr),%r15
	mov	%rax,24+8(%rsp)		# store top-most carry bit

	lea	8*8($tptr),$tptr
	xor	$carry,$carry		# cf=0,of=0
	mov	\$-8,%rcx
	jmp	.Lsqrx8x_reduce

.align	32
.Lsqrx8x_reduce:
	mov	%r8, %rbx
	mulx	8*0($nptr),%rax,%r8	# n[0]
	adcx	%rbx,%rax		# discarded
	adox	%r9,%r8

	mulx	8*1($nptr),%rbx,%r9	# n[1]
	adcx	%rbx,%r8
	adox	%r10,%r9

	mulx	8*2($nptr),%rbx,%r10
	adcx	%rbx,%r9
	adox	%r11,%r10

	mulx	8*3($nptr),%rbx,%r11
	adcx	%rbx,%r10
	adox	%r12,%r11

	.byte	0xc4,0x62,0xe3,0xf6,0xa5,0x20,0x00,0x00,0x00	# mulx	8*4($nptr),%rbx,%r12
	 mov	%rdx,%rax
	 mov	%r8,%rdx
	adcx	%rbx,%r11
	adox	%r13,%r12

	 mulx	32+8(%rsp),%rbx,%rdx	# %rdx discarded
	 mov	%rax,%rdx
	 mov	%rax,64+48+8(%rsp,%rcx,8)	# put aside n0*a[i]

	mulx	8*5($nptr),%rax,%r13
	adcx	%rax,%r12
	adox	%r14,%r13

	mulx	8*6($nptr),%rax,%r14
	adcx	%rax,%r13
	adox	%r15,%r14

	mulx	8*7($nptr),%rax,%r15
	 mov	%rbx,%rdx
	adcx	%rax,%r14
	adox	$carry,%r15		# $carry is 0
	adcx	$carry,%r15		# cf=0

	.byte	0x67,0x67,0x67
	inc	%rcx			# of=0
	jnz	.Lsqrx8x_reduce

	mov	$carry,%rax		# xor	%rax,%rax
	cmp	0+8(%rsp),$nptr		# end of n[]?
	jae	.Lsqrx8x_no_tail

	mov	48+8(%rsp),%rdx		# pull n0*a[0]
	add	8*0($tptr),%r8
	lea	8*8($nptr),$nptr
	mov	\$-8,%rcx
	adcx	8*1($tptr),%r9
	adcx	8*2($tptr),%r10
	adc	8*3($tptr),%r11
	adc	8*4($tptr),%r12
	adc	8*5($tptr),%r13
	adc	8*6($tptr),%r14
	adc	8*7($tptr),%r15
	lea	8*8($tptr),$tptr
	sbb	%rax,%rax		# top carry

	xor	$carry,$carry		# of=0, cf=0
	mov	%rax,16+8(%rsp)
	jmp	.Lsqrx8x_tail

.align	32
.Lsqrx8x_tail:
	mov	%r8,%rbx
	mulx	8*0($nptr),%rax,%r8
	adcx	%rax,%rbx
	adox	%r9,%r8

	mulx	8*1($nptr),%rax,%r9
	adcx	%rax,%r8
	adox	%r10,%r9

	mulx	8*2($nptr),%rax,%r10
	adcx	%rax,%r9
	adox	%r11,%r10

	mulx	8*3($nptr),%rax,%r11
	adcx	%rax,%r10
	adox	%r12,%r11

	.byte	0xc4,0x62,0xfb,0xf6,0xa5,0x20,0x00,0x00,0x00	# mulx	8*4($nptr),%rax,%r12
	adcx	%rax,%r11
	adox	%r13,%r12

	mulx	8*5($nptr),%rax,%r13
	adcx	%rax,%r12
	adox	%r14,%r13

	mulx	8*6($nptr),%rax,%r14
	adcx	%rax,%r13
	adox	%r15,%r14

	mulx	8*7($nptr),%rax,%r15
	 mov	72+48+8(%rsp,%rcx,8),%rdx	# pull n0*a[i]
	adcx	%rax,%r14
	adox	$carry,%r15
	 mov	%rbx,($tptr,%rcx,8)	# save result
	 mov	%r8,%rbx
	adcx	$carry,%r15		# cf=0

	inc	%rcx			# of=0
	jnz	.Lsqrx8x_tail

	cmp	0+8(%rsp),$nptr		# end of n[]?
	jae	.Lsqrx8x_tail_done	# break out of loop

	sub	16+8(%rsp),$carry	# mov 16(%rsp),%cf
	 mov	48+8(%rsp),%rdx		# pull n0*a[0]
	 lea	8*8($nptr),$nptr
	adc	8*0($tptr),%r8
	adc	8*1($tptr),%r9
	adc	8*2($tptr),%r10
	adc	8*3($tptr),%r11
	adc	8*4($tptr),%r12
	adc	8*5($tptr),%r13
	adc	8*6($tptr),%r14
	adc	8*7($tptr),%r15
	lea	8*8($tptr),$tptr
	sbb	%rax,%rax
	sub	\$8,%rcx		# mov	\$-8,%rcx

	xor	$carry,$carry		# of=0, cf=0
	mov	%rax,16+8(%rsp)
	jmp	.Lsqrx8x_tail

.align	32
.Lsqrx8x_tail_done:
	xor	%rax,%rax
	add	24+8(%rsp),%r8		# can this overflow?
	adc	\$0,%r9
	adc	\$0,%r10
	adc	\$0,%r11
	adc	\$0,%r12
	adc	\$0,%r13
	adc	\$0,%r14
	adc	\$0,%r15
	adc	\$0,%rax

	sub	16+8(%rsp),$carry	# mov 16(%rsp),%cf
.Lsqrx8x_no_tail:			# %cf is 0 if jumped here
	adc	8*0($tptr),%r8
	 movq	%xmm3,%rcx
	adc	8*1($tptr),%r9
	 mov	8*7($nptr),$carry
	 movq	%xmm2,$nptr		# restore $nptr
	adc	8*2($tptr),%r10
	adc	8*3($tptr),%r11
	adc	8*4($tptr),%r12
	adc	8*5($tptr),%r13
	adc	8*6($tptr),%r14
	adc	8*7($tptr),%r15
	adc	\$0,%rax		# top-most carry

	mov	32+8(%rsp),%rbx		# n0
	mov	8*8($tptr,%rcx),%rdx	# modulo-scheduled "%r8"

	mov	%r8,8*0($tptr)		# store top 512 bits
	 lea	8*8($tptr),%r8		# borrow %r8
	mov	%r9,8*1($tptr)
	mov	%r10,8*2($tptr)
	mov	%r11,8*3($tptr)
	mov	%r12,8*4($tptr)
	mov	%r13,8*5($tptr)
	mov	%r14,8*6($tptr)
	mov	%r15,8*7($tptr)

	lea	8*8($tptr,%rcx),$tptr	# start of current t[] window
	cmp	8+8(%rsp),%r8		# end of t[]?
	jb	.Lsqrx8x_reduction_loop
	ret
.cfi_endproc
.size	bn_sqrx8x_internal,.-bn_sqrx8x_internal
___
}
##############################################################
# Post-condition, 4x unrolled
#
{
my ($rptr,$nptr)=("%rdx","%rbp");
$code.=<<___;
.align	32
.type	__bn_postx4x_internal,\@abi-omnipotent
__bn_postx4x_internal:
.cfi_startproc
	mov	8*0($nptr),%r12
	mov	%rcx,%r10		# -$num
	mov	%rcx,%r9		# -$num
	neg	%rax
	sar	\$3+2,%rcx
	#lea	48+8(%rsp,%r9),$tptr
	movq	%xmm1,$rptr		# restore $rptr
	movq	%xmm1,$aptr		# prepare for back-to-back call
	dec	%r12			# so that after 'not' we get -n[0]
	mov	8*1($nptr),%r13
	xor	%r8,%r8
	mov	8*2($nptr),%r14
	mov	8*3($nptr),%r15
	jmp	.Lsqrx4x_sub_entry

.align	16
.Lsqrx4x_sub:
	mov	8*0($nptr),%r12
	mov	8*1($nptr),%r13
	mov	8*2($nptr),%r14
	mov	8*3($nptr),%r15
.Lsqrx4x_sub_entry:
	andn	%rax,%r12,%r12
	lea	8*4($nptr),$nptr
	andn	%rax,%r13,%r13
	andn	%rax,%r14,%r14
	andn	%rax,%r15,%r15

	neg	%r8			# mov %r8,%cf
	adc	8*0($tptr),%r12
	adc	8*1($tptr),%r13
	adc	8*2($tptr),%r14
	adc	8*3($tptr),%r15
	mov	%r12,8*0($rptr)
	lea	8*4($tptr),$tptr
	mov	%r13,8*1($rptr)
	sbb	%r8,%r8			# mov %cf,%r8
	mov	%r14,8*2($rptr)
	mov	%r15,8*3($rptr)
	lea	8*4($rptr),$rptr

	inc	%rcx
	jnz	.Lsqrx4x_sub

	neg	%r9			# restore $num

	ret
.cfi_endproc
.size	__bn_postx4x_internal,.-__bn_postx4x_internal
#endif
___
}
}}}
{
my ($inp,$num,$tbl,$idx)=$win64?("%rcx","%edx","%r8", "%r9d") : # Win64 order
				("%rdi","%esi","%rdx","%ecx");  # Unix order
my $out=$inp;
my $STRIDE=2**5*8;
my $N=$STRIDE/4;

$code.=<<___;
.globl	bn_scatter5
.type	bn_scatter5,\@abi-omnipotent
.align	16
bn_scatter5:
.cfi_startproc
	_CET_ENDBR
	cmp	\$0, $num
	jz	.Lscatter_epilogue

	# $tbl stores 32 entries, t0 through t31. Each entry has $num words.
	# They are interleaved in memory as follows:
	#
	#  t0[0]      t1[0]      t2[0]      ... t31[0]
	#  t0[1]      t1[1]      t2[1]      ... t31[1]
	#  ...
	#  t0[$num-1] t1[$num-1] t2[$num-1] ... t31[$num-1]

	lea	($tbl,$idx,8),$tbl
.Lscatter:
	mov	($inp),%rax
	lea	8($inp),$inp
	mov	%rax,($tbl)
	lea	32*8($tbl),$tbl
	sub	\$1,$num
	jnz	.Lscatter
.Lscatter_epilogue:
	ret
.cfi_endproc
.size	bn_scatter5,.-bn_scatter5

.globl	bn_gather5
.type	bn_gather5,\@abi-omnipotent
.align	32
bn_gather5:
.cfi_startproc
.LSEH_begin_bn_gather5:			# Win64 thing, but harmless in other cases
	_CET_ENDBR
	# I can't trust assembler to use specific encoding:-(
	.byte	0x4c,0x8d,0x14,0x24			#lea    (%rsp),%r10
.cfi_def_cfa_register	%r10
	.byte	0x48,0x81,0xec,0x08,0x01,0x00,0x00	#sub	$0x108,%rsp
	lea	.Linc(%rip),%rax
	and	\$-16,%rsp		# shouldn't be formally required

	movd	$idx,%xmm5
	movdqa	0(%rax),%xmm0		# 00000001000000010000000000000000
	movdqa	16(%rax),%xmm1		# 00000002000000020000000200000002
	lea	128($tbl),%r11		# size optimization
	lea	128(%rsp),%rax		# size optimization

	pshufd	\$0,%xmm5,%xmm5		# broadcast $idx
	movdqa	%xmm1,%xmm4
	movdqa	%xmm1,%xmm2
___
########################################################################
# Calculate masks by comparing 0..31 to $idx and save result to stack.
#
# We compute sixteen 16-byte masks and store them on the stack. Mask i is stored
# in `16*i - 128`(%rax) and contains the comparisons for idx == 2*i and
# idx == 2*i + 1 in its lower and upper halves, respectively. Mask calculations
# are scheduled in groups of four.
for($i=0;$i<$STRIDE/16;$i+=4) {
$code.=<<___;
	paddd	%xmm0,%xmm1
	pcmpeqd	%xmm5,%xmm0		# compare to 1,0
___
$code.=<<___	if ($i);
	movdqa	%xmm3,`16*($i-1)-128`(%rax)
___
$code.=<<___;
	movdqa	%xmm4,%xmm3

	paddd	%xmm1,%xmm2
	pcmpeqd	%xmm5,%xmm1		# compare to 3,2
	movdqa	%xmm0,`16*($i+0)-128`(%rax)
	movdqa	%xmm4,%xmm0

	paddd	%xmm2,%xmm3
	pcmpeqd	%xmm5,%xmm2		# compare to 5,4
	movdqa	%xmm1,`16*($i+1)-128`(%rax)
	movdqa	%xmm4,%xmm1

	paddd	%xmm3,%xmm0
	pcmpeqd	%xmm5,%xmm3		# compare to 7,6
	movdqa	%xmm2,`16*($i+2)-128`(%rax)
	movdqa	%xmm4,%xmm2
___
}
$code.=<<___;
	movdqa	%xmm3,`16*($i-1)-128`(%rax)
	jmp	.Lgather

.align	32
.Lgather:
	pxor	%xmm4,%xmm4
	pxor	%xmm5,%xmm5
___
for($i=0;$i<$STRIDE/16;$i+=4) {
# Combine the masks with the corresponding table entries to select the correct
# entry.
$code.=<<___;
	movdqa	`16*($i+0)-128`(%r11),%xmm0
	movdqa	`16*($i+1)-128`(%r11),%xmm1
	movdqa	`16*($i+2)-128`(%r11),%xmm2
	pand	`16*($i+0)-128`(%rax),%xmm0
	movdqa	`16*($i+3)-128`(%r11),%xmm3
	pand	`16*($i+1)-128`(%rax),%xmm1
	por	%xmm0,%xmm4
	pand	`16*($i+2)-128`(%rax),%xmm2
	por	%xmm1,%xmm5
	pand	`16*($i+3)-128`(%rax),%xmm3
	por	%xmm2,%xmm4
	por	%xmm3,%xmm5
___
}
$code.=<<___;
	por	%xmm5,%xmm4
	lea	$STRIDE(%r11),%r11
	# Combine the upper and lower halves of %xmm0.
	pshufd	\$0x4e,%xmm4,%xmm0	# Swap upper and lower halves.
	por	%xmm4,%xmm0
	movq	%xmm0,($out)		# m0=bp[0]
	lea	8($out),$out
	sub	\$1,$num
	jnz	.Lgather

	lea	(%r10),%rsp
.cfi_def_cfa_register	%rsp
	ret
.LSEH_end_bn_gather5:
.cfi_endproc
.size	bn_gather5,.-bn_gather5
___
}
$code.=<<___;
.section .rodata
.align	64
.Linc:
	.long	0,0, 1,1
	.long	2,2, 2,2
.asciz	"Montgomery Multiplication with scatter/gather for x86_64, CRYPTOGAMS by <appro\@openssl.org>"
.text
___

# EXCEPTION_DISPOSITION handler (EXCEPTION_RECORD *rec,ULONG64 frame,
#		CONTEXT *context,DISPATCHER_CONTEXT *disp)
if ($win64) {
$rec="%rcx";
$frame="%rdx";
$context="%r8";
$disp="%r9";

$code.=<<___;
.extern	__imp_RtlVirtualUnwind
.type	mul_handler,\@abi-omnipotent
.align	16
mul_handler:
	push	%rsi
	push	%rdi
	push	%rbx
	push	%rbp
	push	%r12
	push	%r13
	push	%r14
	push	%r15
	pushfq
	sub	\$64,%rsp

	mov	120($context),%rax	# pull context->Rax
	mov	248($context),%rbx	# pull context->Rip

	mov	8($disp),%rsi		# disp->ImageBase
	mov	56($disp),%r11		# disp->HandlerData

	mov	0(%r11),%r10d		# HandlerData[0]
	lea	(%rsi,%r10),%r10	# end of prologue label
	cmp	%r10,%rbx		# context->Rip<end of prologue label
	jb	.Lcommon_seh_tail

	mov	4(%r11),%r10d		# HandlerData[1]
	lea	(%rsi,%r10),%r10	# beginning of body label
	cmp	%r10,%rbx		# context->Rip<body label
	jb	.Lcommon_pop_regs

	mov	152($context),%rax	# pull context->Rsp

	mov	8(%r11),%r10d		# HandlerData[2]
	lea	(%rsi,%r10),%r10	# epilogue label
	cmp	%r10,%rbx		# context->Rip>=epilogue label
	jae	.Lcommon_seh_tail

	lea	.Lmul_epilogue(%rip),%r10
	cmp	%r10,%rbx
	ja	.Lbody_40

	mov	192($context),%r10	# pull $num
	mov	8(%rax,%r10,8),%rax	# pull saved stack pointer

	jmp	.Lcommon_pop_regs

.Lbody_40:
	mov	40(%rax),%rax		# pull saved stack pointer
.Lcommon_pop_regs:
	mov	-8(%rax),%rbx
	mov	-16(%rax),%rbp
	mov	-24(%rax),%r12
	mov	-32(%rax),%r13
	mov	-40(%rax),%r14
	mov	-48(%rax),%r15
	mov	%rbx,144($context)	# restore context->Rbx
	mov	%rbp,160($context)	# restore context->Rbp
	mov	%r12,216($context)	# restore context->R12
	mov	%r13,224($context)	# restore context->R13
	mov	%r14,232($context)	# restore context->R14
	mov	%r15,240($context)	# restore context->R15

.Lcommon_seh_tail:
	mov	8(%rax),%rdi
	mov	16(%rax),%rsi
	mov	%rax,152($context)	# restore context->Rsp
	mov	%rsi,168($context)	# restore context->Rsi
	mov	%rdi,176($context)	# restore context->Rdi

	mov	40($disp),%rdi		# disp->ContextRecord
	mov	$context,%rsi		# context
	mov	\$154,%ecx		# sizeof(CONTEXT)
	.long	0xa548f3fc		# cld; rep movsq

	mov	$disp,%rsi
	xor	%rcx,%rcx		# arg1, UNW_FLAG_NHANDLER
	mov	8(%rsi),%rdx		# arg2, disp->ImageBase
	mov	0(%rsi),%r8		# arg3, disp->ControlPc
	mov	16(%rsi),%r9		# arg4, disp->FunctionEntry
	mov	40(%rsi),%r10		# disp->ContextRecord
	lea	56(%rsi),%r11		# &disp->HandlerData
	lea	24(%rsi),%r12		# &disp->EstablisherFrame
	mov	%r10,32(%rsp)		# arg5
	mov	%r11,40(%rsp)		# arg6
	mov	%r12,48(%rsp)		# arg7
	mov	%rcx,56(%rsp)		# arg8, (NULL)
	call	*__imp_RtlVirtualUnwind(%rip)

	mov	\$1,%eax		# ExceptionContinueSearch
	add	\$64,%rsp
	popfq
	pop	%r15
	pop	%r14
	pop	%r13
	pop	%r12
	pop	%rbp
	pop	%rbx
	pop	%rdi
	pop	%rsi
	ret
.size	mul_handler,.-mul_handler

.section	.pdata
.align	4
	.rva	.LSEH_begin_bn_mul_mont_gather5_nohw
	.rva	.LSEH_end_bn_mul_mont_gather5_nohw
	.rva	.LSEH_info_bn_mul_mont_gather5_nohw

	.rva	.LSEH_begin_bn_mul4x_mont_gather5
	.rva	.LSEH_end_bn_mul4x_mont_gather5
	.rva	.LSEH_info_bn_mul4x_mont_gather5

	.rva	.LSEH_begin_bn_power5_nohw
	.rva	.LSEH_end_bn_power5_nohw
	.rva	.LSEH_info_bn_power5_nohw
___
$code.=<<___ if ($addx);
#ifndef MY_ASSEMBLER_IS_TOO_OLD_FOR_512AVX
	.rva	.LSEH_begin_bn_mulx4x_mont_gather5
	.rva	.LSEH_end_bn_mulx4x_mont_gather5
	.rva	.LSEH_info_bn_mulx4x_mont_gather5

	.rva	.LSEH_begin_bn_powerx5
	.rva	.LSEH_end_bn_powerx5
	.rva	.LSEH_info_bn_powerx5
#endif
___
$code.=<<___;
	.rva	.LSEH_begin_bn_gather5
	.rva	.LSEH_end_bn_gather5
	.rva	.LSEH_info_bn_gather5

.section	.xdata
<<<<<<< HEAD
.align	8
.LSEH_info_bn_mul_mont_gather5_nohw:
=======
.align	4
.LSEH_info_bn_mul_mont_gather5:
>>>>>>> 362e25eb
	.byte	9,0,0,0
	.rva	mul_handler
	.rva	.Lmul_body,.Lmul_body,.Lmul_epilogue		# HandlerData[]
.align	4
.LSEH_info_bn_mul4x_mont_gather5:
	.byte	9,0,0,0
	.rva	mul_handler
	.rva	.Lmul4x_prologue,.Lmul4x_body,.Lmul4x_epilogue		# HandlerData[]
<<<<<<< HEAD
.align	8
.LSEH_info_bn_power5_nohw:
=======
.align	4
.LSEH_info_bn_power5:
>>>>>>> 362e25eb
	.byte	9,0,0,0
	.rva	mul_handler
	.rva	.Lpower5_prologue,.Lpower5_body,.Lpower5_epilogue	# HandlerData[]
___
$code.=<<___ if ($addx);
#ifndef MY_ASSEMBLER_IS_TOO_OLD_FOR_512AVX
.align	4
.LSEH_info_bn_mulx4x_mont_gather5:
	.byte	9,0,0,0
	.rva	mul_handler
	.rva	.Lmulx4x_prologue,.Lmulx4x_body,.Lmulx4x_epilogue	# HandlerData[]
.align	4
.LSEH_info_bn_powerx5:
	.byte	9,0,0,0
	.rva	mul_handler
	.rva	.Lpowerx5_prologue,.Lpowerx5_body,.Lpowerx5_epilogue	# HandlerData[]
#endif
___
$code.=<<___;
.align	4
.LSEH_info_bn_gather5:
	.byte	0x01,0x0b,0x03,0x0a
	.byte	0x0b,0x01,0x21,0x00	# sub	rsp,0x108
	.byte	0x04,0xa3,0x00,0x00	# lea	r10,(rsp)
.align	4
___
}

$code =~ s/\`([^\`]*)\`/eval($1)/gem;

print $code;
close STDOUT or die "error closing STDOUT: $!";<|MERGE_RESOLUTION|>--- conflicted
+++ resolved
@@ -3720,13 +3720,8 @@
 	.rva	.LSEH_info_bn_gather5
 
 .section	.xdata
-<<<<<<< HEAD
-.align	8
+.align	4
 .LSEH_info_bn_mul_mont_gather5_nohw:
-=======
-.align	4
-.LSEH_info_bn_mul_mont_gather5:
->>>>>>> 362e25eb
 	.byte	9,0,0,0
 	.rva	mul_handler
 	.rva	.Lmul_body,.Lmul_body,.Lmul_epilogue		# HandlerData[]
@@ -3735,13 +3730,8 @@
 	.byte	9,0,0,0
 	.rva	mul_handler
 	.rva	.Lmul4x_prologue,.Lmul4x_body,.Lmul4x_epilogue		# HandlerData[]
-<<<<<<< HEAD
-.align	8
+.align	4
 .LSEH_info_bn_power5_nohw:
-=======
-.align	4
-.LSEH_info_bn_power5:
->>>>>>> 362e25eb
 	.byte	9,0,0,0
 	.rva	mul_handler
 	.rva	.Lpower5_prologue,.Lpower5_body,.Lpower5_epilogue	# HandlerData[]
