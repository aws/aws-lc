/*
 * Copyright 2017-2020 The OpenSSL Project Authors. All Rights Reserved.
 *
 * Licensed under the Apache License 2.0 (the "License").  You may not use
 * this file except in compliance with the License.  You can obtain a copy
 * in the file LICENSE in the source distribution or at
 * https://www.openssl.org/source/license.html
 */

#include "internal.h"
#include <string.h>

uint8_t *SHA3_224(const uint8_t *data, size_t len,
                  uint8_t out[SHA3_224_DIGEST_LENGTH]) {
  FIPS_service_indicator_lock_state();
  KECCAK1600_CTX ctx;
  int ok = (SHA3_Init(&ctx, SHA3_224_DIGEST_BITLENGTH) &&
            SHA3_Update(&ctx, data, len) &&
            SHA3_Final(out, &ctx));

  OPENSSL_cleanse(&ctx, sizeof(ctx));
  FIPS_service_indicator_unlock_state();
  if (ok == 0) {
    return NULL;
  }
  FIPS_service_indicator_update_state();
  return out;
}

uint8_t *SHA3_256(const uint8_t *data, size_t len,
                  uint8_t out[SHA3_256_DIGEST_LENGTH]) {
  FIPS_service_indicator_lock_state();
  KECCAK1600_CTX ctx;
  int ok = (SHA3_Init(&ctx, SHA3_256_DIGEST_BITLENGTH) &&
            SHA3_Update(&ctx, data, len) &&
            SHA3_Final(out, &ctx));

  OPENSSL_cleanse(&ctx, sizeof(ctx));
  FIPS_service_indicator_unlock_state();
  if (ok == 0) {
    return NULL;
  }
  FIPS_service_indicator_update_state();
  return out;
}

uint8_t *SHA3_384(const uint8_t *data, size_t len,
                  uint8_t out[SHA3_384_DIGEST_LENGTH]) {
  FIPS_service_indicator_lock_state();
  KECCAK1600_CTX ctx;
  int ok = (SHA3_Init(&ctx, SHA3_384_DIGEST_BITLENGTH) &&
            SHA3_Update(&ctx, data, len) &&
            SHA3_Final(out, &ctx));

  OPENSSL_cleanse(&ctx, sizeof(ctx));
  FIPS_service_indicator_unlock_state();
  if (ok == 0) {
    return NULL;
  }
  FIPS_service_indicator_update_state();
  return out;
}

uint8_t *SHA3_512(const uint8_t *data, size_t len,
                  uint8_t out[SHA3_512_DIGEST_LENGTH]) {
  FIPS_service_indicator_lock_state();
  KECCAK1600_CTX ctx;
  int ok = (SHA3_Init(&ctx, SHA3_512_DIGEST_BITLENGTH) &&
            SHA3_Update(&ctx, data, len) &&
            SHA3_Final(out, &ctx));

  OPENSSL_cleanse(&ctx, sizeof(ctx));
  FIPS_service_indicator_unlock_state();
  if (ok == 0) {
    return NULL;
  }
  FIPS_service_indicator_update_state();
  return out;
}

uint8_t *SHAKE128(const uint8_t *data, const size_t in_len, uint8_t *out, size_t out_len) {
  FIPS_service_indicator_lock_state();
  KECCAK1600_CTX ctx;
  int ok = (SHAKE_Init(&ctx, SHAKE128_BLOCKSIZE) &&
            SHAKE_Absorb(&ctx, data, in_len) &&
            SHAKE_Final(out, &ctx, out_len));

  OPENSSL_cleanse(&ctx, sizeof(ctx));
  FIPS_service_indicator_unlock_state();
  if (ok == 0) {
    return NULL;
  }
  FIPS_service_indicator_update_state();
  return out;
}

uint8_t *SHAKE256(const uint8_t *data, const size_t in_len, uint8_t *out, size_t out_len) {
  FIPS_service_indicator_lock_state();
  KECCAK1600_CTX ctx;
  int ok = (SHAKE_Init(&ctx, SHAKE256_BLOCKSIZE) &&
            SHAKE_Absorb(&ctx, data, in_len) &&
            SHAKE_Final(out, &ctx, out_len));
  OPENSSL_cleanse(&ctx, sizeof(ctx));
  FIPS_service_indicator_unlock_state();
  if (ok == 0) {
    return NULL;
  }
  FIPS_service_indicator_update_state();
  return out;
}

// FIPS202 APIs manage internal input/output buffer on top of Keccak1600 API layer
static void FIPS202_Reset(KECCAK1600_CTX *ctx) {
<<<<<<< HEAD
  memset(ctx->A, 0, sizeof(ctx->A));
  ctx->buf_load = 0;
  ctx->state = KECCAK1600_STATE_ABSORB;
}

static int FIPS202_Init(KECCAK1600_CTX *ctx, uint8_t pad, size_t block_size, size_t bit_len) {
  if (pad != SHA3_PAD_CHAR && 
      pad != SHAKE_PAD_CHAR) { 
    return 0;
  }
      
  if (block_size <= sizeof(ctx->buf)) {
      FIPS202_Reset(ctx);
      ctx->block_size = block_size;
      ctx->md_size = bit_len / 8;
      ctx->pad = pad;
      return 1;
    }
    return 0;
=======
  memset(ctx->A, 0, sizeof(ctx->A));
  ctx->buf_load = 0;
  ctx->padded=0;
}

static int FIPS202_Init(KECCAK1600_CTX *ctx, uint8_t pad, size_t block_size, size_t bit_len) {
  if (pad != SHA3_PAD_CHAR && 
      pad != SHAKE_PAD_CHAR) { 
    return 0;
  }
      
  if (block_size <= sizeof(ctx->buf)) {
      FIPS202_Reset(ctx);
      ctx->block_size = block_size;
      ctx->md_size = bit_len / 8;
      ctx->pad = pad;
      return 1;
    }
    return 0;
}

// SHA3 APIs implement SHA3 functionalities on top of FIPS202 API layer
void SHA3_Reset(KECCAK1600_CTX *ctx) {
  memset(ctx->A, 0, sizeof(ctx->A));
  ctx->buf_load = 0;
  ctx->padded = 0;
}

int SHA3_Init(KECCAK1600_CTX *ctx, size_t bit_len) {
  if (bit_len == SHA3_224_DIGEST_BITLENGTH || 
      bit_len == SHA3_256_DIGEST_BITLENGTH || 
      bit_len == SHA3_384_DIGEST_BITLENGTH || 
      bit_len == SHA3_512_DIGEST_BITLENGTH) { 
        // |block_size| depends on the SHA3 |bit_len| output (digest) length
        return FIPS202_Init(ctx, SHA3_PAD_CHAR, SHA3_BLOCKSIZE(bit_len), bit_len);
  }
  return 0;
>>>>>>> e1513c33
}

static int FIPS202_Update(KECCAK1600_CTX *ctx, const void *data, size_t len) {
  uint8_t *data_ptr_copy = (uint8_t *) data;
  size_t block_size = ctx->block_size;
  size_t num, rem;

  if (ctx->state == KECCAK1600_STATE_SQUEEZE || 
      ctx->state == KECCAK1600_STATE_FINAL ) {
    return 0;
  }

  // Case |len| equals 0 is checked in SHA3/SHAKE higher level APIs
  // Process intermediate buffer.
  num = ctx->buf_load;
  if (num != 0) {
    rem = block_size - num;
    if (len < rem) {
      memcpy(ctx->buf + num, data_ptr_copy, len);
      ctx->buf_load += len;
      return 1;
    }

    // There is enough data to fill or overflow the intermediate
    // buffer. So we append |rem| bytes and process the block,
    // leaving the rest for later processing.
    memcpy(ctx->buf + num, data_ptr_copy, rem);
    data_ptr_copy += rem, len -= rem;
    if (Keccak1600_Absorb(ctx->A, ctx->buf, block_size, block_size) != 0 ) {
      return 0;
    }
    ctx->buf_load = 0;
    // ctx->buf is processed, ctx->buf_load is guaranteed to be zero
  }

  if (len >= block_size) {
    rem = Keccak1600_Absorb(ctx->A, data_ptr_copy, len, block_size);
  }
  else {
    rem = len;
  }

  if (rem != 0) {
    memcpy(ctx->buf, data_ptr_copy + len - rem, rem);
  }
  ctx->buf_load = rem;

  return 1;
}

// FIPS202_Finalize processes padding and absorb of last input block
// This function should be called once to finalize absorb and initiate squeeze phase
static int FIPS202_Finalize(uint8_t *md, KECCAK1600_CTX *ctx) {
  size_t block_size = ctx->block_size;
  size_t num = ctx->buf_load;

  if (ctx->state == KECCAK1600_STATE_SQUEEZE || 
      ctx->state == KECCAK1600_STATE_FINAL ) {
    return 0;
  }

  // Pad the data with 10*1. Note that |num| can be |block_size - 1|
  // in which case both byte operations below are performed on
  // the same byte.
  memset(ctx->buf + num, 0, block_size - num);
  ctx->buf[num] = ctx->pad;
  ctx->buf[block_size - 1] |= 0x80;

  if (Keccak1600_Absorb(ctx->A, ctx->buf, block_size, block_size) != 0) {
    return 0;
  }
  ctx->buf_load = 0;

  return 1;
}

// SHA3 APIs implement SHA3 functionalities on top of FIPS202 API layer
int SHA3_Init(KECCAK1600_CTX *ctx, size_t bit_len) {
  if (bit_len == SHA3_224_DIGEST_BITLENGTH || 
      bit_len == SHA3_256_DIGEST_BITLENGTH || 
      bit_len == SHA3_384_DIGEST_BITLENGTH || 
      bit_len == SHA3_512_DIGEST_BITLENGTH) { 
        // |block_size| depends on the SHA3 |bit_len| output (digest) length
        return FIPS202_Init(ctx, SHA3_PAD_CHAR, SHA3_BLOCKSIZE(bit_len), bit_len);
  }
  return 0;
}

int SHA3_Update(KECCAK1600_CTX *ctx, const void *data, size_t len) {
  if (ctx == NULL) {
    return 0;
  }

  if (len == 0) {
    return 1;
  }

  return FIPS202_Update(ctx, data, len);
}

// SHA3_Final should be called once to process final digest value
// |ctx->state| flag does not need to be updated
int SHA3_Final(uint8_t *md, KECCAK1600_CTX *ctx) {
  if (ctx->md_size == 0) {
    return 1;
  }

  if (FIPS202_Finalize(md, ctx) == 0) {
    return 0;
  }

  Keccak1600_Squeeze(ctx->A, md, ctx->md_size, ctx->block_size, ctx->state);
  ctx->state = KECCAK1600_STATE_FINAL;
  
  FIPS_service_indicator_update_state();
  return 1;
}

int SHAKE_Init(KECCAK1600_CTX *ctx, size_t block_size) {
  if (block_size == SHAKE128_BLOCKSIZE ||
      block_size == SHAKE256_BLOCKSIZE) {
        // |block_size| depends on the SHAKE security level
        // The output length |bit_len| is initialized to 0
        return FIPS202_Init(ctx, SHAKE_PAD_CHAR, block_size, 0);
  }
  return 0;
}

int SHAKE_Absorb(KECCAK1600_CTX *ctx, const void *data, size_t len) {
  if (ctx == NULL) {
    return 0;
  }

  if (len == 0) {
    return 1;
  }

  return FIPS202_Update(ctx, data, len);
}

// SHAKE_Final is a single-shot API and can be called once to finalize absorb and squeeze phases
// |ctx->state| restricts consecutive calls to FIPS202_Finalize
// Function SHAKE_Squeeze should be used for incremental XOF output
int SHAKE_Final(uint8_t *md, KECCAK1600_CTX *ctx, size_t len) {
  ctx->md_size = len;
  if (ctx->md_size == 0) {
    return 1;
  }

  if (FIPS202_Finalize(md, ctx) == 0) {
    return 0;
  }

  Keccak1600_Squeeze(ctx->A, md, ctx->md_size, ctx->block_size, ctx->state);
  ctx->state = KECCAK1600_STATE_FINAL;

  FIPS_service_indicator_update_state();

  return 1;
}

// SHAKE_Squeeze can be called multiple times
// SHAKE_Squeeze should be called for incremental XOF output
int SHAKE_Squeeze(uint8_t *md, KECCAK1600_CTX *ctx, size_t len) {
  size_t block_bytes;
  ctx->md_size = len;

  if (ctx->md_size == 0) {
    return 1;
  }

  if (ctx->state == KECCAK1600_STATE_FINAL) {
    return 0;
  }

  if (ctx->state == KECCAK1600_STATE_ABSORB) {
    // Skip FIPS202_Finalize if the input has been padded and the last block has been processed
    if (FIPS202_Finalize(md, ctx) == 0) {
      return 0;
    }
  }
  // Process previous data from output buffer if any
  if (ctx->buf_load != 0) {
    if (len <= ctx->buf_load) {
      memcpy(md, ctx->buf + ctx->block_size - ctx->buf_load, len);
      md += len;
      ctx->buf_load -= len;
      len = 0;
      return 1;
    } else {
      memcpy(md, ctx->buf + ctx->block_size - ctx->buf_load, ctx->buf_load);
      md += ctx->buf_load;
      len -= ctx->buf_load;
      ctx->buf_load = 0;
    }
  }

  // Use a single function to finalize SHAKE absorb phase and to generate 
  // incremental SHAKE_Squeeze extendable output. It allows consistency with the current
  // single XOF function in the Digest EVP_MD |env_md_st->finalXOF| and 
  // EVP_DigestFinalXOF external APIs

  // Process all full size output requested blocks
  block_bytes = ctx->block_size * (len / ctx->block_size);
  if (len > ctx->block_size) {
    Keccak1600_Squeeze(ctx->A, md, block_bytes, ctx->block_size, ctx->state);
    md += block_bytes;
    len -= block_bytes;
    ctx->state = KECCAK1600_STATE_SQUEEZE;
  }

  if (len > 0) {
    // Process an additional block if output length is not a multiple of block size. 
    // Generated output is store in |ctx->buf|. Only requested bytes are transfered
    // to the output. The 'unused' output data is kept for processing in a sequenctual
    // call to SHAKE_Squeeze (incremental byte-wise SHAKE_Squeeze)
    Keccak1600_Squeeze(ctx->A, ctx->buf, ctx->block_size, ctx->block_size, ctx->state);
    memcpy(md, ctx->buf, len);
    ctx->buf_load = ctx->block_size - len; // how much there is still in buffer to be consumed    
    md += len;
    ctx->state = KECCAK1600_STATE_SQUEEZE;
  }

  //FIPS_service_indicator_update_state();
  return 1;
}

// SHAKE APIs implement SHAKE functionalities on top of FIPS202 API layer
int SHAKE_Init(KECCAK1600_CTX *ctx, size_t block_size) {
  if (block_size == SHAKE128_BLOCKSIZE ||
      block_size == SHAKE256_BLOCKSIZE) {
        // |block_size| depends on the SHAKE security level
        // The output length |bit_len| is initialized to 0
        return FIPS202_Init(ctx, SHAKE_PAD_CHAR, block_size, 0);
  }
  return 0;
}

int SHAKE_Final(uint8_t *md, KECCAK1600_CTX *ctx, size_t len) {
  ctx->md_size = len;
  return SHA3_Final(md, ctx);
}<|MERGE_RESOLUTION|>--- conflicted
+++ resolved
@@ -111,7 +111,6 @@
 
 // FIPS202 APIs manage internal input/output buffer on top of Keccak1600 API layer
 static void FIPS202_Reset(KECCAK1600_CTX *ctx) {
-<<<<<<< HEAD
   memset(ctx->A, 0, sizeof(ctx->A));
   ctx->buf_load = 0;
   ctx->state = KECCAK1600_STATE_ABSORB;
@@ -131,45 +130,6 @@
       return 1;
     }
     return 0;
-=======
-  memset(ctx->A, 0, sizeof(ctx->A));
-  ctx->buf_load = 0;
-  ctx->padded=0;
-}
-
-static int FIPS202_Init(KECCAK1600_CTX *ctx, uint8_t pad, size_t block_size, size_t bit_len) {
-  if (pad != SHA3_PAD_CHAR && 
-      pad != SHAKE_PAD_CHAR) { 
-    return 0;
-  }
-      
-  if (block_size <= sizeof(ctx->buf)) {
-      FIPS202_Reset(ctx);
-      ctx->block_size = block_size;
-      ctx->md_size = bit_len / 8;
-      ctx->pad = pad;
-      return 1;
-    }
-    return 0;
-}
-
-// SHA3 APIs implement SHA3 functionalities on top of FIPS202 API layer
-void SHA3_Reset(KECCAK1600_CTX *ctx) {
-  memset(ctx->A, 0, sizeof(ctx->A));
-  ctx->buf_load = 0;
-  ctx->padded = 0;
-}
-
-int SHA3_Init(KECCAK1600_CTX *ctx, size_t bit_len) {
-  if (bit_len == SHA3_224_DIGEST_BITLENGTH || 
-      bit_len == SHA3_256_DIGEST_BITLENGTH || 
-      bit_len == SHA3_384_DIGEST_BITLENGTH || 
-      bit_len == SHA3_512_DIGEST_BITLENGTH) { 
-        // |block_size| depends on the SHA3 |bit_len| output (digest) length
-        return FIPS202_Init(ctx, SHA3_PAD_CHAR, SHA3_BLOCKSIZE(bit_len), bit_len);
-  }
-  return 0;
->>>>>>> e1513c33
 }
 
 static int FIPS202_Update(KECCAK1600_CTX *ctx, const void *data, size_t len) {
