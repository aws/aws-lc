/*
 * Copyright 2017-2020 The OpenSSL Project Authors. All Rights Reserved.
 *
 * Licensed under the Apache License 2.0 (the "License").  You may not use
 * this file except in compliance with the License.  You can obtain a copy
 * in the file LICENSE in the source distribution or at
 * https://www.openssl.org/source/license.html
 */

#include "internal.h"
#include <string.h>

uint8_t *SHA3_224(const uint8_t *data, size_t len,
                  uint8_t out[SHA3_224_DIGEST_LENGTH]) {
  FIPS_service_indicator_lock_state();
  KECCAK1600_CTX ctx;
  int ok = (SHA3_Init(&ctx, SHA3_224_DIGEST_BITLENGTH) &&
            SHA3_Update(&ctx, data, len) &&
            SHA3_Final(out, &ctx));

  OPENSSL_cleanse(&ctx, sizeof(ctx));
  FIPS_service_indicator_unlock_state();
  if (ok == 0) {
    return NULL;
  }
  FIPS_service_indicator_update_state();
  return out;
}

uint8_t *SHA3_256(const uint8_t *data, size_t len,
                  uint8_t out[SHA3_256_DIGEST_LENGTH]) {
  FIPS_service_indicator_lock_state();
  KECCAK1600_CTX ctx;
  int ok = (SHA3_Init(&ctx, SHA3_256_DIGEST_BITLENGTH) &&
            SHA3_Update(&ctx, data, len) &&
            SHA3_Final(out, &ctx));

  OPENSSL_cleanse(&ctx, sizeof(ctx));
  FIPS_service_indicator_unlock_state();
  if (ok == 0) {
    return NULL;
  }
  FIPS_service_indicator_update_state();
  return out;
}

uint8_t *SHA3_384(const uint8_t *data, size_t len,
                  uint8_t out[SHA3_384_DIGEST_LENGTH]) {
  FIPS_service_indicator_lock_state();
  KECCAK1600_CTX ctx;
  int ok = (SHA3_Init(&ctx, SHA3_384_DIGEST_BITLENGTH) &&
            SHA3_Update(&ctx, data, len) &&
            SHA3_Final(out, &ctx));

  OPENSSL_cleanse(&ctx, sizeof(ctx));
  FIPS_service_indicator_unlock_state();
  if (ok == 0) {
    return NULL;
  }
  FIPS_service_indicator_update_state();
  return out;
}

uint8_t *SHA3_512(const uint8_t *data, size_t len,
                  uint8_t out[SHA3_512_DIGEST_LENGTH]) {
  FIPS_service_indicator_lock_state();
  KECCAK1600_CTX ctx;
  int ok = (SHA3_Init(&ctx, SHA3_512_DIGEST_BITLENGTH) &&
            SHA3_Update(&ctx, data, len) &&
            SHA3_Final(out, &ctx));

  OPENSSL_cleanse(&ctx, sizeof(ctx));
  FIPS_service_indicator_unlock_state();
  if (ok == 0) {
    return NULL;
  }
  FIPS_service_indicator_update_state();
  return out;
}

uint8_t *SHAKE128(const uint8_t *data, const size_t in_len, uint8_t *out, size_t out_len) {
  FIPS_service_indicator_lock_state();
  KECCAK1600_CTX ctx;
  int ok = (SHAKE_Init(&ctx, SHAKE128_BLOCKSIZE) &&
            SHAKE_Absorb(&ctx, data, in_len) &&
            SHAKE_Final(out, &ctx, out_len));

  OPENSSL_cleanse(&ctx, sizeof(ctx));
  FIPS_service_indicator_unlock_state();
  if (ok == 0) {
    return NULL;
  }
  FIPS_service_indicator_update_state();
  return out;
}

uint8_t *SHAKE256(const uint8_t *data, const size_t in_len, uint8_t *out, size_t out_len) {
  FIPS_service_indicator_lock_state();
  KECCAK1600_CTX ctx;
  int ok = (SHAKE_Init(&ctx, SHAKE256_BLOCKSIZE) &&
            SHAKE_Absorb(&ctx, data, in_len) &&
            SHAKE_Final(out, &ctx, out_len));
  OPENSSL_cleanse(&ctx, sizeof(ctx));
  FIPS_service_indicator_unlock_state();
  if (ok == 0) {
    return NULL;
  }
  FIPS_service_indicator_update_state();
  return out;
}

// FIPS202 APIs manage internal input/output buffer on top of Keccak1600 API layer
static void FIPS202_Reset(KECCAK1600_CTX *ctx) {
  OPENSSL_memset(ctx->A, 0, sizeof(ctx->A));
  ctx->buf_load = 0;
  ctx->state = KECCAK1600_STATE_ABSORB;
}

static int FIPS202_Init(KECCAK1600_CTX *ctx, uint8_t pad, size_t block_size, size_t bit_len) {
  if (pad != SHA3_PAD_CHAR && 
      pad != SHAKE_PAD_CHAR) { 
    return 0;
  }
      
  if (block_size <= sizeof(ctx->buf)) {
      FIPS202_Reset(ctx);
      ctx->block_size = block_size;
      ctx->md_size = bit_len / 8;
      ctx->pad = pad;
      return 1;
    }
    return 0;
}

static int FIPS202_Update(KECCAK1600_CTX *ctx, const void *data, size_t len) {
  uint8_t *data_ptr_copy = (uint8_t *) data;
  size_t block_size = ctx->block_size;
  size_t num, rem;

  if (ctx->state == KECCAK1600_STATE_SQUEEZE || 
      ctx->state == KECCAK1600_STATE_FINAL ) {
    return 0;
  }

  // Case |len| equals 0 is checked in SHA3/SHAKE higher level APIs
  // Process intermediate buffer.
  num = ctx->buf_load;
  if (num != 0) {
    rem = block_size - num;
    if (len < rem) {
      OPENSSL_memcpy(ctx->buf + num, data_ptr_copy, len);
      ctx->buf_load += len;
      return 1;
    }

    // There is enough data to fill or overflow the intermediate
    // buffer. So we append |rem| bytes and process the block,
    // leaving the rest for later processing.
<<<<<<< HEAD
    memcpy(ctx->buf + num, data_ptr_copy, rem);
=======
    OPENSSL_memcpy(ctx->buf + num, data_ptr_copy, rem);
>>>>>>> 54d50513
    data_ptr_copy += rem, len -= rem;
    if (Keccak1600_Absorb(ctx->A, ctx->buf, block_size, block_size) != 0 ) {
      return 0;
    }
    ctx->buf_load = 0;
    // ctx->buf is processed, ctx->buf_load is guaranteed to be zero
  }

  if (len >= block_size) {
    rem = Keccak1600_Absorb(ctx->A, data_ptr_copy, len, block_size);
  }
  else {
    rem = len;
  }

  if (rem != 0) {
<<<<<<< HEAD
    memcpy(ctx->buf, data_ptr_copy + len - rem, rem);
=======
    OPENSSL_memcpy(ctx->buf, data_ptr_copy + len - rem, rem);
    ctx->buf_load = rem;
>>>>>>> 54d50513
  }
  ctx->buf_load = rem;

  return 1;
}

// FIPS202_Finalize processes padding and absorb of last input block
// This function should be called once to finalize absorb and initiate squeeze phase
static int FIPS202_Finalize(uint8_t *md, KECCAK1600_CTX *ctx) {
  size_t block_size = ctx->block_size;
  size_t num = ctx->buf_load;

  if (ctx->state == KECCAK1600_STATE_SQUEEZE || 
      ctx->state == KECCAK1600_STATE_FINAL ) {
    return 0;
  }

  // Pad the data with 10*1. Note that |num| can be |block_size - 1|
  // in which case both byte operations below are performed on
  // the same byte.
<<<<<<< HEAD
  memset(ctx->buf + num, 0, block_size - num);
=======
  OPENSSL_memset(ctx->buf + num, 0, block_size - num);
>>>>>>> 54d50513
  ctx->buf[num] = ctx->pad;
  ctx->buf[block_size - 1] |= 0x80;

  if (Keccak1600_Absorb(ctx->A, ctx->buf, block_size, block_size) != 0) {
    return 0;
  }
<<<<<<< HEAD
=======
  
  // ctx->buf is processed, ctx->buf_load is guaranteed to be zero
>>>>>>> 54d50513
  ctx->buf_load = 0;

  return 1;
}

// SHA3 APIs implement SHA3 functionalities on top of FIPS202 API layer
int SHA3_Init(KECCAK1600_CTX *ctx, size_t bit_len) {
<<<<<<< HEAD
  if (bit_len == SHA3_224_DIGEST_BITLENGTH || 
      bit_len == SHA3_256_DIGEST_BITLENGTH || 
      bit_len == SHA3_384_DIGEST_BITLENGTH || 
      bit_len == SHA3_512_DIGEST_BITLENGTH) { 
        // |block_size| depends on the SHA3 |bit_len| output (digest) length
        return FIPS202_Init(ctx, SHA3_PAD_CHAR, SHA3_BLOCKSIZE(bit_len), bit_len);
  }
  return 0;
=======
  if (ctx == NULL) {
    return 0;
  }

  if (bit_len != SHA3_224_DIGEST_BITLENGTH && 
      bit_len != SHA3_256_DIGEST_BITLENGTH && 
      bit_len != SHA3_384_DIGEST_BITLENGTH && 
      bit_len != SHA3_512_DIGEST_BITLENGTH) {
        return 0;
  }
  // |block_size| depends on the SHA3 |bit_len| output (digest) length
  return FIPS202_Init(ctx, SHA3_PAD_CHAR, SHA3_BLOCKSIZE(bit_len), bit_len);
>>>>>>> 54d50513
}

int SHA3_Update(KECCAK1600_CTX *ctx, const void *data, size_t len) {
  if (ctx == NULL) {
    return 0;
  }

<<<<<<< HEAD
=======
  if (data == NULL && len != 0) {
    return 0;
  }

>>>>>>> 54d50513
  if (len == 0) {
    return 1;
  }

  return FIPS202_Update(ctx, data, len);
}

// SHA3_Final should be called once to process final digest value
<<<<<<< HEAD
// |ctx->state| flag does not need to be updated
int SHA3_Final(uint8_t *md, KECCAK1600_CTX *ctx) {
  if (ctx->md_size == 0) {
    return 1;
  }

  if (FIPS202_Finalize(md, ctx) == 0) {
    return 0;
  }

=======
int SHA3_Final(uint8_t *md, KECCAK1600_CTX *ctx) {
  if (md == NULL || ctx == NULL) {
    return 0;
  }

  if (ctx->md_size == 0) {
    return 1;
  }

  if (FIPS202_Finalize(md, ctx) == 0) {
    return 0;
  }

>>>>>>> 54d50513
  Keccak1600_Squeeze(ctx->A, md, ctx->md_size, ctx->block_size, ctx->state);
  ctx->state = KECCAK1600_STATE_FINAL;
  
  FIPS_service_indicator_update_state();
  return 1;
}

int SHAKE_Init(KECCAK1600_CTX *ctx, size_t block_size) {
  if (ctx == NULL) {
    return 0;
  }

  if (block_size != SHAKE128_BLOCKSIZE &&
      block_size != SHAKE256_BLOCKSIZE) {
        return 0;
  }
  // |block_size| depends on the SHAKE security level
  // The output length |bit_len| is initialized to 0
  return FIPS202_Init(ctx, SHAKE_PAD_CHAR, block_size, 0);
}

int SHAKE_Absorb(KECCAK1600_CTX *ctx, const void *data, size_t len) {
  if (ctx == NULL) {
    return 0;
  }

  if (data == NULL && len != 0) {
    return 0;
  }

  if (len == 0) {
    return 1;
  }

  return FIPS202_Update(ctx, data, len);
}

<<<<<<< HEAD
int SHAKE_Absorb(KECCAK1600_CTX *ctx, const void *data, size_t len) {
  if (ctx == NULL) {
    return 0;
  }

  if (len == 0) {
    return 1;
  }

  return FIPS202_Update(ctx, data, len);
}

// SHAKE_Final is a single-shot API and can be called once to finalize absorb and squeeze phases
=======
// SHAKE_Final is to be called once to finalize absorb and squeeze phases
>>>>>>> 54d50513
// |ctx->state| restricts consecutive calls to FIPS202_Finalize
// Function SHAKE_Squeeze should be used for incremental XOF output
int SHAKE_Final(uint8_t *md, KECCAK1600_CTX *ctx, size_t len) {
  if (ctx == NULL || md == NULL) {
    return 0;
  }

  ctx->md_size = len;
  if (ctx->md_size == 0) {
    return 1;
  }

  if (FIPS202_Finalize(md, ctx) == 0) {
    return 0;
  }

  Keccak1600_Squeeze(ctx->A, md, ctx->md_size, ctx->block_size, ctx->state);
  ctx->state = KECCAK1600_STATE_FINAL;

  FIPS_service_indicator_update_state();

  return 1;
}

<<<<<<< HEAD
// SHAKE_Squeeze can be called multiple times
// SHAKE_Squeeze should be called for incremental XOF output
int SHAKE_Squeeze(uint8_t *md, KECCAK1600_CTX *ctx, size_t len) {
  size_t block_bytes;
=======
// SHAKE_Squeeze can be called multiple time for incremental XOF output
int SHAKE_Squeeze(uint8_t *md, KECCAK1600_CTX *ctx, size_t len) {
  if (ctx == NULL || md == NULL) {
    return 0;
  }

>>>>>>> 54d50513
  ctx->md_size = len;

  if (ctx->md_size == 0) {
    return 1;
  }

  if (ctx->state == KECCAK1600_STATE_FINAL) {
    return 0;
  }

<<<<<<< HEAD
  if (ctx->state == KECCAK1600_STATE_ABSORB) {
    // Skip FIPS202_Finalize if the input has been padded and the last block has been processed
=======
  // Skip FIPS202_Finalize if the input has been padded and
  // the last block has been processed
  if (ctx->state == KECCAK1600_STATE_ABSORB) {
>>>>>>> 54d50513
    if (FIPS202_Finalize(md, ctx) == 0) {
      return 0;
    }
  }
<<<<<<< HEAD
  // Process previous data from output buffer if any
  if (ctx->buf_load != 0) {
    if (len <= ctx->buf_load) {
      memcpy(md, ctx->buf + ctx->block_size - ctx->buf_load, len);
      md += len;
      ctx->buf_load -= len;
      len = 0;
      return 1;
    } else {
      memcpy(md, ctx->buf + ctx->block_size - ctx->buf_load, ctx->buf_load);
      md += ctx->buf_load;
      len -= ctx->buf_load;
      ctx->buf_load = 0;
    }
  }

  // Use a single function to finalize SHAKE absorb phase and to generate 
  // incremental SHAKE_Squeeze extendable output. It allows consistency with the current
  // single XOF function in the Digest EVP_MD |env_md_st->finalXOF| and 
  // EVP_DigestFinalXOF external APIs

  // Process all full size output requested blocks
  block_bytes = ctx->block_size * (len / ctx->block_size);
  if (len > ctx->block_size) {
    Keccak1600_Squeeze(ctx->A, md, block_bytes, ctx->block_size, ctx->state);
    md += block_bytes;
    len -= block_bytes;
    ctx->state = KECCAK1600_STATE_SQUEEZE;
  }

  if (len > 0) {
    // Process an additional block if output length is not a multiple of block size. 
    // Generated output is store in |ctx->buf|. Only requested bytes are transfered
    // to the output. The 'unused' output data is kept for processing in a sequenctual
    // call to SHAKE_Squeeze (incremental byte-wise SHAKE_Squeeze)
    Keccak1600_Squeeze(ctx->A, ctx->buf, ctx->block_size, ctx->block_size, ctx->state);
    memcpy(md, ctx->buf, len);
    ctx->buf_load = ctx->block_size - len; // how much there is still in buffer to be consumed    
    md += len;
    ctx->state = KECCAK1600_STATE_SQUEEZE;
  }
=======

  Keccak1600_Squeeze(ctx->A, md, len, ctx->block_size, ctx->state);
  ctx->state = KECCAK1600_STATE_SQUEEZE;
>>>>>>> 54d50513

  //FIPS_service_indicator_update_state();
  return 1;
}<|MERGE_RESOLUTION|>--- conflicted
+++ resolved
@@ -156,11 +156,7 @@
     // There is enough data to fill or overflow the intermediate
     // buffer. So we append |rem| bytes and process the block,
     // leaving the rest for later processing.
-<<<<<<< HEAD
-    memcpy(ctx->buf + num, data_ptr_copy, rem);
-=======
     OPENSSL_memcpy(ctx->buf + num, data_ptr_copy, rem);
->>>>>>> 54d50513
     data_ptr_copy += rem, len -= rem;
     if (Keccak1600_Absorb(ctx->A, ctx->buf, block_size, block_size) != 0 ) {
       return 0;
@@ -177,12 +173,7 @@
   }
 
   if (rem != 0) {
-<<<<<<< HEAD
-    memcpy(ctx->buf, data_ptr_copy + len - rem, rem);
-=======
     OPENSSL_memcpy(ctx->buf, data_ptr_copy + len - rem, rem);
-    ctx->buf_load = rem;
->>>>>>> 54d50513
   }
   ctx->buf_load = rem;
 
@@ -203,22 +194,15 @@
   // Pad the data with 10*1. Note that |num| can be |block_size - 1|
   // in which case both byte operations below are performed on
   // the same byte.
-<<<<<<< HEAD
-  memset(ctx->buf + num, 0, block_size - num);
-=======
   OPENSSL_memset(ctx->buf + num, 0, block_size - num);
->>>>>>> 54d50513
   ctx->buf[num] = ctx->pad;
   ctx->buf[block_size - 1] |= 0x80;
 
   if (Keccak1600_Absorb(ctx->A, ctx->buf, block_size, block_size) != 0) {
     return 0;
   }
-<<<<<<< HEAD
-=======
   
   // ctx->buf is processed, ctx->buf_load is guaranteed to be zero
->>>>>>> 54d50513
   ctx->buf_load = 0;
 
   return 1;
@@ -226,16 +210,6 @@
 
 // SHA3 APIs implement SHA3 functionalities on top of FIPS202 API layer
 int SHA3_Init(KECCAK1600_CTX *ctx, size_t bit_len) {
-<<<<<<< HEAD
-  if (bit_len == SHA3_224_DIGEST_BITLENGTH || 
-      bit_len == SHA3_256_DIGEST_BITLENGTH || 
-      bit_len == SHA3_384_DIGEST_BITLENGTH || 
-      bit_len == SHA3_512_DIGEST_BITLENGTH) { 
-        // |block_size| depends on the SHA3 |bit_len| output (digest) length
-        return FIPS202_Init(ctx, SHA3_PAD_CHAR, SHA3_BLOCKSIZE(bit_len), bit_len);
-  }
-  return 0;
-=======
   if (ctx == NULL) {
     return 0;
   }
@@ -248,7 +222,6 @@
   }
   // |block_size| depends on the SHA3 |bit_len| output (digest) length
   return FIPS202_Init(ctx, SHA3_PAD_CHAR, SHA3_BLOCKSIZE(bit_len), bit_len);
->>>>>>> 54d50513
 }
 
 int SHA3_Update(KECCAK1600_CTX *ctx, const void *data, size_t len) {
@@ -256,13 +229,10 @@
     return 0;
   }
 
-<<<<<<< HEAD
-=======
   if (data == NULL && len != 0) {
     return 0;
   }
 
->>>>>>> 54d50513
   if (len == 0) {
     return 1;
   }
@@ -271,18 +241,6 @@
 }
 
 // SHA3_Final should be called once to process final digest value
-<<<<<<< HEAD
-// |ctx->state| flag does not need to be updated
-int SHA3_Final(uint8_t *md, KECCAK1600_CTX *ctx) {
-  if (ctx->md_size == 0) {
-    return 1;
-  }
-
-  if (FIPS202_Finalize(md, ctx) == 0) {
-    return 0;
-  }
-
-=======
 int SHA3_Final(uint8_t *md, KECCAK1600_CTX *ctx) {
   if (md == NULL || ctx == NULL) {
     return 0;
@@ -296,7 +254,6 @@
     return 0;
   }
 
->>>>>>> 54d50513
   Keccak1600_Squeeze(ctx->A, md, ctx->md_size, ctx->block_size, ctx->state);
   ctx->state = KECCAK1600_STATE_FINAL;
   
@@ -334,23 +291,7 @@
   return FIPS202_Update(ctx, data, len);
 }
 
-<<<<<<< HEAD
-int SHAKE_Absorb(KECCAK1600_CTX *ctx, const void *data, size_t len) {
-  if (ctx == NULL) {
-    return 0;
-  }
-
-  if (len == 0) {
-    return 1;
-  }
-
-  return FIPS202_Update(ctx, data, len);
-}
-
-// SHAKE_Final is a single-shot API and can be called once to finalize absorb and squeeze phases
-=======
 // SHAKE_Final is to be called once to finalize absorb and squeeze phases
->>>>>>> 54d50513
 // |ctx->state| restricts consecutive calls to FIPS202_Finalize
 // Function SHAKE_Squeeze should be used for incremental XOF output
 int SHAKE_Final(uint8_t *md, KECCAK1600_CTX *ctx, size_t len) {
@@ -371,23 +312,13 @@
   ctx->state = KECCAK1600_STATE_FINAL;
 
   FIPS_service_indicator_update_state();
-
-  return 1;
-}
-
-<<<<<<< HEAD
+  return 1;
+}
+
 // SHAKE_Squeeze can be called multiple times
 // SHAKE_Squeeze should be called for incremental XOF output
 int SHAKE_Squeeze(uint8_t *md, KECCAK1600_CTX *ctx, size_t len) {
   size_t block_bytes;
-=======
-// SHAKE_Squeeze can be called multiple time for incremental XOF output
-int SHAKE_Squeeze(uint8_t *md, KECCAK1600_CTX *ctx, size_t len) {
-  if (ctx == NULL || md == NULL) {
-    return 0;
-  }
-
->>>>>>> 54d50513
   ctx->md_size = len;
 
   if (ctx->md_size == 0) {
@@ -398,19 +329,13 @@
     return 0;
   }
 
-<<<<<<< HEAD
-  if (ctx->state == KECCAK1600_STATE_ABSORB) {
-    // Skip FIPS202_Finalize if the input has been padded and the last block has been processed
-=======
   // Skip FIPS202_Finalize if the input has been padded and
   // the last block has been processed
   if (ctx->state == KECCAK1600_STATE_ABSORB) {
->>>>>>> 54d50513
     if (FIPS202_Finalize(md, ctx) == 0) {
       return 0;
     }
   }
-<<<<<<< HEAD
   // Process previous data from output buffer if any
   if (ctx->buf_load != 0) {
     if (len <= ctx->buf_load) {
@@ -452,11 +377,6 @@
     md += len;
     ctx->state = KECCAK1600_STATE_SQUEEZE;
   }
-=======
-
-  Keccak1600_Squeeze(ctx->A, md, len, ctx->block_size, ctx->state);
-  ctx->state = KECCAK1600_STATE_SQUEEZE;
->>>>>>> 54d50513
 
   //FIPS_service_indicator_update_state();
   return 1;
