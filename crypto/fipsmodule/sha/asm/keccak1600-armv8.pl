--- conflicted
+++ resolved
@@ -62,7 +62,6 @@
 # $output is the last argument if it looks like a file (it has an extension)
 # $flavour is the first argument if it doesn't look like a file
 
-<<<<<<< HEAD
 
 #File keccak1600-armv8.pl is imported from OpenSSL.
 #https://github.com/openssl/openssl/blob/479b9adb88b9050186c1e9fc94879906f378b14b/crypto/sha/asm/keccak1600-armv8.pl
@@ -71,23 +70,17 @@
   Two arguments are necessary: the flavour and the output file path."; }
 $flavour = shift;
 $output = shift;
-=======
 if ($#ARGV < 1) { die "Not enough arguments provided.
   Two arguments are necessary: the flavour and the output file path."; }
 
 $flavour = shift;
 $output = shift;
 
->>>>>>> 1a0dd402
 if ($flavour && $flavour ne "void") {
     $0 =~ m/(.*[\/\\])[^\/\\]+$/; $dir=$1;
     ( $xlate="${dir}arm-xlate.pl" and -f $xlate ) or
     ( $xlate="${dir}../../../perlasm/arm-xlate.pl" and -f $xlate) or
     die "can't locate arm-xlate.pl";
-<<<<<<< HEAD
-=======
-
->>>>>>> 1a0dd402
     open OUT,"| \"$^X\" \"$xlate\" $flavour \"$output\"";
     *STDOUT=*OUT;
 } else {
