#! /usr/bin/env perl
# Copyright 2005-2016 The OpenSSL Project Authors. All Rights Reserved.
#
# Licensed under the OpenSSL license (the "License").  You may not use
# this file except in compliance with the License.  You can obtain a copy
# in the file LICENSE in the source distribution or at
# https://www.openssl.org/source/license.html

#
# ====================================================================
# Written by Andy Polyakov <appro@openssl.org> for the OpenSSL
# project. Rights for redistribution and usage in source and binary
# forms are granted according to the OpenSSL license.
# ====================================================================
#
# sha256/512_block procedure for x86_64.
#
# 40% improvement over compiler-generated code on Opteron. On EM64T
# sha256 was observed to run >80% faster and sha512 - >40%. No magical
# tricks, just straight implementation... I really wonder why gcc
# [being armed with inline assembler] fails to generate as fast code.
# The only thing which is cool about this module is that it's very
# same instruction sequence used for both SHA-256 and SHA-512. In
# former case the instructions operate on 32-bit operands, while in
# latter - on 64-bit ones. All I had to do is to get one flavor right,
# the other one passed the test right away:-)
#
# sha256_block runs in ~1005 cycles on Opteron, which gives you
# asymptotic performance of 64*1000/1005=63.7MBps times CPU clock
# frequency in GHz. sha512_block runs in ~1275 cycles, which results
# in 128*1000/1275=100MBps per GHz. Is there room for improvement?
# Well, if you compare it to IA-64 implementation, which maintains
# X[16] in register bank[!], tends to 4 instructions per CPU clock
# cycle and runs in 1003 cycles, 1275 is very good result for 3-way
# issue Opteron pipeline and X[16] maintained in memory. So that *if*
# there is a way to improve it, *then* the only way would be to try to
# offload X[16] updates to SSE unit, but that would require "deeper"
# loop unroll, which in turn would naturally cause size blow-up, not
# to mention increased complexity! And once again, only *if* it's
# actually possible to noticeably improve overall ILP, instruction
# level parallelism, on a given CPU implementation in this case.
#
# Special note on Intel EM64T. While Opteron CPU exhibits perfect
# performance ratio of 1.5 between 64- and 32-bit flavors [see above],
# [currently available] EM64T CPUs apparently are far from it. On the
# contrary, 64-bit version, sha512_block, is ~30% *slower* than 32-bit
# sha256_block:-( This is presumably because 64-bit shifts/rotates
# apparently are not atomic instructions, but implemented in microcode.
#
# May 2012.
#
# Optimization including one of Pavel Semjanov's ideas, alternative
# Maj, resulted in >=5% improvement on most CPUs, +20% SHA256 and
# unfortunately -2% SHA512 on P4 [which nobody should care about
# that much].
#
# June 2012.
#
# Add SIMD code paths, see below for improvement coefficients. SSSE3
# code path was not attempted for SHA512, because improvement is not
# estimated to be high enough, noticeably less than 9%, to justify
# the effort, not on pre-AVX processors. [Obviously with exclusion
# for VIA Nano, but it has SHA512 instruction that is faster and
# should be used instead.] For reference, corresponding estimated
# upper limit for improvement for SSSE3 SHA256 is 28%. The fact that
# higher coefficients are observed on VIA Nano and Bulldozer has more
# to do with specifics of their architecture [which is topic for
# separate discussion].
#
# November 2012.
#
# Add AVX2 code path. Two consecutive input blocks are loaded to
# 256-bit %ymm registers, with data from first block to least
# significant 128-bit halves and data from second to most significant.
# The data is then processed with same SIMD instruction sequence as
# for AVX, but with %ymm as operands. Side effect is increased stack
# frame, 448 additional bytes in SHA256 and 1152 in SHA512, and 1.2KB
# code size increase.
#
# March 2014.
#
# Add support for Intel SHA Extensions.

######################################################################
# Current performance in cycles per processed byte (less is better):
#
#		SHA256	SSSE3       AVX/XOP(*)	    SHA512  AVX/XOP(*)
#
# AMD K8	14.9	-	    -		    9.57    -
# P4		17.3	-	    -		    30.8    -
# Core 2	15.6	13.8(+13%)  -		    9.97    -
# Westmere	14.8	12.3(+19%)  -		    9.58    -
# Sandy Bridge	17.4	14.2(+23%)  11.6(+50%(**))  11.2    8.10(+38%(**))
# Ivy Bridge	12.6	10.5(+20%)  10.3(+22%)	    8.17    7.22(+13%)
# Haswell	12.2	9.28(+31%)  7.80(+56%)	    7.66    5.40(+42%)
# Skylake	11.4	9.03(+26%)  7.70(+48%)      7.25    5.20(+40%)
# Bulldozer	21.1	13.6(+54%)  13.6(+54%(***)) 13.5    8.58(+57%)
# Ryzen		11.0	9.02(+22%)  2.05(+440%)     7.05    5.67(+20%)
# VIA Nano	23.0	16.5(+39%)  -		    14.7    -
# Atom		23.0	18.9(+22%)  -		    14.7    -
# Silvermont	27.4	20.6(+33%)  -               17.5    -
# Knights L	27.4	21.0(+30%)  19.6(+40%)	    17.5    12.8(+37%)
# Goldmont	18.9	14.3(+32%)  4.16(+350%)     12.0    -
#
# (*)	whichever best applicable, including SHAEXT;
# (**)	switch from ror to shrd stands for fair share of improvement;
# (***)	execution time is fully determined by remaining integer-only
#	part, body_00_15; reducing the amount of SIMD instructions
#	below certain limit makes no difference/sense; to conserve
#	space SHA256 XOP code path is therefore omitted;
#
# Modified from upstream OpenSSL to remove the XOP code.

$flavour = shift;
$output  = shift;
if ($flavour =~ /\./) { $output = $flavour; undef $flavour; }

$win64=0; $win64=1 if ($flavour =~ /[nm]asm|mingw64/ || $output =~ /\.asm$/);

$0 =~ m/(.*[\/\\])[^\/\\]+$/; $dir=$1;
( $xlate="${dir}x86_64-xlate.pl" and -f $xlate ) or
( $xlate="${dir}../../../perlasm/x86_64-xlate.pl" and -f $xlate) or
die "can't locate x86_64-xlate.pl";

# In upstream, this is controlled by shelling out to the compiler to check
# versions, but BoringSSL is intended to be used with pre-generated perlasm
# output, so this isn't useful anyway.
#
# This file also has an AVX2 implementation, controlled by setting $avx to 2.
# For now, we intentionally disable it. While it gives a 13-16% perf boost, the
# CFI annotations are wrong. It allocates stack in a loop and should be
# rewritten to avoid this.
$avx = 1;
<<<<<<< HEAD
$shaext=1;	### set to zero if compiling for 1.0.1
=======
$shaext = 1;
>>>>>>> 6595ddb3

open OUT,"| \"$^X\" \"$xlate\" $flavour \"$output\"";
*STDOUT=*OUT;

if ($output =~ /512/) {
	$func="sha512_block_data_order";
	$TABLE="K512";
	$SZ=8;
	@ROT=($A,$B,$C,$D,$E,$F,$G,$H)=("%rax","%rbx","%rcx","%rdx",
					"%r8", "%r9", "%r10","%r11");
	($T1,$a0,$a1,$a2,$a3)=("%r12","%r13","%r14","%r15","%rdi");
	@Sigma0=(28,34,39);
	@Sigma1=(14,18,41);
	@sigma0=(1,  8, 7);
	@sigma1=(19,61, 6);
	$rounds=80;
} else {
	$func="sha256_block_data_order";
	$TABLE="K256";
	$SZ=4;
	@ROT=($A,$B,$C,$D,$E,$F,$G,$H)=("%eax","%ebx","%ecx","%edx",
					"%r8d","%r9d","%r10d","%r11d");
	($T1,$a0,$a1,$a2,$a3)=("%r12d","%r13d","%r14d","%r15d","%edi");
	@Sigma0=( 2,13,22);
	@Sigma1=( 6,11,25);
	@sigma0=( 7,18, 3);
	@sigma1=(17,19,10);
	$rounds=64;
}

$ctx="%rdi";	# 1st arg, zapped by $a3
$inp="%rsi";	# 2nd arg
$Tbl="%rbp";

$_ctx="16*$SZ+0*8(%rsp)";
$_inp="16*$SZ+1*8(%rsp)";
$_end="16*$SZ+2*8(%rsp)";
$_rsp="`16*$SZ+3*8`(%rsp)";
$framesz="16*$SZ+4*8";


sub ROUND_00_15()
{ my ($i,$a,$b,$c,$d,$e,$f,$g,$h) = @_;
  my $STRIDE=$SZ;
     $STRIDE += 16 if ($i%(16/$SZ)==(16/$SZ-1));

$code.=<<___;
	ror	\$`$Sigma1[2]-$Sigma1[1]`,$a0
	mov	$f,$a2

	xor	$e,$a0
	ror	\$`$Sigma0[2]-$Sigma0[1]`,$a1
	xor	$g,$a2			# f^g

	mov	$T1,`$SZ*($i&0xf)`(%rsp)
	xor	$a,$a1
	and	$e,$a2			# (f^g)&e

	ror	\$`$Sigma1[1]-$Sigma1[0]`,$a0
	add	$h,$T1			# T1+=h
	xor	$g,$a2			# Ch(e,f,g)=((f^g)&e)^g

	ror	\$`$Sigma0[1]-$Sigma0[0]`,$a1
	xor	$e,$a0
	add	$a2,$T1			# T1+=Ch(e,f,g)

	mov	$a,$a2
	add	($Tbl),$T1		# T1+=K[round]
	xor	$a,$a1

	xor	$b,$a2			# a^b, b^c in next round
	ror	\$$Sigma1[0],$a0	# Sigma1(e)
	mov	$b,$h

	and	$a2,$a3
	ror	\$$Sigma0[0],$a1	# Sigma0(a)
	add	$a0,$T1			# T1+=Sigma1(e)

	xor	$a3,$h			# h=Maj(a,b,c)=Ch(a^b,c,b)
	add	$T1,$d			# d+=T1
	add	$T1,$h			# h+=T1

	lea	$STRIDE($Tbl),$Tbl	# round++
___
$code.=<<___ if ($i<15);
	add	$a1,$h			# h+=Sigma0(a)
___
	($a2,$a3) = ($a3,$a2);
}

sub ROUND_16_XX()
{ my ($i,$a,$b,$c,$d,$e,$f,$g,$h) = @_;

$code.=<<___;
	mov	`$SZ*(($i+1)&0xf)`(%rsp),$a0
	mov	`$SZ*(($i+14)&0xf)`(%rsp),$a2

	mov	$a0,$T1
	ror	\$`$sigma0[1]-$sigma0[0]`,$a0
	add	$a1,$a			# modulo-scheduled h+=Sigma0(a)
	mov	$a2,$a1
	ror	\$`$sigma1[1]-$sigma1[0]`,$a2

	xor	$T1,$a0
	shr	\$$sigma0[2],$T1
	ror	\$$sigma0[0],$a0
	xor	$a1,$a2
	shr	\$$sigma1[2],$a1

	ror	\$$sigma1[0],$a2
	xor	$a0,$T1			# sigma0(X[(i+1)&0xf])
	xor	$a1,$a2			# sigma1(X[(i+14)&0xf])
	add	`$SZ*(($i+9)&0xf)`(%rsp),$T1

	add	`$SZ*($i&0xf)`(%rsp),$T1
	mov	$e,$a0
	add	$a2,$T1
	mov	$a,$a1
___
	&ROUND_00_15(@_);
}

$code=<<___;
.text

.extern	OPENSSL_ia32cap_P
.globl	$func
.type	$func,\@function,3
.align	16
$func:
.cfi_startproc
___
$code.=<<___ if ($SZ==4 || $avx);
	leaq	OPENSSL_ia32cap_P(%rip),%r11
	mov	0(%r11),%r9d
	mov	4(%r11),%r10d
	mov	8(%r11),%r11d
___
$code.=<<___ if ($SZ==4 && $shaext);
	test	\$`1<<29`,%r11d		# check for SHA
	jnz	.Lshaext_shortcut
___
    # XOP codepath removed.
$code.=<<___ if ($avx>1);
	and	\$`1<<8|1<<5|1<<3`,%r11d	# check for BMI2+AVX2+BMI1
	cmp	\$`1<<8|1<<5|1<<3`,%r11d
	je	.Lavx2_shortcut
___
$code.=<<___ if ($avx);
	and	\$`1<<30`,%r9d		# mask "Intel CPU" bit
	and	\$`1<<28|1<<9`,%r10d	# mask AVX and SSSE3 bits
	or	%r9d,%r10d
	cmp	\$`1<<28|1<<9|1<<30`,%r10d
	je	.Lavx_shortcut
___
$code.=<<___ if ($SZ==4);
	test	\$`1<<9`,%r10d
	jnz	.Lssse3_shortcut
___
$code.=<<___;
	mov	%rsp,%rax		# copy %rsp
.cfi_def_cfa_register	%rax
	push	%rbx
.cfi_push	%rbx
	push	%rbp
.cfi_push	%rbp
	push	%r12
.cfi_push	%r12
	push	%r13
.cfi_push	%r13
	push	%r14
.cfi_push	%r14
	push	%r15
.cfi_push	%r15
	shl	\$4,%rdx		# num*16
	sub	\$$framesz,%rsp
	lea	($inp,%rdx,$SZ),%rdx	# inp+num*16*$SZ
	and	\$-64,%rsp		# align stack frame
	mov	$ctx,$_ctx		# save ctx, 1st arg
	mov	$inp,$_inp		# save inp, 2nd arh
	mov	%rdx,$_end		# save end pointer, "3rd" arg
	mov	%rax,$_rsp		# save copy of %rsp
.cfi_cfa_expression	$_rsp,deref,+8
.Lprologue:

	mov	$SZ*0($ctx),$A
	mov	$SZ*1($ctx),$B
	mov	$SZ*2($ctx),$C
	mov	$SZ*3($ctx),$D
	mov	$SZ*4($ctx),$E
	mov	$SZ*5($ctx),$F
	mov	$SZ*6($ctx),$G
	mov	$SZ*7($ctx),$H
	jmp	.Lloop

.align	16
.Lloop:
	mov	$B,$a3
	lea	$TABLE(%rip),$Tbl
	xor	$C,$a3			# magic
___
	for($i=0;$i<16;$i++) {
		$code.="	mov	$SZ*$i($inp),$T1\n";
		$code.="	mov	@ROT[4],$a0\n";
		$code.="	mov	@ROT[0],$a1\n";
		$code.="	bswap	$T1\n";
		&ROUND_00_15($i,@ROT);
		unshift(@ROT,pop(@ROT));
	}
$code.=<<___;
	jmp	.Lrounds_16_xx
.align	16
.Lrounds_16_xx:
___
	for(;$i<32;$i++) {
		&ROUND_16_XX($i,@ROT);
		unshift(@ROT,pop(@ROT));
	}

$code.=<<___;
	cmpb	\$0,`$SZ-1`($Tbl)
	jnz	.Lrounds_16_xx

	mov	$_ctx,$ctx
	add	$a1,$A			# modulo-scheduled h+=Sigma0(a)
	lea	16*$SZ($inp),$inp

	add	$SZ*0($ctx),$A
	add	$SZ*1($ctx),$B
	add	$SZ*2($ctx),$C
	add	$SZ*3($ctx),$D
	add	$SZ*4($ctx),$E
	add	$SZ*5($ctx),$F
	add	$SZ*6($ctx),$G
	add	$SZ*7($ctx),$H

	cmp	$_end,$inp

	mov	$A,$SZ*0($ctx)
	mov	$B,$SZ*1($ctx)
	mov	$C,$SZ*2($ctx)
	mov	$D,$SZ*3($ctx)
	mov	$E,$SZ*4($ctx)
	mov	$F,$SZ*5($ctx)
	mov	$G,$SZ*6($ctx)
	mov	$H,$SZ*7($ctx)
	jb	.Lloop

	mov	$_rsp,%rsi
.cfi_def_cfa	%rsi,8
	mov	-48(%rsi),%r15
.cfi_restore	%r15
	mov	-40(%rsi),%r14
.cfi_restore	%r14
	mov	-32(%rsi),%r13
.cfi_restore	%r13
	mov	-24(%rsi),%r12
.cfi_restore	%r12
	mov	-16(%rsi),%rbp
.cfi_restore	%rbp
	mov	-8(%rsi),%rbx
.cfi_restore	%rbx
	lea	(%rsi),%rsp
.cfi_def_cfa_register	%rsp
.Lepilogue:
	ret
.cfi_endproc
.size	$func,.-$func
___

if ($SZ==4) {
$code.=<<___;
.align	64
.type	$TABLE,\@object
$TABLE:
	.long	0x428a2f98,0x71374491,0xb5c0fbcf,0xe9b5dba5
	.long	0x428a2f98,0x71374491,0xb5c0fbcf,0xe9b5dba5
	.long	0x3956c25b,0x59f111f1,0x923f82a4,0xab1c5ed5
	.long	0x3956c25b,0x59f111f1,0x923f82a4,0xab1c5ed5
	.long	0xd807aa98,0x12835b01,0x243185be,0x550c7dc3
	.long	0xd807aa98,0x12835b01,0x243185be,0x550c7dc3
	.long	0x72be5d74,0x80deb1fe,0x9bdc06a7,0xc19bf174
	.long	0x72be5d74,0x80deb1fe,0x9bdc06a7,0xc19bf174
	.long	0xe49b69c1,0xefbe4786,0x0fc19dc6,0x240ca1cc
	.long	0xe49b69c1,0xefbe4786,0x0fc19dc6,0x240ca1cc
	.long	0x2de92c6f,0x4a7484aa,0x5cb0a9dc,0x76f988da
	.long	0x2de92c6f,0x4a7484aa,0x5cb0a9dc,0x76f988da
	.long	0x983e5152,0xa831c66d,0xb00327c8,0xbf597fc7
	.long	0x983e5152,0xa831c66d,0xb00327c8,0xbf597fc7
	.long	0xc6e00bf3,0xd5a79147,0x06ca6351,0x14292967
	.long	0xc6e00bf3,0xd5a79147,0x06ca6351,0x14292967
	.long	0x27b70a85,0x2e1b2138,0x4d2c6dfc,0x53380d13
	.long	0x27b70a85,0x2e1b2138,0x4d2c6dfc,0x53380d13
	.long	0x650a7354,0x766a0abb,0x81c2c92e,0x92722c85
	.long	0x650a7354,0x766a0abb,0x81c2c92e,0x92722c85
	.long	0xa2bfe8a1,0xa81a664b,0xc24b8b70,0xc76c51a3
	.long	0xa2bfe8a1,0xa81a664b,0xc24b8b70,0xc76c51a3
	.long	0xd192e819,0xd6990624,0xf40e3585,0x106aa070
	.long	0xd192e819,0xd6990624,0xf40e3585,0x106aa070
	.long	0x19a4c116,0x1e376c08,0x2748774c,0x34b0bcb5
	.long	0x19a4c116,0x1e376c08,0x2748774c,0x34b0bcb5
	.long	0x391c0cb3,0x4ed8aa4a,0x5b9cca4f,0x682e6ff3
	.long	0x391c0cb3,0x4ed8aa4a,0x5b9cca4f,0x682e6ff3
	.long	0x748f82ee,0x78a5636f,0x84c87814,0x8cc70208
	.long	0x748f82ee,0x78a5636f,0x84c87814,0x8cc70208
	.long	0x90befffa,0xa4506ceb,0xbef9a3f7,0xc67178f2
	.long	0x90befffa,0xa4506ceb,0xbef9a3f7,0xc67178f2

	.long	0x00010203,0x04050607,0x08090a0b,0x0c0d0e0f
	.long	0x00010203,0x04050607,0x08090a0b,0x0c0d0e0f
	.long	0x03020100,0x0b0a0908,0xffffffff,0xffffffff
	.long	0x03020100,0x0b0a0908,0xffffffff,0xffffffff
	.long	0xffffffff,0xffffffff,0x03020100,0x0b0a0908
	.long	0xffffffff,0xffffffff,0x03020100,0x0b0a0908
	.asciz	"SHA256 block transform for x86_64, CRYPTOGAMS by <appro\@openssl.org>"
___
} else {
$code.=<<___;
.align	64
.type	$TABLE,\@object
$TABLE:
	.quad	0x428a2f98d728ae22,0x7137449123ef65cd
	.quad	0x428a2f98d728ae22,0x7137449123ef65cd
	.quad	0xb5c0fbcfec4d3b2f,0xe9b5dba58189dbbc
	.quad	0xb5c0fbcfec4d3b2f,0xe9b5dba58189dbbc
	.quad	0x3956c25bf348b538,0x59f111f1b605d019
	.quad	0x3956c25bf348b538,0x59f111f1b605d019
	.quad	0x923f82a4af194f9b,0xab1c5ed5da6d8118
	.quad	0x923f82a4af194f9b,0xab1c5ed5da6d8118
	.quad	0xd807aa98a3030242,0x12835b0145706fbe
	.quad	0xd807aa98a3030242,0x12835b0145706fbe
	.quad	0x243185be4ee4b28c,0x550c7dc3d5ffb4e2
	.quad	0x243185be4ee4b28c,0x550c7dc3d5ffb4e2
	.quad	0x72be5d74f27b896f,0x80deb1fe3b1696b1
	.quad	0x72be5d74f27b896f,0x80deb1fe3b1696b1
	.quad	0x9bdc06a725c71235,0xc19bf174cf692694
	.quad	0x9bdc06a725c71235,0xc19bf174cf692694
	.quad	0xe49b69c19ef14ad2,0xefbe4786384f25e3
	.quad	0xe49b69c19ef14ad2,0xefbe4786384f25e3
	.quad	0x0fc19dc68b8cd5b5,0x240ca1cc77ac9c65
	.quad	0x0fc19dc68b8cd5b5,0x240ca1cc77ac9c65
	.quad	0x2de92c6f592b0275,0x4a7484aa6ea6e483
	.quad	0x2de92c6f592b0275,0x4a7484aa6ea6e483
	.quad	0x5cb0a9dcbd41fbd4,0x76f988da831153b5
	.quad	0x5cb0a9dcbd41fbd4,0x76f988da831153b5
	.quad	0x983e5152ee66dfab,0xa831c66d2db43210
	.quad	0x983e5152ee66dfab,0xa831c66d2db43210
	.quad	0xb00327c898fb213f,0xbf597fc7beef0ee4
	.quad	0xb00327c898fb213f,0xbf597fc7beef0ee4
	.quad	0xc6e00bf33da88fc2,0xd5a79147930aa725
	.quad	0xc6e00bf33da88fc2,0xd5a79147930aa725
	.quad	0x06ca6351e003826f,0x142929670a0e6e70
	.quad	0x06ca6351e003826f,0x142929670a0e6e70
	.quad	0x27b70a8546d22ffc,0x2e1b21385c26c926
	.quad	0x27b70a8546d22ffc,0x2e1b21385c26c926
	.quad	0x4d2c6dfc5ac42aed,0x53380d139d95b3df
	.quad	0x4d2c6dfc5ac42aed,0x53380d139d95b3df
	.quad	0x650a73548baf63de,0x766a0abb3c77b2a8
	.quad	0x650a73548baf63de,0x766a0abb3c77b2a8
	.quad	0x81c2c92e47edaee6,0x92722c851482353b
	.quad	0x81c2c92e47edaee6,0x92722c851482353b
	.quad	0xa2bfe8a14cf10364,0xa81a664bbc423001
	.quad	0xa2bfe8a14cf10364,0xa81a664bbc423001
	.quad	0xc24b8b70d0f89791,0xc76c51a30654be30
	.quad	0xc24b8b70d0f89791,0xc76c51a30654be30
	.quad	0xd192e819d6ef5218,0xd69906245565a910
	.quad	0xd192e819d6ef5218,0xd69906245565a910
	.quad	0xf40e35855771202a,0x106aa07032bbd1b8
	.quad	0xf40e35855771202a,0x106aa07032bbd1b8
	.quad	0x19a4c116b8d2d0c8,0x1e376c085141ab53
	.quad	0x19a4c116b8d2d0c8,0x1e376c085141ab53
	.quad	0x2748774cdf8eeb99,0x34b0bcb5e19b48a8
	.quad	0x2748774cdf8eeb99,0x34b0bcb5e19b48a8
	.quad	0x391c0cb3c5c95a63,0x4ed8aa4ae3418acb
	.quad	0x391c0cb3c5c95a63,0x4ed8aa4ae3418acb
	.quad	0x5b9cca4f7763e373,0x682e6ff3d6b2b8a3
	.quad	0x5b9cca4f7763e373,0x682e6ff3d6b2b8a3
	.quad	0x748f82ee5defb2fc,0x78a5636f43172f60
	.quad	0x748f82ee5defb2fc,0x78a5636f43172f60
	.quad	0x84c87814a1f0ab72,0x8cc702081a6439ec
	.quad	0x84c87814a1f0ab72,0x8cc702081a6439ec
	.quad	0x90befffa23631e28,0xa4506cebde82bde9
	.quad	0x90befffa23631e28,0xa4506cebde82bde9
	.quad	0xbef9a3f7b2c67915,0xc67178f2e372532b
	.quad	0xbef9a3f7b2c67915,0xc67178f2e372532b
	.quad	0xca273eceea26619c,0xd186b8c721c0c207
	.quad	0xca273eceea26619c,0xd186b8c721c0c207
	.quad	0xeada7dd6cde0eb1e,0xf57d4f7fee6ed178
	.quad	0xeada7dd6cde0eb1e,0xf57d4f7fee6ed178
	.quad	0x06f067aa72176fba,0x0a637dc5a2c898a6
	.quad	0x06f067aa72176fba,0x0a637dc5a2c898a6
	.quad	0x113f9804bef90dae,0x1b710b35131c471b
	.quad	0x113f9804bef90dae,0x1b710b35131c471b
	.quad	0x28db77f523047d84,0x32caab7b40c72493
	.quad	0x28db77f523047d84,0x32caab7b40c72493
	.quad	0x3c9ebe0a15c9bebc,0x431d67c49c100d4c
	.quad	0x3c9ebe0a15c9bebc,0x431d67c49c100d4c
	.quad	0x4cc5d4becb3e42b6,0x597f299cfc657e2a
	.quad	0x4cc5d4becb3e42b6,0x597f299cfc657e2a
	.quad	0x5fcb6fab3ad6faec,0x6c44198c4a475817
	.quad	0x5fcb6fab3ad6faec,0x6c44198c4a475817

	.quad	0x0001020304050607,0x08090a0b0c0d0e0f
	.quad	0x0001020304050607,0x08090a0b0c0d0e0f
	.asciz	"SHA512 block transform for x86_64, CRYPTOGAMS by <appro\@openssl.org>"
___
}

######################################################################
# SIMD code paths
#
if ($SZ==4 && $shaext) {{{
######################################################################
# Intel SHA Extensions implementation of SHA256 update function.
#
my ($ctx,$inp,$num,$Tbl)=("%rdi","%rsi","%rdx","%rcx");

my ($Wi,$ABEF,$CDGH,$TMP,$BSWAP,$ABEF_SAVE,$CDGH_SAVE)=map("%xmm$_",(0..2,7..10));
my @MSG=map("%xmm$_",(3..6));

$code.=<<___;
.type	sha256_block_data_order_shaext,\@function,3
.align	64
sha256_block_data_order_shaext:
<<<<<<< HEAD
.Lshaext_shortcut:
.cfi_startproc
#ifdef BORINGSSL_DISPATCH_TEST
.extern BORINGSSL_function_hit
	movb \$1,BORINGSSL_function_hit+6(%rip)
#endif
=======
.cfi_startproc
.Lshaext_shortcut:
>>>>>>> 6595ddb3
___
$code.=<<___ if ($win64);
	lea	`-8-5*16`(%rsp),%rsp
	movaps	%xmm6,-8-5*16(%rax)
	movaps	%xmm7,-8-4*16(%rax)
	movaps	%xmm8,-8-3*16(%rax)
	movaps	%xmm9,-8-2*16(%rax)
	movaps	%xmm10,-8-1*16(%rax)
.Lprologue_shaext:
___
$code.=<<___;
	lea		K256+0x80(%rip),$Tbl
	movdqu		($ctx),$ABEF		# DCBA
	movdqu		16($ctx),$CDGH		# HGFE
	movdqa		0x200-0x80($Tbl),$TMP	# byte swap mask

	pshufd		\$0x1b,$ABEF,$Wi	# ABCD
	pshufd		\$0xb1,$ABEF,$ABEF	# CDAB
	pshufd		\$0x1b,$CDGH,$CDGH	# EFGH
	movdqa		$TMP,$BSWAP		# offload
	palignr		\$8,$CDGH,$ABEF		# ABEF
	punpcklqdq	$Wi,$CDGH		# CDGH
	jmp		.Loop_shaext

.align	16
.Loop_shaext:
	movdqu		($inp),@MSG[0]
	movdqu		0x10($inp),@MSG[1]
	movdqu		0x20($inp),@MSG[2]
	pshufb		$TMP,@MSG[0]
	movdqu		0x30($inp),@MSG[3]

	movdqa		0*32-0x80($Tbl),$Wi
	paddd		@MSG[0],$Wi
	pshufb		$TMP,@MSG[1]
	movdqa		$CDGH,$CDGH_SAVE	# offload
	sha256rnds2	$ABEF,$CDGH		# 0-3
	pshufd		\$0x0e,$Wi,$Wi
	nop
	movdqa		$ABEF,$ABEF_SAVE	# offload
	sha256rnds2	$CDGH,$ABEF

	movdqa		1*32-0x80($Tbl),$Wi
	paddd		@MSG[1],$Wi
	pshufb		$TMP,@MSG[2]
	sha256rnds2	$ABEF,$CDGH		# 4-7
	pshufd		\$0x0e,$Wi,$Wi
	lea		0x40($inp),$inp
	sha256msg1	@MSG[1],@MSG[0]
	sha256rnds2	$CDGH,$ABEF

	movdqa		2*32-0x80($Tbl),$Wi
	paddd		@MSG[2],$Wi
	pshufb		$TMP,@MSG[3]
	sha256rnds2	$ABEF,$CDGH		# 8-11
	pshufd		\$0x0e,$Wi,$Wi
	movdqa		@MSG[3],$TMP
	palignr		\$4,@MSG[2],$TMP
	nop
	paddd		$TMP,@MSG[0]
	sha256msg1	@MSG[2],@MSG[1]
	sha256rnds2	$CDGH,$ABEF

	movdqa		3*32-0x80($Tbl),$Wi
	paddd		@MSG[3],$Wi
	sha256msg2	@MSG[3],@MSG[0]
	sha256rnds2	$ABEF,$CDGH		# 12-15
	pshufd		\$0x0e,$Wi,$Wi
	movdqa		@MSG[0],$TMP
	palignr		\$4,@MSG[3],$TMP
	nop
	paddd		$TMP,@MSG[1]
	sha256msg1	@MSG[3],@MSG[2]
	sha256rnds2	$CDGH,$ABEF
___
for($i=4;$i<16-3;$i++) {
$code.=<<___;
	movdqa		$i*32-0x80($Tbl),$Wi
	paddd		@MSG[0],$Wi
	sha256msg2	@MSG[0],@MSG[1]
	sha256rnds2	$ABEF,$CDGH		# 16-19...
	pshufd		\$0x0e,$Wi,$Wi
	movdqa		@MSG[1],$TMP
	palignr		\$4,@MSG[0],$TMP
	nop
	paddd		$TMP,@MSG[2]
	sha256msg1	@MSG[0],@MSG[3]
	sha256rnds2	$CDGH,$ABEF
___
	push(@MSG,shift(@MSG));
}
$code.=<<___;
	movdqa		13*32-0x80($Tbl),$Wi
	paddd		@MSG[0],$Wi
	sha256msg2	@MSG[0],@MSG[1]
	sha256rnds2	$ABEF,$CDGH		# 52-55
	pshufd		\$0x0e,$Wi,$Wi
	movdqa		@MSG[1],$TMP
	palignr		\$4,@MSG[0],$TMP
	sha256rnds2	$CDGH,$ABEF
	paddd		$TMP,@MSG[2]

	movdqa		14*32-0x80($Tbl),$Wi
	paddd		@MSG[1],$Wi
	sha256rnds2	$ABEF,$CDGH		# 56-59
	pshufd		\$0x0e,$Wi,$Wi
	sha256msg2	@MSG[1],@MSG[2]
	movdqa		$BSWAP,$TMP
	sha256rnds2	$CDGH,$ABEF

	movdqa		15*32-0x80($Tbl),$Wi
	paddd		@MSG[2],$Wi
	nop
	sha256rnds2	$ABEF,$CDGH		# 60-63
	pshufd		\$0x0e,$Wi,$Wi
	dec		$num
	nop
	sha256rnds2	$CDGH,$ABEF

	paddd		$CDGH_SAVE,$CDGH
	paddd		$ABEF_SAVE,$ABEF
	jnz		.Loop_shaext

	pshufd		\$0xb1,$CDGH,$CDGH	# DCHG
	pshufd		\$0x1b,$ABEF,$TMP	# FEBA
	pshufd		\$0xb1,$ABEF,$ABEF	# BAFE
	punpckhqdq	$CDGH,$ABEF		# DCBA
	palignr		\$8,$TMP,$CDGH		# HGFE

	movdqu	$ABEF,($ctx)
	movdqu	$CDGH,16($ctx)
___
$code.=<<___ if ($win64);
	movaps	-8-5*16(%rax),%xmm6
	movaps	-8-4*16(%rax),%xmm7
	movaps	-8-3*16(%rax),%xmm8
	movaps	-8-2*16(%rax),%xmm9
	movaps	-8-1*16(%rax),%xmm10
	mov	%rax,%rsp
.Lepilogue_shaext:
___
$code.=<<___;
	ret
.cfi_endproc
.size	sha256_block_data_order_shaext,.-sha256_block_data_order_shaext
___
}}}
{{{

my $a4=$T1;
my ($a,$b,$c,$d,$e,$f,$g,$h);

sub AUTOLOAD()		# thunk [simplified] 32-bit style perlasm
{ my $opcode = $AUTOLOAD; $opcode =~ s/.*:://;
  my $arg = pop;
    $arg = "\$$arg" if ($arg*1 eq $arg);
    $code .= "\t$opcode\t".join(',',$arg,reverse @_)."\n";
}

sub body_00_15 () {
	(
	'($a,$b,$c,$d,$e,$f,$g,$h)=@ROT;'.

	'&ror	($a0,$Sigma1[2]-$Sigma1[1])',
	'&mov	($a,$a1)',
	'&mov	($a4,$f)',

	'&ror	($a1,$Sigma0[2]-$Sigma0[1])',
	'&xor	($a0,$e)',
	'&xor	($a4,$g)',			# f^g

	'&ror	($a0,$Sigma1[1]-$Sigma1[0])',
	'&xor	($a1,$a)',
	'&and	($a4,$e)',			# (f^g)&e

	'&xor	($a0,$e)',
	'&add	($h,$SZ*($i&15)."(%rsp)")',	# h+=X[i]+K[i]
	'&mov	($a2,$a)',

	'&xor	($a4,$g)',			# Ch(e,f,g)=((f^g)&e)^g
	'&ror	($a1,$Sigma0[1]-$Sigma0[0])',
	'&xor	($a2,$b)',			# a^b, b^c in next round

	'&add	($h,$a4)',			# h+=Ch(e,f,g)
	'&ror	($a0,$Sigma1[0])',		# Sigma1(e)
	'&and	($a3,$a2)',			# (b^c)&(a^b)

	'&xor	($a1,$a)',
	'&add	($h,$a0)',			# h+=Sigma1(e)
	'&xor	($a3,$b)',			# Maj(a,b,c)=Ch(a^b,c,b)

	'&ror	($a1,$Sigma0[0])',		# Sigma0(a)
	'&add	($d,$h)',			# d+=h
	'&add	($h,$a3)',			# h+=Maj(a,b,c)

	'&mov	($a0,$d)',
	'&add	($a1,$h);'.			# h+=Sigma0(a)
	'($a2,$a3) = ($a3,$a2); unshift(@ROT,pop(@ROT)); $i++;'
	);
}

######################################################################
# SSSE3 code path
#
if ($SZ==4) {	# SHA256 only
my @X = map("%xmm$_",(0..3));
my ($t0,$t1,$t2,$t3, $t4,$t5) = map("%xmm$_",(4..9));

$code.=<<___;
.type	${func}_ssse3,\@function,3
.align	64
${func}_ssse3:
.cfi_startproc
.Lssse3_shortcut:
	mov	%rsp,%rax		# copy %rsp
.cfi_def_cfa_register	%rax
	push	%rbx
.cfi_push	%rbx
	push	%rbp
.cfi_push	%rbp
	push	%r12
.cfi_push	%r12
	push	%r13
.cfi_push	%r13
	push	%r14
.cfi_push	%r14
	push	%r15
.cfi_push	%r15
	shl	\$4,%rdx		# num*16
	sub	\$`$framesz+$win64*16*4`,%rsp
	lea	($inp,%rdx,$SZ),%rdx	# inp+num*16*$SZ
	and	\$-64,%rsp		# align stack frame
	mov	$ctx,$_ctx		# save ctx, 1st arg
	mov	$inp,$_inp		# save inp, 2nd arh
	mov	%rdx,$_end		# save end pointer, "3rd" arg
	mov	%rax,$_rsp		# save copy of %rsp
.cfi_cfa_expression	$_rsp,deref,+8
___
$code.=<<___ if ($win64);
	movaps	%xmm6,16*$SZ+32(%rsp)
	movaps	%xmm7,16*$SZ+48(%rsp)
	movaps	%xmm8,16*$SZ+64(%rsp)
	movaps	%xmm9,16*$SZ+80(%rsp)
___
$code.=<<___;
.Lprologue_ssse3:

	mov	$SZ*0($ctx),$A
	mov	$SZ*1($ctx),$B
	mov	$SZ*2($ctx),$C
	mov	$SZ*3($ctx),$D
	mov	$SZ*4($ctx),$E
	mov	$SZ*5($ctx),$F
	mov	$SZ*6($ctx),$G
	mov	$SZ*7($ctx),$H
___

$code.=<<___;
	#movdqa	$TABLE+`$SZ*2*$rounds`+32(%rip),$t4
	#movdqa	$TABLE+`$SZ*2*$rounds`+64(%rip),$t5
	jmp	.Lloop_ssse3
.align	16
.Lloop_ssse3:
	movdqa	$TABLE+`$SZ*2*$rounds`(%rip),$t3
	movdqu	0x00($inp),@X[0]
	movdqu	0x10($inp),@X[1]
	movdqu	0x20($inp),@X[2]
	pshufb	$t3,@X[0]
	movdqu	0x30($inp),@X[3]
	lea	$TABLE(%rip),$Tbl
	pshufb	$t3,@X[1]
	movdqa	0x00($Tbl),$t0
	movdqa	0x20($Tbl),$t1
	pshufb	$t3,@X[2]
	paddd	@X[0],$t0
	movdqa	0x40($Tbl),$t2
	pshufb	$t3,@X[3]
	movdqa	0x60($Tbl),$t3
	paddd	@X[1],$t1
	paddd	@X[2],$t2
	paddd	@X[3],$t3
	movdqa	$t0,0x00(%rsp)
	mov	$A,$a1
	movdqa	$t1,0x10(%rsp)
	mov	$B,$a3
	movdqa	$t2,0x20(%rsp)
	xor	$C,$a3			# magic
	movdqa	$t3,0x30(%rsp)
	mov	$E,$a0
	jmp	.Lssse3_00_47

.align	16
.Lssse3_00_47:
	sub	\$`-16*2*$SZ`,$Tbl	# size optimization
___
sub Xupdate_256_SSSE3 () {
	(
	'&movdqa	($t0,@X[1]);',
	'&movdqa	($t3,@X[3])',
	'&palignr	($t0,@X[0],$SZ)',	# X[1..4]
	 '&palignr	($t3,@X[2],$SZ);',	# X[9..12]
	'&movdqa	($t1,$t0)',
	'&movdqa	($t2,$t0);',
	'&psrld		($t0,$sigma0[2])',
	 '&paddd	(@X[0],$t3);',		# X[0..3] += X[9..12]
	'&psrld		($t2,$sigma0[0])',
	 '&pshufd	($t3,@X[3],0b11111010)',# X[14..15]
	'&pslld		($t1,8*$SZ-$sigma0[1]);'.
	'&pxor		($t0,$t2)',
	'&psrld		($t2,$sigma0[1]-$sigma0[0]);'.
	'&pxor		($t0,$t1)',
	'&pslld		($t1,$sigma0[1]-$sigma0[0]);'.
	'&pxor		($t0,$t2);',
	 '&movdqa	($t2,$t3)',
	'&pxor		($t0,$t1);',		# sigma0(X[1..4])
	 '&psrld	($t3,$sigma1[2])',
	'&paddd		(@X[0],$t0);',		# X[0..3] += sigma0(X[1..4])
	 '&psrlq	($t2,$sigma1[0])',
	 '&pxor		($t3,$t2);',
	 '&psrlq	($t2,$sigma1[1]-$sigma1[0])',
	 '&pxor		($t3,$t2)',
	 '&pshufb	($t3,$t4)',		# sigma1(X[14..15])
	'&paddd		(@X[0],$t3)',		# X[0..1] += sigma1(X[14..15])
	 '&pshufd	($t3,@X[0],0b01010000)',# X[16..17]
	 '&movdqa	($t2,$t3);',
	 '&psrld	($t3,$sigma1[2])',
	 '&psrlq	($t2,$sigma1[0])',
	 '&pxor		($t3,$t2);',
	 '&psrlq	($t2,$sigma1[1]-$sigma1[0])',
	 '&pxor		($t3,$t2);',
	'&movdqa	($t2,16*2*$j."($Tbl)")',
	 '&pshufb	($t3,$t5)',
	'&paddd		(@X[0],$t3)'		# X[2..3] += sigma1(X[16..17])
	);
}

sub SSSE3_256_00_47 () {
my $j = shift;
my $body = shift;
my @X = @_;
my @insns = (&$body,&$body,&$body,&$body);	# 104 instructions

    if (0) {
	foreach (Xupdate_256_SSSE3()) {		# 36 instructions
	    eval;
	    eval(shift(@insns));
	    eval(shift(@insns));
	    eval(shift(@insns));
	}
    } else {			# squeeze extra 4% on Westmere and 19% on Atom
	  eval(shift(@insns));	#@
	&movdqa		($t0,@X[1]);
	  eval(shift(@insns));
	  eval(shift(@insns));
	&movdqa		($t3,@X[3]);
	  eval(shift(@insns));	#@
	  eval(shift(@insns));
	  eval(shift(@insns));
	  eval(shift(@insns));	#@
	  eval(shift(@insns));
	&palignr	($t0,@X[0],$SZ);	# X[1..4]
	  eval(shift(@insns));
	  eval(shift(@insns));
	 &palignr	($t3,@X[2],$SZ);	# X[9..12]
	  eval(shift(@insns));
	  eval(shift(@insns));
	  eval(shift(@insns));
	  eval(shift(@insns));	#@
	&movdqa		($t1,$t0);
	  eval(shift(@insns));
	  eval(shift(@insns));
	&movdqa		($t2,$t0);
	  eval(shift(@insns));	#@
	  eval(shift(@insns));
	&psrld		($t0,$sigma0[2]);
	  eval(shift(@insns));
	  eval(shift(@insns));
	  eval(shift(@insns));
	 &paddd		(@X[0],$t3);		# X[0..3] += X[9..12]
	  eval(shift(@insns));	#@
	  eval(shift(@insns));
	&psrld		($t2,$sigma0[0]);
	  eval(shift(@insns));
	  eval(shift(@insns));
	 &pshufd	($t3,@X[3],0b11111010);	# X[4..15]
	  eval(shift(@insns));
	  eval(shift(@insns));	#@
	&pslld		($t1,8*$SZ-$sigma0[1]);
	  eval(shift(@insns));
	  eval(shift(@insns));
	&pxor		($t0,$t2);
	  eval(shift(@insns));	#@
	  eval(shift(@insns));
	  eval(shift(@insns));
	  eval(shift(@insns));	#@
	&psrld		($t2,$sigma0[1]-$sigma0[0]);
	  eval(shift(@insns));
	&pxor		($t0,$t1);
	  eval(shift(@insns));
	  eval(shift(@insns));
	&pslld		($t1,$sigma0[1]-$sigma0[0]);
	  eval(shift(@insns));
	  eval(shift(@insns));
	&pxor		($t0,$t2);
	  eval(shift(@insns));
	  eval(shift(@insns));	#@
	 &movdqa	($t2,$t3);
	  eval(shift(@insns));
	  eval(shift(@insns));
	&pxor		($t0,$t1);		# sigma0(X[1..4])
	  eval(shift(@insns));	#@
	  eval(shift(@insns));
	  eval(shift(@insns));
	 &psrld		($t3,$sigma1[2]);
	  eval(shift(@insns));
	  eval(shift(@insns));
	&paddd		(@X[0],$t0);		# X[0..3] += sigma0(X[1..4])
	  eval(shift(@insns));	#@
	  eval(shift(@insns));
	 &psrlq		($t2,$sigma1[0]);
	  eval(shift(@insns));
	  eval(shift(@insns));
	  eval(shift(@insns));
	 &pxor		($t3,$t2);
	  eval(shift(@insns));	#@
	  eval(shift(@insns));
	  eval(shift(@insns));
	  eval(shift(@insns));	#@
	 &psrlq		($t2,$sigma1[1]-$sigma1[0]);
	  eval(shift(@insns));
	  eval(shift(@insns));
	 &pxor		($t3,$t2);
	  eval(shift(@insns));	#@
	  eval(shift(@insns));
	  eval(shift(@insns));
	 #&pshufb	($t3,$t4);		# sigma1(X[14..15])
	 &pshufd	($t3,$t3,0b10000000);
	  eval(shift(@insns));
	  eval(shift(@insns));
	  eval(shift(@insns));
	 &psrldq	($t3,8);
	  eval(shift(@insns));
	  eval(shift(@insns));	#@
	  eval(shift(@insns));
	  eval(shift(@insns));
	  eval(shift(@insns));	#@
	&paddd		(@X[0],$t3);		# X[0..1] += sigma1(X[14..15])
	  eval(shift(@insns));
	  eval(shift(@insns));
	  eval(shift(@insns));
	 &pshufd	($t3,@X[0],0b01010000);	# X[16..17]
	  eval(shift(@insns));
	  eval(shift(@insns));	#@
	  eval(shift(@insns));
	 &movdqa	($t2,$t3);
	  eval(shift(@insns));
	  eval(shift(@insns));
	 &psrld		($t3,$sigma1[2]);
	  eval(shift(@insns));
	  eval(shift(@insns));	#@
	 &psrlq		($t2,$sigma1[0]);
	  eval(shift(@insns));
	  eval(shift(@insns));
	 &pxor		($t3,$t2);
	  eval(shift(@insns));	#@
	  eval(shift(@insns));
	  eval(shift(@insns));
	  eval(shift(@insns));	#@
	  eval(shift(@insns));
	 &psrlq		($t2,$sigma1[1]-$sigma1[0]);
	  eval(shift(@insns));
	  eval(shift(@insns));
	  eval(shift(@insns));
	 &pxor		($t3,$t2);
	  eval(shift(@insns));
	  eval(shift(@insns));
	  eval(shift(@insns));	#@
	 #&pshufb	($t3,$t5);
	 &pshufd	($t3,$t3,0b00001000);
	  eval(shift(@insns));
	  eval(shift(@insns));
	&movdqa		($t2,16*2*$j."($Tbl)");
	  eval(shift(@insns));	#@
	  eval(shift(@insns));
	 &pslldq	($t3,8);
	  eval(shift(@insns));
	  eval(shift(@insns));
	  eval(shift(@insns));
	&paddd		(@X[0],$t3);		# X[2..3] += sigma1(X[16..17])
	  eval(shift(@insns));	#@
	  eval(shift(@insns));
	  eval(shift(@insns));
    }
	&paddd		($t2,@X[0]);
	  foreach (@insns) { eval; }		# remaining instructions
	&movdqa		(16*$j."(%rsp)",$t2);
}

    for ($i=0,$j=0; $j<4; $j++) {
	&SSSE3_256_00_47($j,\&body_00_15,@X);
	push(@X,shift(@X));			# rotate(@X)
    }
	&cmpb	($SZ-1+16*2*$SZ."($Tbl)",0);
	&jne	(".Lssse3_00_47");

    for ($i=0; $i<16; ) {
	foreach(body_00_15()) { eval; }
    }
$code.=<<___;
	mov	$_ctx,$ctx
	mov	$a1,$A

	add	$SZ*0($ctx),$A
	lea	16*$SZ($inp),$inp
	add	$SZ*1($ctx),$B
	add	$SZ*2($ctx),$C
	add	$SZ*3($ctx),$D
	add	$SZ*4($ctx),$E
	add	$SZ*5($ctx),$F
	add	$SZ*6($ctx),$G
	add	$SZ*7($ctx),$H

	cmp	$_end,$inp

	mov	$A,$SZ*0($ctx)
	mov	$B,$SZ*1($ctx)
	mov	$C,$SZ*2($ctx)
	mov	$D,$SZ*3($ctx)
	mov	$E,$SZ*4($ctx)
	mov	$F,$SZ*5($ctx)
	mov	$G,$SZ*6($ctx)
	mov	$H,$SZ*7($ctx)
	jb	.Lloop_ssse3

	mov	$_rsp,%rsi
.cfi_def_cfa	%rsi,8
___
$code.=<<___ if ($win64);
	movaps	16*$SZ+32(%rsp),%xmm6
	movaps	16*$SZ+48(%rsp),%xmm7
	movaps	16*$SZ+64(%rsp),%xmm8
	movaps	16*$SZ+80(%rsp),%xmm9
___
$code.=<<___;
	mov	-48(%rsi),%r15
.cfi_restore	%r15
	mov	-40(%rsi),%r14
.cfi_restore	%r14
	mov	-32(%rsi),%r13
.cfi_restore	%r13
	mov	-24(%rsi),%r12
.cfi_restore	%r12
	mov	-16(%rsi),%rbp
.cfi_restore	%rbp
	mov	-8(%rsi),%rbx
.cfi_restore	%rbx
	lea	(%rsi),%rsp
.cfi_def_cfa_register	%rsp
.Lepilogue_ssse3:
	ret
.cfi_endproc
.size	${func}_ssse3,.-${func}_ssse3
___
}

if ($avx) {{
######################################################################
# AVX+shrd code path
#
local *ror = sub { &shrd(@_[0],@_) };

$code.=<<___;
.type	${func}_avx,\@function,3
.align	64
${func}_avx:
.cfi_startproc
.Lavx_shortcut:
	mov	%rsp,%rax		# copy %rsp
.cfi_def_cfa_register	%rax
	push	%rbx
.cfi_push	%rbx
	push	%rbp
.cfi_push	%rbp
	push	%r12
.cfi_push	%r12
	push	%r13
.cfi_push	%r13
	push	%r14
.cfi_push	%r14
	push	%r15
.cfi_push	%r15
	shl	\$4,%rdx		# num*16
	sub	\$`$framesz+$win64*16*($SZ==4?4:6)`,%rsp
	lea	($inp,%rdx,$SZ),%rdx	# inp+num*16*$SZ
	and	\$-64,%rsp		# align stack frame
	mov	$ctx,$_ctx		# save ctx, 1st arg
	mov	$inp,$_inp		# save inp, 2nd arh
	mov	%rdx,$_end		# save end pointer, "3rd" arg
	mov	%rax,$_rsp		# save copy of %rsp
.cfi_cfa_expression	$_rsp,deref,+8
___
$code.=<<___ if ($win64);
	movaps	%xmm6,16*$SZ+32(%rsp)
	movaps	%xmm7,16*$SZ+48(%rsp)
	movaps	%xmm8,16*$SZ+64(%rsp)
	movaps	%xmm9,16*$SZ+80(%rsp)
___
$code.=<<___ if ($win64 && $SZ>4);
	movaps	%xmm10,16*$SZ+96(%rsp)
	movaps	%xmm11,16*$SZ+112(%rsp)
___
$code.=<<___;
.Lprologue_avx:

	vzeroupper
	mov	$SZ*0($ctx),$A
	mov	$SZ*1($ctx),$B
	mov	$SZ*2($ctx),$C
	mov	$SZ*3($ctx),$D
	mov	$SZ*4($ctx),$E
	mov	$SZ*5($ctx),$F
	mov	$SZ*6($ctx),$G
	mov	$SZ*7($ctx),$H
___
					if ($SZ==4) {	# SHA256
    my @X = map("%xmm$_",(0..3));
    my ($t0,$t1,$t2,$t3, $t4,$t5) = map("%xmm$_",(4..9));

$code.=<<___;
	vmovdqa	$TABLE+`$SZ*2*$rounds`+32(%rip),$t4
	vmovdqa	$TABLE+`$SZ*2*$rounds`+64(%rip),$t5
	jmp	.Lloop_avx
.align	16
.Lloop_avx:
	vmovdqa	$TABLE+`$SZ*2*$rounds`(%rip),$t3
	vmovdqu	0x00($inp),@X[0]
	vmovdqu	0x10($inp),@X[1]
	vmovdqu	0x20($inp),@X[2]
	vmovdqu	0x30($inp),@X[3]
	vpshufb	$t3,@X[0],@X[0]
	lea	$TABLE(%rip),$Tbl
	vpshufb	$t3,@X[1],@X[1]
	vpshufb	$t3,@X[2],@X[2]
	vpaddd	0x00($Tbl),@X[0],$t0
	vpshufb	$t3,@X[3],@X[3]
	vpaddd	0x20($Tbl),@X[1],$t1
	vpaddd	0x40($Tbl),@X[2],$t2
	vpaddd	0x60($Tbl),@X[3],$t3
	vmovdqa	$t0,0x00(%rsp)
	mov	$A,$a1
	vmovdqa	$t1,0x10(%rsp)
	mov	$B,$a3
	vmovdqa	$t2,0x20(%rsp)
	xor	$C,$a3			# magic
	vmovdqa	$t3,0x30(%rsp)
	mov	$E,$a0
	jmp	.Lavx_00_47

.align	16
.Lavx_00_47:
	sub	\$`-16*2*$SZ`,$Tbl	# size optimization
___
sub Xupdate_256_AVX () {
	(
	'&vpalignr	($t0,@X[1],@X[0],$SZ)',	# X[1..4]
	 '&vpalignr	($t3,@X[3],@X[2],$SZ)',	# X[9..12]
	'&vpsrld	($t2,$t0,$sigma0[0]);',
	 '&vpaddd	(@X[0],@X[0],$t3)',	# X[0..3] += X[9..12]
	'&vpsrld	($t3,$t0,$sigma0[2])',
	'&vpslld	($t1,$t0,8*$SZ-$sigma0[1]);',
	'&vpxor		($t0,$t3,$t2)',
	 '&vpshufd	($t3,@X[3],0b11111010)',# X[14..15]
	'&vpsrld	($t2,$t2,$sigma0[1]-$sigma0[0]);',
	'&vpxor		($t0,$t0,$t1)',
	'&vpslld	($t1,$t1,$sigma0[1]-$sigma0[0]);',
	'&vpxor		($t0,$t0,$t2)',
	 '&vpsrld	($t2,$t3,$sigma1[2]);',
	'&vpxor		($t0,$t0,$t1)',		# sigma0(X[1..4])
	 '&vpsrlq	($t3,$t3,$sigma1[0]);',
	'&vpaddd	(@X[0],@X[0],$t0)',	# X[0..3] += sigma0(X[1..4])
	 '&vpxor	($t2,$t2,$t3);',
	 '&vpsrlq	($t3,$t3,$sigma1[1]-$sigma1[0])',
	 '&vpxor	($t2,$t2,$t3)',
	 '&vpshufb	($t2,$t2,$t4)',		# sigma1(X[14..15])
	'&vpaddd	(@X[0],@X[0],$t2)',	# X[0..1] += sigma1(X[14..15])
	 '&vpshufd	($t3,@X[0],0b01010000)',# X[16..17]
	 '&vpsrld	($t2,$t3,$sigma1[2])',
	 '&vpsrlq	($t3,$t3,$sigma1[0])',
	 '&vpxor	($t2,$t2,$t3);',
	 '&vpsrlq	($t3,$t3,$sigma1[1]-$sigma1[0])',
	 '&vpxor	($t2,$t2,$t3)',
	 '&vpshufb	($t2,$t2,$t5)',
	'&vpaddd	(@X[0],@X[0],$t2)'	# X[2..3] += sigma1(X[16..17])
	);
}

sub AVX_256_00_47 () {
my $j = shift;
my $body = shift;
my @X = @_;
my @insns = (&$body,&$body,&$body,&$body);	# 104 instructions

	foreach (Xupdate_256_AVX()) {		# 29 instructions
	    eval;
	    eval(shift(@insns));
	    eval(shift(@insns));
	    eval(shift(@insns));
	}
	&vpaddd		($t2,@X[0],16*2*$j."($Tbl)");
	  foreach (@insns) { eval; }		# remaining instructions
	&vmovdqa	(16*$j."(%rsp)",$t2);
}

    for ($i=0,$j=0; $j<4; $j++) {
	&AVX_256_00_47($j,\&body_00_15,@X);
	push(@X,shift(@X));			# rotate(@X)
    }
	&cmpb	($SZ-1+16*2*$SZ."($Tbl)",0);
	&jne	(".Lavx_00_47");

    for ($i=0; $i<16; ) {
	foreach(body_00_15()) { eval; }
    }

					} else {	# SHA512
    my @X = map("%xmm$_",(0..7));
    my ($t0,$t1,$t2,$t3) = map("%xmm$_",(8..11));

$code.=<<___;
	jmp	.Lloop_avx
.align	16
.Lloop_avx:
	vmovdqa	$TABLE+`$SZ*2*$rounds`(%rip),$t3
	vmovdqu	0x00($inp),@X[0]
	lea	$TABLE+0x80(%rip),$Tbl	# size optimization
	vmovdqu	0x10($inp),@X[1]
	vmovdqu	0x20($inp),@X[2]
	vpshufb	$t3,@X[0],@X[0]
	vmovdqu	0x30($inp),@X[3]
	vpshufb	$t3,@X[1],@X[1]
	vmovdqu	0x40($inp),@X[4]
	vpshufb	$t3,@X[2],@X[2]
	vmovdqu	0x50($inp),@X[5]
	vpshufb	$t3,@X[3],@X[3]
	vmovdqu	0x60($inp),@X[6]
	vpshufb	$t3,@X[4],@X[4]
	vmovdqu	0x70($inp),@X[7]
	vpshufb	$t3,@X[5],@X[5]
	vpaddq	-0x80($Tbl),@X[0],$t0
	vpshufb	$t3,@X[6],@X[6]
	vpaddq	-0x60($Tbl),@X[1],$t1
	vpshufb	$t3,@X[7],@X[7]
	vpaddq	-0x40($Tbl),@X[2],$t2
	vpaddq	-0x20($Tbl),@X[3],$t3
	vmovdqa	$t0,0x00(%rsp)
	vpaddq	0x00($Tbl),@X[4],$t0
	vmovdqa	$t1,0x10(%rsp)
	vpaddq	0x20($Tbl),@X[5],$t1
	vmovdqa	$t2,0x20(%rsp)
	vpaddq	0x40($Tbl),@X[6],$t2
	vmovdqa	$t3,0x30(%rsp)
	vpaddq	0x60($Tbl),@X[7],$t3
	vmovdqa	$t0,0x40(%rsp)
	mov	$A,$a1
	vmovdqa	$t1,0x50(%rsp)
	mov	$B,$a3
	vmovdqa	$t2,0x60(%rsp)
	xor	$C,$a3			# magic
	vmovdqa	$t3,0x70(%rsp)
	mov	$E,$a0
	jmp	.Lavx_00_47

.align	16
.Lavx_00_47:
	add	\$`16*2*$SZ`,$Tbl
___
sub Xupdate_512_AVX () {
	(
	'&vpalignr	($t0,@X[1],@X[0],$SZ)',	# X[1..2]
	 '&vpalignr	($t3,@X[5],@X[4],$SZ)',	# X[9..10]
	'&vpsrlq	($t2,$t0,$sigma0[0])',
	 '&vpaddq	(@X[0],@X[0],$t3);',	# X[0..1] += X[9..10]
	'&vpsrlq	($t3,$t0,$sigma0[2])',
	'&vpsllq	($t1,$t0,8*$SZ-$sigma0[1]);',
	 '&vpxor	($t0,$t3,$t2)',
	'&vpsrlq	($t2,$t2,$sigma0[1]-$sigma0[0]);',
	 '&vpxor	($t0,$t0,$t1)',
	'&vpsllq	($t1,$t1,$sigma0[1]-$sigma0[0]);',
	 '&vpxor	($t0,$t0,$t2)',
	 '&vpsrlq	($t3,@X[7],$sigma1[2]);',
	'&vpxor		($t0,$t0,$t1)',		# sigma0(X[1..2])
	 '&vpsllq	($t2,@X[7],8*$SZ-$sigma1[1]);',
	'&vpaddq	(@X[0],@X[0],$t0)',	# X[0..1] += sigma0(X[1..2])
	 '&vpsrlq	($t1,@X[7],$sigma1[0]);',
	 '&vpxor	($t3,$t3,$t2)',
	 '&vpsllq	($t2,$t2,$sigma1[1]-$sigma1[0]);',
	 '&vpxor	($t3,$t3,$t1)',
	 '&vpsrlq	($t1,$t1,$sigma1[1]-$sigma1[0]);',
	 '&vpxor	($t3,$t3,$t2)',
	 '&vpxor	($t3,$t3,$t1)',		# sigma1(X[14..15])
	'&vpaddq	(@X[0],@X[0],$t3)',	# X[0..1] += sigma1(X[14..15])
	);
}

sub AVX_512_00_47 () {
my $j = shift;
my $body = shift;
my @X = @_;
my @insns = (&$body,&$body);			# 52 instructions

	foreach (Xupdate_512_AVX()) {		# 23 instructions
	    eval;
	    eval(shift(@insns));
	    eval(shift(@insns));
	}
	&vpaddq		($t2,@X[0],16*2*$j-0x80."($Tbl)");
	  foreach (@insns) { eval; }		# remaining instructions
	&vmovdqa	(16*$j."(%rsp)",$t2);
}

    for ($i=0,$j=0; $j<8; $j++) {
	&AVX_512_00_47($j,\&body_00_15,@X);
	push(@X,shift(@X));			# rotate(@X)
    }
	&cmpb	($SZ-1+16*2*$SZ-0x80."($Tbl)",0);
	&jne	(".Lavx_00_47");

    for ($i=0; $i<16; ) {
	foreach(body_00_15()) { eval; }
    }
}
$code.=<<___;
	mov	$_ctx,$ctx
	mov	$a1,$A

	add	$SZ*0($ctx),$A
	lea	16*$SZ($inp),$inp
	add	$SZ*1($ctx),$B
	add	$SZ*2($ctx),$C
	add	$SZ*3($ctx),$D
	add	$SZ*4($ctx),$E
	add	$SZ*5($ctx),$F
	add	$SZ*6($ctx),$G
	add	$SZ*7($ctx),$H

	cmp	$_end,$inp

	mov	$A,$SZ*0($ctx)
	mov	$B,$SZ*1($ctx)
	mov	$C,$SZ*2($ctx)
	mov	$D,$SZ*3($ctx)
	mov	$E,$SZ*4($ctx)
	mov	$F,$SZ*5($ctx)
	mov	$G,$SZ*6($ctx)
	mov	$H,$SZ*7($ctx)
	jb	.Lloop_avx

	mov	$_rsp,%rsi
.cfi_def_cfa	%rsi,8
	vzeroupper
___
$code.=<<___ if ($win64);
	movaps	16*$SZ+32(%rsp),%xmm6
	movaps	16*$SZ+48(%rsp),%xmm7
	movaps	16*$SZ+64(%rsp),%xmm8
	movaps	16*$SZ+80(%rsp),%xmm9
___
$code.=<<___ if ($win64 && $SZ>4);
	movaps	16*$SZ+96(%rsp),%xmm10
	movaps	16*$SZ+112(%rsp),%xmm11
___
$code.=<<___;
	mov	-48(%rsi),%r15
.cfi_restore	%r15
	mov	-40(%rsi),%r14
.cfi_restore	%r14
	mov	-32(%rsi),%r13
.cfi_restore	%r13
	mov	-24(%rsi),%r12
.cfi_restore	%r12
	mov	-16(%rsi),%rbp
.cfi_restore	%rbp
	mov	-8(%rsi),%rbx
.cfi_restore	%rbx
	lea	(%rsi),%rsp
.cfi_def_cfa_register	%rsp
.Lepilogue_avx:
	ret
.cfi_endproc
.size	${func}_avx,.-${func}_avx
___

if ($avx>1) {{
######################################################################
# AVX2+BMI code path
#
my $a5=$SZ==4?"%esi":"%rsi";	# zap $inp
my $PUSH8=8*2*$SZ;
use integer;

sub bodyx_00_15 () {
	# at start $a1 should be zero, $a3 - $b^$c and $a4 copy of $f
	(
	'($a,$b,$c,$d,$e,$f,$g,$h)=@ROT;'.

	'&add	($h,(32*($i/(16/$SZ))+$SZ*($i%(16/$SZ)))%$PUSH8.$base)',    # h+=X[i]+K[i]
	'&and	($a4,$e)',		# f&e
	'&rorx	($a0,$e,$Sigma1[2])',
	'&rorx	($a2,$e,$Sigma1[1])',

	'&lea	($a,"($a,$a1)")',	# h+=Sigma0(a) from the past
	'&lea	($h,"($h,$a4)")',
	'&andn	($a4,$e,$g)',		# ~e&g
	'&xor	($a0,$a2)',

	'&rorx	($a1,$e,$Sigma1[0])',
	'&lea	($h,"($h,$a4)")',	# h+=Ch(e,f,g)=(e&f)+(~e&g)
	'&xor	($a0,$a1)',		# Sigma1(e)
	'&mov	($a2,$a)',

	'&rorx	($a4,$a,$Sigma0[2])',
	'&lea	($h,"($h,$a0)")',	# h+=Sigma1(e)
	'&xor	($a2,$b)',		# a^b, b^c in next round
	'&rorx	($a1,$a,$Sigma0[1])',

	'&rorx	($a0,$a,$Sigma0[0])',
	'&lea	($d,"($d,$h)")',	# d+=h
	'&and	($a3,$a2)',		# (b^c)&(a^b)
	'&xor	($a1,$a4)',

	'&xor	($a3,$b)',		# Maj(a,b,c)=Ch(a^b,c,b)
	'&xor	($a1,$a0)',		# Sigma0(a)
	'&lea	($h,"($h,$a3)");'.	# h+=Maj(a,b,c)
	'&mov	($a4,$e)',		# copy of f in future

	'($a2,$a3) = ($a3,$a2); unshift(@ROT,pop(@ROT)); $i++;'
	);
	# and at the finish one has to $a+=$a1
}

$code.=<<___;
.type	${func}_avx2,\@function,3
.align	64
${func}_avx2:
.cfi_startproc
.Lavx2_shortcut:
	mov	%rsp,%rax		# copy %rsp
.cfi_def_cfa_register	%rax
	push	%rbx
.cfi_push	%rbx
	push	%rbp
.cfi_push	%rbp
	push	%r12
.cfi_push	%r12
	push	%r13
.cfi_push	%r13
	push	%r14
.cfi_push	%r14
	push	%r15
.cfi_push	%r15
	sub	\$`2*$SZ*$rounds+4*8+$win64*16*($SZ==4?4:6)`,%rsp
	shl	\$4,%rdx		# num*16
	and	\$-256*$SZ,%rsp		# align stack frame
	lea	($inp,%rdx,$SZ),%rdx	# inp+num*16*$SZ
	add	\$`2*$SZ*($rounds-8)`,%rsp
	mov	$ctx,$_ctx		# save ctx, 1st arg
	mov	$inp,$_inp		# save inp, 2nd arh
	mov	%rdx,$_end		# save end pointer, "3rd" arg
	mov	%rax,$_rsp		# save copy of %rsp
.cfi_cfa_expression	$_rsp,deref,+8
___
$code.=<<___ if ($win64);
	movaps	%xmm6,16*$SZ+32(%rsp)
	movaps	%xmm7,16*$SZ+48(%rsp)
	movaps	%xmm8,16*$SZ+64(%rsp)
	movaps	%xmm9,16*$SZ+80(%rsp)
___
$code.=<<___ if ($win64 && $SZ>4);
	movaps	%xmm10,16*$SZ+96(%rsp)
	movaps	%xmm11,16*$SZ+112(%rsp)
___
$code.=<<___;
.Lprologue_avx2:

	vzeroupper
	sub	\$-16*$SZ,$inp		# inp++, size optimization
	mov	$SZ*0($ctx),$A
	mov	$inp,%r12		# borrow $T1
	mov	$SZ*1($ctx),$B
	cmp	%rdx,$inp		# $_end
	mov	$SZ*2($ctx),$C
	cmove	%rsp,%r12		# next block or random data
	mov	$SZ*3($ctx),$D
	mov	$SZ*4($ctx),$E
	mov	$SZ*5($ctx),$F
	mov	$SZ*6($ctx),$G
	mov	$SZ*7($ctx),$H
___
					if ($SZ==4) {	# SHA256
    my @X = map("%ymm$_",(0..3));
    my ($t0,$t1,$t2,$t3, $t4,$t5) = map("%ymm$_",(4..9));

$code.=<<___;
	vmovdqa	$TABLE+`$SZ*2*$rounds`+32(%rip),$t4
	vmovdqa	$TABLE+`$SZ*2*$rounds`+64(%rip),$t5
	jmp	.Loop_avx2
.align	16
.Loop_avx2:
	vmovdqa	$TABLE+`$SZ*2*$rounds`(%rip),$t3
	vmovdqu	-16*$SZ+0($inp),%xmm0
	vmovdqu	-16*$SZ+16($inp),%xmm1
	vmovdqu	-16*$SZ+32($inp),%xmm2
	vmovdqu	-16*$SZ+48($inp),%xmm3
	#mov		$inp,$_inp	# offload $inp
	vinserti128	\$1,(%r12),@X[0],@X[0]
	vinserti128	\$1,16(%r12),@X[1],@X[1]
	vpshufb		$t3,@X[0],@X[0]
	vinserti128	\$1,32(%r12),@X[2],@X[2]
	vpshufb		$t3,@X[1],@X[1]
	vinserti128	\$1,48(%r12),@X[3],@X[3]

	lea	$TABLE(%rip),$Tbl
	vpshufb	$t3,@X[2],@X[2]
	vpaddd	0x00($Tbl),@X[0],$t0
	vpshufb	$t3,@X[3],@X[3]
	vpaddd	0x20($Tbl),@X[1],$t1
	vpaddd	0x40($Tbl),@X[2],$t2
	vpaddd	0x60($Tbl),@X[3],$t3
	vmovdqa	$t0,0x00(%rsp)
	xor	$a1,$a1
	vmovdqa	$t1,0x20(%rsp)
	lea	-$PUSH8(%rsp),%rsp
	mov	$B,$a3
	vmovdqa	$t2,0x00(%rsp)
	xor	$C,$a3			# magic
	vmovdqa	$t3,0x20(%rsp)
	mov	$F,$a4
	sub	\$-16*2*$SZ,$Tbl	# size optimization
	jmp	.Lavx2_00_47

.align	16
.Lavx2_00_47:
___

sub AVX2_256_00_47 () {
my $j = shift;
my $body = shift;
my @X = @_;
my @insns = (&$body,&$body,&$body,&$body);	# 96 instructions
my $base = "+2*$PUSH8(%rsp)";

	&lea	("%rsp","-$PUSH8(%rsp)")	if (($j%2)==0);
	foreach (Xupdate_256_AVX()) {		# 29 instructions
	    eval;
	    eval(shift(@insns));
	    eval(shift(@insns));
	    eval(shift(@insns));
	}
	&vpaddd		($t2,@X[0],16*2*$j."($Tbl)");
	  foreach (@insns) { eval; }		# remaining instructions
	&vmovdqa	((32*$j)%$PUSH8."(%rsp)",$t2);
}

    for ($i=0,$j=0; $j<4; $j++) {
	&AVX2_256_00_47($j,\&bodyx_00_15,@X);
	push(@X,shift(@X));			# rotate(@X)
    }
	&lea	($Tbl,16*2*$SZ."($Tbl)");
	&cmpb	(($SZ-1)."($Tbl)",0);
	&jne	(".Lavx2_00_47");

    for ($i=0; $i<16; ) {
	my $base=$i<8?"+$PUSH8(%rsp)":"(%rsp)";
	foreach(bodyx_00_15()) { eval; }
    }
					} else {	# SHA512
    my @X = map("%ymm$_",(0..7));
    my ($t0,$t1,$t2,$t3) = map("%ymm$_",(8..11));

$code.=<<___;
	jmp	.Loop_avx2
.align	16
.Loop_avx2:
	vmovdqu	-16*$SZ($inp),%xmm0
	vmovdqu	-16*$SZ+16($inp),%xmm1
	vmovdqu	-16*$SZ+32($inp),%xmm2
	lea	$TABLE+0x80(%rip),$Tbl	# size optimization
	vmovdqu	-16*$SZ+48($inp),%xmm3
	vmovdqu	-16*$SZ+64($inp),%xmm4
	vmovdqu	-16*$SZ+80($inp),%xmm5
	vmovdqu	-16*$SZ+96($inp),%xmm6
	vmovdqu	-16*$SZ+112($inp),%xmm7
	#mov	$inp,$_inp	# offload $inp
	vmovdqa	`$SZ*2*$rounds-0x80`($Tbl),$t2
	vinserti128	\$1,(%r12),@X[0],@X[0]
	vinserti128	\$1,16(%r12),@X[1],@X[1]
	 vpshufb	$t2,@X[0],@X[0]
	vinserti128	\$1,32(%r12),@X[2],@X[2]
	 vpshufb	$t2,@X[1],@X[1]
	vinserti128	\$1,48(%r12),@X[3],@X[3]
	 vpshufb	$t2,@X[2],@X[2]
	vinserti128	\$1,64(%r12),@X[4],@X[4]
	 vpshufb	$t2,@X[3],@X[3]
	vinserti128	\$1,80(%r12),@X[5],@X[5]
	 vpshufb	$t2,@X[4],@X[4]
	vinserti128	\$1,96(%r12),@X[6],@X[6]
	 vpshufb	$t2,@X[5],@X[5]
	vinserti128	\$1,112(%r12),@X[7],@X[7]

	vpaddq	-0x80($Tbl),@X[0],$t0
	vpshufb	$t2,@X[6],@X[6]
	vpaddq	-0x60($Tbl),@X[1],$t1
	vpshufb	$t2,@X[7],@X[7]
	vpaddq	-0x40($Tbl),@X[2],$t2
	vpaddq	-0x20($Tbl),@X[3],$t3
	vmovdqa	$t0,0x00(%rsp)
	vpaddq	0x00($Tbl),@X[4],$t0
	vmovdqa	$t1,0x20(%rsp)
	vpaddq	0x20($Tbl),@X[5],$t1
	vmovdqa	$t2,0x40(%rsp)
	vpaddq	0x40($Tbl),@X[6],$t2
	vmovdqa	$t3,0x60(%rsp)
	lea	-$PUSH8(%rsp),%rsp
	vpaddq	0x60($Tbl),@X[7],$t3
	vmovdqa	$t0,0x00(%rsp)
	xor	$a1,$a1
	vmovdqa	$t1,0x20(%rsp)
	mov	$B,$a3
	vmovdqa	$t2,0x40(%rsp)
	xor	$C,$a3			# magic
	vmovdqa	$t3,0x60(%rsp)
	mov	$F,$a4
	add	\$16*2*$SZ,$Tbl
	jmp	.Lavx2_00_47

.align	16
.Lavx2_00_47:
___

sub AVX2_512_00_47 () {
my $j = shift;
my $body = shift;
my @X = @_;
my @insns = (&$body,&$body);			# 48 instructions
my $base = "+2*$PUSH8(%rsp)";

	&lea	("%rsp","-$PUSH8(%rsp)")	if (($j%4)==0);
	foreach (Xupdate_512_AVX()) {		# 23 instructions
	    eval;
	    if ($_ !~ /\;$/) {
		eval(shift(@insns));
		eval(shift(@insns));
		eval(shift(@insns));
	    }
	}
	&vpaddq		($t2,@X[0],16*2*$j-0x80."($Tbl)");
	  foreach (@insns) { eval; }		# remaining instructions
	&vmovdqa	((32*$j)%$PUSH8."(%rsp)",$t2);
}

    for ($i=0,$j=0; $j<8; $j++) {
	&AVX2_512_00_47($j,\&bodyx_00_15,@X);
	push(@X,shift(@X));			# rotate(@X)
    }
	&lea	($Tbl,16*2*$SZ."($Tbl)");
	&cmpb	(($SZ-1-0x80)."($Tbl)",0);
	&jne	(".Lavx2_00_47");

    for ($i=0; $i<16; ) {
	my $base=$i<8?"+$PUSH8(%rsp)":"(%rsp)";
	foreach(bodyx_00_15()) { eval; }
    }
}
$code.=<<___;
	mov	`2*$SZ*$rounds`(%rsp),$ctx	# $_ctx
	add	$a1,$A
	#mov	`2*$SZ*$rounds+8`(%rsp),$inp	# $_inp
	lea	`2*$SZ*($rounds-8)`(%rsp),$Tbl

	add	$SZ*0($ctx),$A
	add	$SZ*1($ctx),$B
	add	$SZ*2($ctx),$C
	add	$SZ*3($ctx),$D
	add	$SZ*4($ctx),$E
	add	$SZ*5($ctx),$F
	add	$SZ*6($ctx),$G
	add	$SZ*7($ctx),$H

	mov	$A,$SZ*0($ctx)
	mov	$B,$SZ*1($ctx)
	mov	$C,$SZ*2($ctx)
	mov	$D,$SZ*3($ctx)
	mov	$E,$SZ*4($ctx)
	mov	$F,$SZ*5($ctx)
	mov	$G,$SZ*6($ctx)
	mov	$H,$SZ*7($ctx)

	cmp	`$PUSH8+2*8`($Tbl),$inp	# $_end
	je	.Ldone_avx2

	xor	$a1,$a1
	mov	$B,$a3
	xor	$C,$a3			# magic
	mov	$F,$a4
	jmp	.Lower_avx2
.align	16
.Lower_avx2:
___
    for ($i=0; $i<8; ) {
	my $base="+16($Tbl)";
	foreach(bodyx_00_15()) { eval; }
    }
$code.=<<___;
	lea	-$PUSH8($Tbl),$Tbl
	cmp	%rsp,$Tbl
	jae	.Lower_avx2

	mov	`2*$SZ*$rounds`(%rsp),$ctx	# $_ctx
	add	$a1,$A
	#mov	`2*$SZ*$rounds+8`(%rsp),$inp	# $_inp
	lea	`2*$SZ*($rounds-8)`(%rsp),%rsp

	add	$SZ*0($ctx),$A
	add	$SZ*1($ctx),$B
	add	$SZ*2($ctx),$C
	add	$SZ*3($ctx),$D
	add	$SZ*4($ctx),$E
	add	$SZ*5($ctx),$F
	lea	`2*16*$SZ`($inp),$inp	# inp+=2
	add	$SZ*6($ctx),$G
	mov	$inp,%r12
	add	$SZ*7($ctx),$H
	cmp	$_end,$inp

	mov	$A,$SZ*0($ctx)
	cmove	%rsp,%r12		# next block or stale data
	mov	$B,$SZ*1($ctx)
	mov	$C,$SZ*2($ctx)
	mov	$D,$SZ*3($ctx)
	mov	$E,$SZ*4($ctx)
	mov	$F,$SZ*5($ctx)
	mov	$G,$SZ*6($ctx)
	mov	$H,$SZ*7($ctx)

	jbe	.Loop_avx2
	lea	(%rsp),$Tbl

.Ldone_avx2:
	lea	($Tbl),%rsp
	mov	$_rsp,%rsi
.cfi_def_cfa	%rsi,8
	vzeroupper
___
$code.=<<___ if ($win64);
	movaps	16*$SZ+32(%rsp),%xmm6
	movaps	16*$SZ+48(%rsp),%xmm7
	movaps	16*$SZ+64(%rsp),%xmm8
	movaps	16*$SZ+80(%rsp),%xmm9
___
$code.=<<___ if ($win64 && $SZ>4);
	movaps	16*$SZ+96(%rsp),%xmm10
	movaps	16*$SZ+112(%rsp),%xmm11
___
$code.=<<___;
	mov	-48(%rsi),%r15
.cfi_restore	%r15
	mov	-40(%rsi),%r14
.cfi_restore	%r14
	mov	-32(%rsi),%r13
.cfi_restore	%r13
	mov	-24(%rsi),%r12
.cfi_restore	%r12
	mov	-16(%rsi),%rbp
.cfi_restore	%rbp
	mov	-8(%rsi),%rbx
.cfi_restore	%rbx
	lea	(%rsi),%rsp
.cfi_def_cfa_register	%rsp
.Lepilogue_avx2:
	ret
.cfi_endproc
.size	${func}_avx2,.-${func}_avx2
___
}}
}}}}}

# EXCEPTION_DISPOSITION handler (EXCEPTION_RECORD *rec,ULONG64 frame,
#		CONTEXT *context,DISPATCHER_CONTEXT *disp)
if ($win64) {
$rec="%rcx";
$frame="%rdx";
$context="%r8";
$disp="%r9";

$code.=<<___;
.extern	__imp_RtlVirtualUnwind
.type	se_handler,\@abi-omnipotent
.align	16
se_handler:
	push	%rsi
	push	%rdi
	push	%rbx
	push	%rbp
	push	%r12
	push	%r13
	push	%r14
	push	%r15
	pushfq
	sub	\$64,%rsp

	mov	120($context),%rax	# pull context->Rax
	mov	248($context),%rbx	# pull context->Rip

	mov	8($disp),%rsi		# disp->ImageBase
	mov	56($disp),%r11		# disp->HanderlData

	mov	0(%r11),%r10d		# HandlerData[0]
	lea	(%rsi,%r10),%r10	# prologue label
	cmp	%r10,%rbx		# context->Rip<prologue label
	jb	.Lin_prologue

	mov	152($context),%rax	# pull context->Rsp

	mov	4(%r11),%r10d		# HandlerData[1]
	lea	(%rsi,%r10),%r10	# epilogue label
	cmp	%r10,%rbx		# context->Rip>=epilogue label
	jae	.Lin_prologue
___
$code.=<<___ if ($avx>1);
	lea	.Lavx2_shortcut(%rip),%r10
	cmp	%r10,%rbx		# context->Rip<avx2_shortcut
	jb	.Lnot_in_avx2

	and	\$-256*$SZ,%rax
	add	\$`2*$SZ*($rounds-8)`,%rax
.Lnot_in_avx2:
___
$code.=<<___;
	mov	%rax,%rsi		# put aside Rsp
	mov	16*$SZ+3*8(%rax),%rax	# pull $_rsp

	mov	-8(%rax),%rbx
	mov	-16(%rax),%rbp
	mov	-24(%rax),%r12
	mov	-32(%rax),%r13
	mov	-40(%rax),%r14
	mov	-48(%rax),%r15
	mov	%rbx,144($context)	# restore context->Rbx
	mov	%rbp,160($context)	# restore context->Rbp
	mov	%r12,216($context)	# restore context->R12
	mov	%r13,224($context)	# restore context->R13
	mov	%r14,232($context)	# restore context->R14
	mov	%r15,240($context)	# restore context->R15

	lea	.Lepilogue(%rip),%r10
	cmp	%r10,%rbx
	jb	.Lin_prologue		# non-AVX code

	lea	16*$SZ+4*8(%rsi),%rsi	# Xmm6- save area
	lea	512($context),%rdi	# &context.Xmm6
	mov	\$`$SZ==4?8:12`,%ecx
	.long	0xa548f3fc		# cld; rep movsq

.Lin_prologue:
	mov	8(%rax),%rdi
	mov	16(%rax),%rsi
	mov	%rax,152($context)	# restore context->Rsp
	mov	%rsi,168($context)	# restore context->Rsi
	mov	%rdi,176($context)	# restore context->Rdi

	mov	40($disp),%rdi		# disp->ContextRecord
	mov	$context,%rsi		# context
	mov	\$154,%ecx		# sizeof(CONTEXT)
	.long	0xa548f3fc		# cld; rep movsq

	mov	$disp,%rsi
	xor	%rcx,%rcx		# arg1, UNW_FLAG_NHANDLER
	mov	8(%rsi),%rdx		# arg2, disp->ImageBase
	mov	0(%rsi),%r8		# arg3, disp->ControlPc
	mov	16(%rsi),%r9		# arg4, disp->FunctionEntry
	mov	40(%rsi),%r10		# disp->ContextRecord
	lea	56(%rsi),%r11		# &disp->HandlerData
	lea	24(%rsi),%r12		# &disp->EstablisherFrame
	mov	%r10,32(%rsp)		# arg5
	mov	%r11,40(%rsp)		# arg6
	mov	%r12,48(%rsp)		# arg7
	mov	%rcx,56(%rsp)		# arg8, (NULL)
	call	*__imp_RtlVirtualUnwind(%rip)

	mov	\$1,%eax		# ExceptionContinueSearch
	add	\$64,%rsp
	popfq
	pop	%r15
	pop	%r14
	pop	%r13
	pop	%r12
	pop	%rbp
	pop	%rbx
	pop	%rdi
	pop	%rsi
	ret
.size	se_handler,.-se_handler
___

$code.=<<___ if ($SZ==4 && $shaext);
.type	shaext_handler,\@abi-omnipotent
.align	16
shaext_handler:
	push	%rsi
	push	%rdi
	push	%rbx
	push	%rbp
	push	%r12
	push	%r13
	push	%r14
	push	%r15
	pushfq
	sub	\$64,%rsp

	mov	120($context),%rax	# pull context->Rax
	mov	248($context),%rbx	# pull context->Rip

	lea	.Lprologue_shaext(%rip),%r10
	cmp	%r10,%rbx		# context->Rip<.Lprologue
	jb	.Lin_prologue

	lea	.Lepilogue_shaext(%rip),%r10
	cmp	%r10,%rbx		# context->Rip>=.Lepilogue
	jae	.Lin_prologue

	lea	-8-5*16(%rax),%rsi
	lea	512($context),%rdi	# &context.Xmm6
	mov	\$10,%ecx
	.long	0xa548f3fc		# cld; rep movsq

	jmp	.Lin_prologue
.size	shaext_handler,.-shaext_handler
___

$code.=<<___;
.section	.pdata
.align	4
	.rva	.LSEH_begin_$func
	.rva	.LSEH_end_$func
	.rva	.LSEH_info_$func
___
$code.=<<___ if ($SZ==4 && $shaext);
	.rva	.LSEH_begin_${func}_shaext
	.rva	.LSEH_end_${func}_shaext
	.rva	.LSEH_info_${func}_shaext
___
$code.=<<___ if ($SZ==4);
	.rva	.LSEH_begin_${func}_ssse3
	.rva	.LSEH_end_${func}_ssse3
	.rva	.LSEH_info_${func}_ssse3
___
$code.=<<___ if ($avx);
	.rva	.LSEH_begin_${func}_avx
	.rva	.LSEH_end_${func}_avx
	.rva	.LSEH_info_${func}_avx
___
$code.=<<___ if ($avx>1);
	.rva	.LSEH_begin_${func}_avx2
	.rva	.LSEH_end_${func}_avx2
	.rva	.LSEH_info_${func}_avx2
___
$code.=<<___;
.section	.xdata
.align	8
.LSEH_info_$func:
	.byte	9,0,0,0
	.rva	se_handler
	.rva	.Lprologue,.Lepilogue			# HandlerData[]
___
$code.=<<___ if ($SZ==4 && $shaext);
.LSEH_info_${func}_shaext:
	.byte	9,0,0,0
	.rva	shaext_handler
___
$code.=<<___ if ($SZ==4);
.LSEH_info_${func}_ssse3:
	.byte	9,0,0,0
	.rva	se_handler
	.rva	.Lprologue_ssse3,.Lepilogue_ssse3	# HandlerData[]
___
$code.=<<___ if ($avx);
.LSEH_info_${func}_avx:
	.byte	9,0,0,0
	.rva	se_handler
	.rva	.Lprologue_avx,.Lepilogue_avx		# HandlerData[]
___
$code.=<<___ if ($avx>1);
.LSEH_info_${func}_avx2:
	.byte	9,0,0,0
	.rva	se_handler
	.rva	.Lprologue_avx2,.Lepilogue_avx2		# HandlerData[]
___
}

sub sha256op38 {
    my $instr = shift;
    my %opcodelet = (
		"sha256rnds2" => 0xcb,
  		"sha256msg1"  => 0xcc,
		"sha256msg2"  => 0xcd	);

    if (defined($opcodelet{$instr}) && @_[0] =~ /%xmm([0-7]),\s*%xmm([0-7])/) {
      my @opcode=(0x0f,0x38);
	push @opcode,$opcodelet{$instr};
	push @opcode,0xc0|($1&7)|(($2&7)<<3);		# ModR/M
	return ".byte\t".join(',',@opcode);
    } else {
	return $instr."\t".@_[0];
    }
}

foreach (split("\n",$code)) {
	s/\`([^\`]*)\`/eval $1/geo;

	s/\b(sha256[^\s]*)\s+(.*)/sha256op38($1,$2)/geo;

	print $_,"\n";
}
close STDOUT or die "error closing STDOUT: $!";<|MERGE_RESOLUTION|>--- conflicted
+++ resolved
@@ -131,11 +131,7 @@
 # CFI annotations are wrong. It allocates stack in a loop and should be
 # rewritten to avoid this.
 $avx = 1;
-<<<<<<< HEAD
-$shaext=1;	### set to zero if compiling for 1.0.1
-=======
 $shaext = 1;
->>>>>>> 6595ddb3
 
 open OUT,"| \"$^X\" \"$xlate\" $flavour \"$output\"";
 *STDOUT=*OUT;
@@ -560,17 +556,12 @@
 .type	sha256_block_data_order_shaext,\@function,3
 .align	64
 sha256_block_data_order_shaext:
-<<<<<<< HEAD
+.cfi_startproc
 .Lshaext_shortcut:
-.cfi_startproc
 #ifdef BORINGSSL_DISPATCH_TEST
 .extern BORINGSSL_function_hit
 	movb \$1,BORINGSSL_function_hit+6(%rip)
 #endif
-=======
-.cfi_startproc
-.Lshaext_shortcut:
->>>>>>> 6595ddb3
 ___
 $code.=<<___ if ($win64);
 	lea	`-8-5*16`(%rsp),%rsp
