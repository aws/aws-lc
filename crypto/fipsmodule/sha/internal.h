/* Copyright (c) 2018, Google Inc.
 *
 * Permission to use, copy, modify, and/or distribute this software for any
 * purpose with or without fee is hereby granted, provided that the above
 * copyright notice and this permission notice appear in all copies.
 *
 * THE SOFTWARE IS PROVIDED "AS IS" AND THE AUTHOR DISCLAIMS ALL WARRANTIES
 * WITH REGARD TO THIS SOFTWARE INCLUDING ALL IMPLIED WARRANTIES OF
 * MERCHANTABILITY AND FITNESS. IN NO EVENT SHALL THE AUTHOR BE LIABLE FOR ANY
 * SPECIAL, DIRECT, INDIRECT, OR CONSEQUENTIAL DAMAGES OR ANY DAMAGES
 * WHATSOEVER RESULTING FROM LOSS OF USE, DATA OR PROFITS, WHETHER IN AN ACTION
 * OF CONTRACT, NEGLIGENCE OR OTHER TORTIOUS ACTION, ARISING OUT OF OR IN
 * CONNECTION WITH THE USE OR PERFORMANCE OF THIS SOFTWARE. */

#ifndef OPENSSL_HEADER_SHA_INTERNAL_H
#define OPENSSL_HEADER_SHA_INTERNAL_H

#include <openssl/base.h>

#if defined(__cplusplus)
extern "C" {
#endif

// SHA3 constants, from NIST FIPS202.
// https://nvlpubs.nist.gov/nistpubs/FIPS/NIST.FIPS.202.pdf
#define KECCAK1600_WIDTH 1600

#define SHA3_224_CAPACITY_BYTES 56
#define SHA3_224_DIGEST_BITLENGTH 224
#define SHA3_224_DIGEST_LENGTH 28

#define SHA3_256_CAPACITY_BYTES 64
#define SHA3_256_DIGEST_BITLENGTH 256
#define SHA3_256_DIGEST_LENGTH 32

#define SHA3_384_CAPACITY_BYTES 96
#define SHA3_384_DIGEST_BITLENGTH 384
#define SHA3_384_DIGEST_LENGTH 48

#define SHA3_512_CAPACITY_BYTES 128
#define SHA3_512_DIGEST_BITLENGTH 512
#define SHA3_512_DIGEST_LENGTH 64

// The |SHA3_MIN_CAPACITY_BYTES| corresponds to the 
// lowest security level capacity.
// The data block size increases when the capacity decreases.
// The data buffer should have at least the maximum 
// block size bytes to fit any digest length.
#define SHA3_BLOCKSIZE(bitlen) (KECCAK1600_WIDTH - bitlen * 2) / 8
#define SHA3_MIN_CAPACITY_BYTES SHA3_224_CAPACITY_BYTES
#define SHA3_PAD_CHAR 0x06
#define SHA3_ROWS 5

// SHAKE constants, from NIST FIPS202.
// https://nvlpubs.nist.gov/nistpubs/FIPS/NIST.FIPS.202.pdf
#define SHAKE_PAD_CHAR 0x1F
#define SHAKE128_BLOCKSIZE (KECCAK1600_WIDTH - 128 * 2) / 8
#define SHAKE256_BLOCKSIZE (KECCAK1600_WIDTH - 256 * 2) / 8

// The |SHA3_MIN_CAPACITY_BYTES| corresponds to the 
// lowest security level capacity.
// The data block size increases when the capacity decreases.
// The data buffer should have at least the maximum 
// block size bytes to fit any digest length.
#define SHA3_MIN_CAPACITY_BYTES (KECCAK1600_WIDTH / 8 - SHAKE128_BLOCKSIZE)

typedef struct keccak_st KECCAK1600_CTX;

struct keccak_st {
  uint64_t A[SHA3_ROWS][SHA3_ROWS];
<<<<<<< HEAD
  size_t block_size;                                             // cached ctx->digest->block_size
  size_t md_size;                                                // output length, variable in XOF (SHAKE)
  size_t buf_load;                                               // used bytes in below buffer
  uint8_t buf[KECCAK1600_WIDTH / 8 - SHA3_MIN_CAPACITY_BYTES];   // should have at least the max data block size bytes
=======
  size_t block_size;   // cached ctx->digest->block_size
  size_t md_size;      // output length, variable in XOF (SHAKE)
  size_t buf_load;     // used bytes in below buffer
  uint8_t buf[KECCAK1600_WIDTH / 8 - SHA3_MIN_CAPACITY_BYTES];
>>>>>>> 2095700e
  uint8_t pad;
};

#if defined(OPENSSL_PPC64LE) ||                          \
    (!defined(OPENSSL_NO_ASM) &&                         \
     (defined(OPENSSL_X86) || defined(OPENSSL_X86_64) || \
      defined(OPENSSL_ARM) || defined(OPENSSL_AARCH64)))
// POWER has an intrinsics-based implementation of SHA-1 and thus the functions
// normally defined in assembly are available even with |OPENSSL_NO_ASM| in
// this case.
#define SHA1_ASM
void sha1_block_data_order(uint32_t *state, const uint8_t *in,
                           size_t num_blocks);
#endif

#if !defined(OPENSSL_NO_ASM) &&                         \
    (defined(OPENSSL_X86) || defined(OPENSSL_X86_64) || \
     defined(OPENSSL_ARM) || defined(OPENSSL_AARCH64))
#define SHA256_ASM
#define SHA512_ASM
void sha256_block_data_order(uint32_t *state, const uint8_t *in,
                             size_t num_blocks);
void sha512_block_data_order(uint64_t *state, const uint8_t *in,
                             size_t num_blocks);
#endif

// SHA3_224 writes the digest of |len| bytes from |data| to |out| and returns |out|. 
// There must be at least |SHA3_224_DIGEST_LENGTH| bytes of space in |out|.
// On failure |SHA3_224| returns NULL.
OPENSSL_EXPORT uint8_t *SHA3_224(const uint8_t *data, size_t len,
                                 uint8_t out[SHA3_224_DIGEST_LENGTH]);  
                                 
// SHA3_256 writes the digest of |len| bytes from |data| to |out| and returns |out|. 
// There must be at least |SHA3_256_DIGEST_LENGTH| bytes of space in |out|.
<<<<<<< HEAD
// On failure |SHA3_256| returns NULL.
OPENSSL_EXPORT uint8_t *SHA3_256(const uint8_t *data, size_t len,
                                 uint8_t out[SHA3_256_DIGEST_LENGTH]); 

// SHA3_384 writes the digest of |len| bytes from |data| to |out| and returns |out|. 
// There must be at least |SHA3_384_DIGEST_LENGTH| bytes of space in |out|.
// On failure |SHA3_384| returns NULL.
OPENSSL_EXPORT uint8_t *SHA3_384(const uint8_t *data, size_t len,
                                 uint8_t out[SHA3_384_DIGEST_LENGTH]); 

// SHA3_512 writes the digest of |len| bytes from |data| to |out| and returns |out|. 
// There must be at least |SHA3_512_DIGEST_LENGTH| bytes of space in |out|.
// On failure |SHA3_512| returns NULL.
OPENSSL_EXPORT uint8_t *SHA3_512(const uint8_t *data, size_t len,
                  uint8_t out[SHA3_512_DIGEST_LENGTH]);
=======
OPENSSL_EXPORT uint8_t *SHA3_256(const uint8_t *data, size_t len, uint8_t out[SHA3_256_DIGEST_LENGTH]);  

// SHAKE128 writes the |out_len| bytes digest from |in_len| bytes |data| to |out| and returns |out|. 
OPENSSL_EXPORT uint8_t *SHAKE128(const uint8_t *data, const size_t in_len, uint8_t *out, size_t out_len);

// SHAKE256 writes the |out_len| bytes digest from |in_len| bytes |data| to |out| and returns |out|. 
OPENSSL_EXPORT uint8_t *SHAKE256(const uint8_t *data, const size_t in_len, uint8_t *out, size_t out_len);
>>>>>>> 2095700e

// SHA3_Reset zeros the bitstate and the amount of processed input.
OPENSSL_EXPORT void SHA3_Reset(KECCAK1600_CTX *ctx);

// SHA3_Init initialises |ctx| fields and returns 1 on success and 0 on failure.
OPENSSL_EXPORT int SHA3_Init(KECCAK1600_CTX *ctx, uint8_t pad,
                             size_t bitlen);

// SHA3_Update processes all data blocks that don't need pad through |SHA3_Absorb| and returns 1 and 0 on failure.
OPENSSL_EXPORT int SHA3_Update(KECCAK1600_CTX *ctx, const void *data,
                               size_t len);

// SHA3_Final pads the last block of data and proccesses it through |SHA3_Absorb|. 
// It processes the data through |SHA3_Squeeze| and returns 1 and 0 on failure.
OPENSSL_EXPORT int SHA3_Final(uint8_t *md, KECCAK1600_CTX *ctx);

// SHA3_Absorb processes the largest multiple of |r| out of |len| bytes and 
// returns the remaining number of bytes. 
OPENSSL_EXPORT size_t SHA3_Absorb(uint64_t A[SHA3_ROWS][SHA3_ROWS], const uint8_t *data,
                                  size_t len, size_t r);

// SHA3_Squeeze generate |out| hash value of |len| bytes.
OPENSSL_EXPORT void SHA3_Squeeze(uint64_t A[SHA3_ROWS][SHA3_ROWS], uint8_t *out,
                                 size_t len, size_t r);

#if defined(__cplusplus)
}  // extern "C"
#endif

#endif  // OPENSSL_HEADER_SHA_INTERNAL_H<|MERGE_RESOLUTION|>--- conflicted
+++ resolved
@@ -68,17 +68,10 @@
 
 struct keccak_st {
   uint64_t A[SHA3_ROWS][SHA3_ROWS];
-<<<<<<< HEAD
   size_t block_size;                                             // cached ctx->digest->block_size
   size_t md_size;                                                // output length, variable in XOF (SHAKE)
   size_t buf_load;                                               // used bytes in below buffer
   uint8_t buf[KECCAK1600_WIDTH / 8 - SHA3_MIN_CAPACITY_BYTES];   // should have at least the max data block size bytes
-=======
-  size_t block_size;   // cached ctx->digest->block_size
-  size_t md_size;      // output length, variable in XOF (SHAKE)
-  size_t buf_load;     // used bytes in below buffer
-  uint8_t buf[KECCAK1600_WIDTH / 8 - SHA3_MIN_CAPACITY_BYTES];
->>>>>>> 2095700e
   uint8_t pad;
 };
 
@@ -113,7 +106,6 @@
                                  
 // SHA3_256 writes the digest of |len| bytes from |data| to |out| and returns |out|. 
 // There must be at least |SHA3_256_DIGEST_LENGTH| bytes of space in |out|.
-<<<<<<< HEAD
 // On failure |SHA3_256| returns NULL.
 OPENSSL_EXPORT uint8_t *SHA3_256(const uint8_t *data, size_t len,
                                  uint8_t out[SHA3_256_DIGEST_LENGTH]); 
@@ -128,16 +120,15 @@
 // There must be at least |SHA3_512_DIGEST_LENGTH| bytes of space in |out|.
 // On failure |SHA3_512| returns NULL.
 OPENSSL_EXPORT uint8_t *SHA3_512(const uint8_t *data, size_t len,
-                  uint8_t out[SHA3_512_DIGEST_LENGTH]);
-=======
-OPENSSL_EXPORT uint8_t *SHA3_256(const uint8_t *data, size_t len, uint8_t out[SHA3_256_DIGEST_LENGTH]);  
+                  uint8_t out[SHA3_512_DIGEST_LENGTH]); 
 
 // SHAKE128 writes the |out_len| bytes digest from |in_len| bytes |data| to |out| and returns |out|. 
-OPENSSL_EXPORT uint8_t *SHAKE128(const uint8_t *data, const size_t in_len, uint8_t *out, size_t out_len);
+OPENSSL_EXPORT uint8_t *SHAKE128(const uint8_t *data, const size_t in_len, 
+                  uint8_t *out, size_t out_len);
 
 // SHAKE256 writes the |out_len| bytes digest from |in_len| bytes |data| to |out| and returns |out|. 
-OPENSSL_EXPORT uint8_t *SHAKE256(const uint8_t *data, const size_t in_len, uint8_t *out, size_t out_len);
->>>>>>> 2095700e
+OPENSSL_EXPORT uint8_t *SHAKE256(const uint8_t *data, const size_t in_len, 
+                  uint8_t *out, size_t out_len);
 
 // SHA3_Reset zeros the bitstate and the amount of processed input.
 OPENSSL_EXPORT void SHA3_Reset(KECCAK1600_CTX *ctx);
