--- conflicted
+++ resolved
@@ -64,13 +64,8 @@
 // SHAKE constants, from NIST FIPS202.
 // https://nvlpubs.nist.gov/nistpubs/FIPS/NIST.FIPS.202.pdf
 #define SHAKE_PAD_CHAR 0x1F
-<<<<<<< HEAD
-#define SHAKE128_BLOCKSIZE ((KECCAK1600_WIDTH - 128 * 2)/8)
-#define SHAKE256_BLOCKSIZE ((KECCAK1600_WIDTH - 256 * 2)/8)
-=======
 #define SHAKE128_BLOCKSIZE ((KECCAK1600_WIDTH - 128 * 2) / 8)
 #define SHAKE256_BLOCKSIZE ((KECCAK1600_WIDTH - 256 * 2) / 8)
->>>>>>> edeb62f3
 #define XOF_BLOCKBYTES SHAKE128_BLOCKSIZE
 
 // SHAKE128 has the maximum block size among the SHA3/SHAKE algorithms.
@@ -409,7 +404,6 @@
 OPENSSL_EXPORT uint8_t *SHAKE256(const uint8_t *data, const size_t in_len,
                                  uint8_t *out, size_t out_len);
 
-<<<<<<< HEAD
 // SHA3_Init initialises |ctx| fields and returns 1 on success and 0 on failure.
 OPENSSL_EXPORT int SHA3_Init(KECCAK1600_CTX *ctx, size_t bitlen);
 
@@ -438,38 +432,11 @@
 // SHAKE_Squeeze writes |len| bytes of incremental XOF output to |md|, returns 1 on
 // success and 0 on failure. It can be called multiple times.
 int SHAKE_Squeeze(uint8_t *md, KECCAK1600_CTX *ctx, size_t len);
-=======
-// SHAKE_Init initializes |ctx| with specified |block_size|, returns 1 on
-// success and 0 on failure. Calls SHA3_Init under the hood.
-int SHAKE_Init(KECCAK1600_CTX *ctx, size_t block_size);
-
-// SHAKE_Final writes |len| bytes of finalized digest to |md|, returns 1 on
-// success and 0 on failure. Calls SHA3_Final under the hood.
-int SHAKE_Final(uint8_t *md, KECCAK1600_CTX *ctx, size_t len);
-
-// SHA3_Reset zeros the bitstate and the amount of processed input.
-void SHA3_Reset(KECCAK1600_CTX *ctx);
-
-// SHA3_Init initialises |ctx| fields and returns 1 on success and 0 on failure.
-OPENSSL_EXPORT int SHA3_Init(KECCAK1600_CTX *ctx, uint8_t pad, size_t bitlen);
-
-// SHA3_Update processes all data blocks that don't need pad through
-// |Keccak1600_Absorb| and returns 1 and 0 on failure.
-int SHA3_Update(KECCAK1600_CTX *ctx, const void *data, size_t len);
-
-// SHA3_Final pads the last data block and processes it through |Keccak1600_Absorb|.
-// It processes the data through |Keccak1600_Squeeze| and returns 1 and 0 on failure.
-int SHA3_Final(uint8_t *md, KECCAK1600_CTX *ctx);
->>>>>>> edeb62f3
 
 // Keccak1600_Absorb processes the largest multiple of |r| out of |len| bytes and
 // returns the remaining number of bytes.
 size_t Keccak1600_Absorb(uint64_t A[KECCAK1600_ROWS][KECCAK1600_ROWS],
-<<<<<<< HEAD
                                   const uint8_t *data, size_t len, size_t r);
-=======
-                         const uint8_t *data, size_t len, size_t r);
->>>>>>> edeb62f3
 
 // Keccak1600_Squeeze generates |out| value of |len| bytes (per call). It can be called
 // multiple times when used as eXtendable Output Function. |padded| indicates
