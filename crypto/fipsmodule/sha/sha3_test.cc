--- conflicted
+++ resolved
@@ -277,10 +277,7 @@
       EXPECT_EQ(Bytes(digest.get(), digest_length),
             Bytes(digest_.data(), digest_length));
     }
-<<<<<<< HEAD
-=======
     
->>>>>>> eb492d8a
     // Test Squeeze with random Input
     // Assert success when |EVP_DigestSqueeze| is called on a random message
     ASSERT_TRUE(RAND_bytes(random_bytes, RAND_BYTES));
