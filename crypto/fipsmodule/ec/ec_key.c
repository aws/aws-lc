/* Originally written by Bodo Moeller for the OpenSSL project.
 * ====================================================================
 * Copyright (c) 1998-2005 The OpenSSL Project.  All rights reserved.
 *
 * Redistribution and use in source and binary forms, with or without
 * modification, are permitted provided that the following conditions
 * are met:
 *
 * 1. Redistributions of source code must retain the above copyright
 *    notice, this list of conditions and the following disclaimer.
 *
 * 2. Redistributions in binary form must reproduce the above copyright
 *    notice, this list of conditions and the following disclaimer in
 *    the documentation and/or other materials provided with the
 *    distribution.
 *
 * 3. All advertising materials mentioning features or use of this
 *    software must display the following acknowledgment:
 *    "This product includes software developed by the OpenSSL Project
 *    for use in the OpenSSL Toolkit. (http://www.openssl.org/)"
 *
 * 4. The names "OpenSSL Toolkit" and "OpenSSL Project" must not be used to
 *    endorse or promote products derived from this software without
 *    prior written permission. For written permission, please contact
 *    openssl-core@openssl.org.
 *
 * 5. Products derived from this software may not be called "OpenSSL"
 *    nor may "OpenSSL" appear in their names without prior written
 *    permission of the OpenSSL Project.
 *
 * 6. Redistributions of any form whatsoever must retain the following
 *    acknowledgment:
 *    "This product includes software developed by the OpenSSL Project
 *    for use in the OpenSSL Toolkit (http://www.openssl.org/)"
 *
 * THIS SOFTWARE IS PROVIDED BY THE OpenSSL PROJECT ``AS IS'' AND ANY
 * EXPRESSED OR IMPLIED WARRANTIES, INCLUDING, BUT NOT LIMITED TO, THE
 * IMPLIED WARRANTIES OF MERCHANTABILITY AND FITNESS FOR A PARTICULAR
 * PURPOSE ARE DISCLAIMED.  IN NO EVENT SHALL THE OpenSSL PROJECT OR
 * ITS CONTRIBUTORS BE LIABLE FOR ANY DIRECT, INDIRECT, INCIDENTAL,
 * SPECIAL, EXEMPLARY, OR CONSEQUENTIAL DAMAGES (INCLUDING, BUT
 * NOT LIMITED TO, PROCUREMENT OF SUBSTITUTE GOODS OR SERVICES;
 * LOSS OF USE, DATA, OR PROFITS; OR BUSINESS INTERRUPTION)
 * HOWEVER CAUSED AND ON ANY THEORY OF LIABILITY, WHETHER IN CONTRACT,
 * STRICT LIABILITY, OR TORT (INCLUDING NEGLIGENCE OR OTHERWISE)
 * ARISING IN ANY WAY OUT OF THE USE OF THIS SOFTWARE, EVEN IF ADVISED
 * OF THE POSSIBILITY OF SUCH DAMAGE.
 * ====================================================================
 *
 * This product includes cryptographic software written by Eric Young
 * (eay@cryptsoft.com).  This product includes software written by Tim
 * Hudson (tjh@cryptsoft.com).
 *
 */
/* ====================================================================
 * Copyright 2002 Sun Microsystems, Inc. ALL RIGHTS RESERVED.
 *
 * Portions of the attached software ("Contribution") are developed by
 * SUN MICROSYSTEMS, INC., and are contributed to the OpenSSL project.
 *
 * The Contribution is licensed pursuant to the OpenSSL open source
 * license provided above.
 *
 * The elliptic curve binary polynomial software is originally written by
 * Sheueling Chang Shantz and Douglas Stebila of Sun Microsystems
 * Laboratories. */

#include <openssl/ec_key.h>
#include <openssl/evp.h>

#include <string.h>

#include <openssl/ec.h>
#include <openssl/ecdsa.h>
#include <openssl/engine.h>
#include <openssl/err.h>
#include <openssl/ex_data.h>
#include <openssl/mem.h>
#include <openssl/thread.h>

#include "internal.h"
#include "../delocate.h"
#include "../../internal.h"


DEFINE_STATIC_EX_DATA_CLASS(g_ec_ex_data_class)

static EC_WRAPPED_SCALAR *ec_wrapped_scalar_new(const EC_GROUP *group) {
  EC_WRAPPED_SCALAR *wrapped = OPENSSL_malloc(sizeof(EC_WRAPPED_SCALAR));
  if (wrapped == NULL) {
    OPENSSL_PUT_ERROR(EC, ERR_R_MALLOC_FAILURE);
    return NULL;
  }

  OPENSSL_memset(wrapped, 0, sizeof(EC_WRAPPED_SCALAR));
  wrapped->bignum.d = wrapped->scalar.words;
  wrapped->bignum.width = group->order.width;
  wrapped->bignum.dmax = group->order.width;
  wrapped->bignum.flags = BN_FLG_STATIC_DATA;
  return wrapped;
}

static void ec_wrapped_scalar_free(EC_WRAPPED_SCALAR *scalar) {
  OPENSSL_free(scalar);
}

EC_KEY *EC_KEY_new(void) { return EC_KEY_new_method(NULL); }

EC_KEY *EC_KEY_new_method(const ENGINE *engine) {
  EC_KEY *ret = OPENSSL_malloc(sizeof(EC_KEY));
  if (ret == NULL) {
    OPENSSL_PUT_ERROR(EC, ERR_R_MALLOC_FAILURE);
    return NULL;
  }

  OPENSSL_memset(ret, 0, sizeof(EC_KEY));

  if (engine) {
    ret->ecdsa_meth = ENGINE_get_ECDSA_method(engine);
  }
  if (ret->ecdsa_meth) {
    METHOD_ref(ret->ecdsa_meth);
  }

  ret->conv_form = POINT_CONVERSION_UNCOMPRESSED;
  ret->references = 1;

  CRYPTO_new_ex_data(&ret->ex_data);

  if (ret->ecdsa_meth && ret->ecdsa_meth->init && !ret->ecdsa_meth->init(ret)) {
    CRYPTO_free_ex_data(g_ec_ex_data_class_bss_get(), ret, &ret->ex_data);
    if (ret->ecdsa_meth) {
      METHOD_unref(ret->ecdsa_meth);
    }
    OPENSSL_free(ret);
    return NULL;
  }

  return ret;
}

EC_KEY *EC_KEY_new_by_curve_name(int nid) {
  EC_KEY *ret = EC_KEY_new();
  if (ret == NULL) {
    OPENSSL_PUT_ERROR(EC, ERR_R_MALLOC_FAILURE);
    return NULL;
  }
  ret->group = EC_GROUP_new_by_curve_name(nid);
  if (ret->group == NULL) {
    EC_KEY_free(ret);
    return NULL;
  }
  return ret;
}

void EC_KEY_free(EC_KEY *r) {
  if (r == NULL) {
    return;
  }

  if (!CRYPTO_refcount_dec_and_test_zero(&r->references)) {
    return;
  }

  if (r->ecdsa_meth) {
    if (r->ecdsa_meth->finish) {
      r->ecdsa_meth->finish(r);
    }
    METHOD_unref(r->ecdsa_meth);
  }

  EC_GROUP_free(r->group);
  EC_POINT_free(r->pub_key);
  ec_wrapped_scalar_free(r->priv_key);

  CRYPTO_free_ex_data(g_ec_ex_data_class_bss_get(), r, &r->ex_data);

  OPENSSL_free(r);
}

EC_KEY *EC_KEY_dup(const EC_KEY *src) {
  if (src == NULL) {
    OPENSSL_PUT_ERROR(EC, ERR_R_PASSED_NULL_PARAMETER);
    return NULL;
  }

  EC_KEY *ret = EC_KEY_new();
  if (ret == NULL) {
    return NULL;
  }

  if ((src->group != NULL &&
       !EC_KEY_set_group(ret, src->group)) ||
      (src->pub_key != NULL &&
       !EC_KEY_set_public_key(ret, src->pub_key)) ||
      (src->priv_key != NULL &&
       !EC_KEY_set_private_key(ret, EC_KEY_get0_private_key(src)))) {
    EC_KEY_free(ret);
    return NULL;
  }

  ret->enc_flag = src->enc_flag;
  ret->conv_form = src->conv_form;
  return ret;
}

int EC_KEY_up_ref(EC_KEY *r) {
  CRYPTO_refcount_inc(&r->references);
  return 1;
}

int EC_KEY_is_opaque(const EC_KEY *key) {
  return key->ecdsa_meth && (key->ecdsa_meth->flags & ECDSA_FLAG_OPAQUE);
}

const EC_GROUP *EC_KEY_get0_group(const EC_KEY *key) { return key->group; }

int EC_KEY_set_group(EC_KEY *key, const EC_GROUP *group) {
  // If |key| already has a group, it is an error to switch to another one.
  if (key->group != NULL) {
    if (EC_GROUP_cmp(key->group, group, NULL) != 0) {
      OPENSSL_PUT_ERROR(EC, EC_R_GROUP_MISMATCH);
      return 0;
    }
    return 1;
  }

  assert(key->priv_key == NULL);
  assert(key->pub_key == NULL);

  EC_GROUP_free(key->group);
  key->group = EC_GROUP_dup(group);
  return key->group != NULL;
}

const BIGNUM *EC_KEY_get0_private_key(const EC_KEY *key) {
  return key->priv_key != NULL ? &key->priv_key->bignum : NULL;
}

int EC_KEY_set_private_key(EC_KEY *key, const BIGNUM *priv_key) {
  if (key->group == NULL) {
    OPENSSL_PUT_ERROR(EC, EC_R_MISSING_PARAMETERS);
    return 0;
  }

  EC_WRAPPED_SCALAR *scalar = ec_wrapped_scalar_new(key->group);
  if (scalar == NULL) {
    return 0;
  }
  if (!ec_bignum_to_scalar(key->group, &scalar->scalar, priv_key)) {
    OPENSSL_PUT_ERROR(EC, EC_R_WRONG_ORDER);
    ec_wrapped_scalar_free(scalar);
    return 0;
  }
  ec_wrapped_scalar_free(key->priv_key);
  key->priv_key = scalar;
  return 1;
}

const EC_POINT *EC_KEY_get0_public_key(const EC_KEY *key) {
  return key->pub_key;
}

int EC_KEY_set_public_key(EC_KEY *key, const EC_POINT *pub_key) {
  if (key->group == NULL) {
    OPENSSL_PUT_ERROR(EC, EC_R_MISSING_PARAMETERS);
    return 0;
  }

  if (pub_key != NULL && EC_GROUP_cmp(key->group, pub_key->group, NULL) != 0) {
    OPENSSL_PUT_ERROR(EC, EC_R_GROUP_MISMATCH);
    return 0;
  }

  EC_POINT_free(key->pub_key);
  key->pub_key = EC_POINT_dup(pub_key, key->group);
  return (key->pub_key == NULL) ? 0 : 1;
}

unsigned int EC_KEY_get_enc_flags(const EC_KEY *key) { return key->enc_flag; }

void EC_KEY_set_enc_flags(EC_KEY *key, unsigned int flags) {
  key->enc_flag = flags;
}

point_conversion_form_t EC_KEY_get_conv_form(const EC_KEY *key) {
  return key->conv_form;
}

void EC_KEY_set_conv_form(EC_KEY *key, point_conversion_form_t cform) {
  key->conv_form = cform;
}

int EC_KEY_check_key(const EC_KEY *eckey) {
  if (!eckey || !eckey->group || !eckey->pub_key) {
    OPENSSL_PUT_ERROR(EC, ERR_R_PASSED_NULL_PARAMETER);
    return 0;
  }

  if (EC_POINT_is_at_infinity(eckey->group, eckey->pub_key)) {
    OPENSSL_PUT_ERROR(EC, EC_R_POINT_AT_INFINITY);
    return 0;
  }

  // Test whether the public key is on the elliptic curve.
  if (!EC_POINT_is_on_curve(eckey->group, eckey->pub_key, NULL)) {
    OPENSSL_PUT_ERROR(EC, EC_R_POINT_IS_NOT_ON_CURVE);
    return 0;
  }

  // Check the public and private keys match.
  if (eckey->priv_key != NULL) {
    EC_RAW_POINT point;
    if (!ec_point_mul_scalar_base(eckey->group, &point,
                                  &eckey->priv_key->scalar)) {
      OPENSSL_PUT_ERROR(EC, ERR_R_EC_LIB);
      return 0;
    }
    if (!ec_GFp_simple_points_equal(eckey->group, &point,
                                    &eckey->pub_key->raw)) {
      OPENSSL_PUT_ERROR(EC, EC_R_INVALID_PRIVATE_KEY);
      return 0;
    }
  }

  return 1;
}

static int EVP_EC_KEY_check_fips(EC_KEY *key) {
  uint8_t msg[16] = {0};
  size_t msg_len = 16;
  int ret = 0;
  uint8_t* sig_der = NULL;
  EVP_PKEY *evp_pkey = EVP_PKEY_new();
  EVP_MD_CTX *ctx = EVP_MD_CTX_new();
  const EVP_MD *hash = EVP_sha256();
  size_t sign_len;
  if (!evp_pkey ||
      !ctx ||
      !EVP_PKEY_set1_EC_KEY(evp_pkey, key) ||
      !EVP_DigestSignInit(ctx, NULL, hash, NULL, evp_pkey) ||
      !EVP_DigestSign(ctx, NULL, &sign_len, msg, msg_len)) {
    goto err;
  }
  sig_der = OPENSSL_malloc(sign_len);
  if (!sig_der ||
      !EVP_DigestSign(ctx, sig_der, &sign_len, msg, msg_len)) {
    goto err;
  }
  #if defined(BORINGSSL_FIPS_BREAK_ECDSA_PWCT)
    msg[0] = ~msg[0];
  #endif
  if (!EVP_DigestVerifyInit(ctx, NULL, hash, NULL, evp_pkey) ||
      !EVP_DigestVerify(ctx, sig_der, sign_len, msg, msg_len)) {
    goto err;
  }
  ret = 1;
err:
  EVP_PKEY_free(evp_pkey);
  OPENSSL_free(sig_der);
  EVP_MD_CTX_free(ctx);
  return ret;
}

int EC_KEY_check_fips(const EC_KEY *key) {
  // We have to avoid the underlying |EVP_DigestSign| and |EVP_DigestVerify|
  // services in |EVP_EC_KEY_check_fips| updating the indicator state, so we
  // lock the state here.
  FIPS_service_indicator_lock_state();
  int ret = 0;

  if (EC_KEY_is_opaque(key)) {
    // Opaque keys can't be checked.
    OPENSSL_PUT_ERROR(EC, EC_R_PUBLIC_KEY_VALIDATION_FAILED);
    goto end;
  }

  if (!EC_KEY_check_key(key)) {
    goto end;
  }

  // Check that the coordinates are within the range [0,p-1], when the (raw)
  // point is affine; i.e. Z=1.
  // This is the case when validating a received public key.
  // Note: The check for x and y being negative seems superfluous since
  // ec_felem_to_bignum() calls BN_bin2bn() which sets the `neg` flag to 0.
  EC_POINT *pub_key = key->pub_key;
  EC_GROUP *group = key->pub_key->group;
  if(ec_felem_equal(group, &group->one, &pub_key->raw.Z)) {
    BIGNUM *x = BN_new();
    BIGNUM *y = BN_new();
    int check_ret = 1;
    if (group->meth->felem_to_bytes == NULL) {
      OPENSSL_PUT_ERROR(EC, ERR_R_SHOULD_NOT_HAVE_BEEN_CALLED);
      check_ret = 0;
    } else if (!ec_felem_to_bignum(group, x, &pub_key->raw.X) ||
               !ec_felem_to_bignum(group, y, &pub_key->raw.Y)) {
      // Error already written to error queue by |bn_wexpand|.
      check_ret = 0;
    } else if (BN_is_negative(x) || BN_is_negative(y) ||
               BN_cmp(x, &group->field) >= 0 ||
               BN_cmp(y, &group->field) >= 0) {
      OPENSSL_PUT_ERROR(EC, EC_R_COORDINATES_OUT_OF_RANGE);
      check_ret = 0;
    }
    BN_free(x);
    BN_free(y);
    if (check_ret == 0) {
      goto end;
    }
  }

  if (key->priv_key) {
<<<<<<< HEAD
    if (!EVP_EC_KEY_check_fips((EC_KEY*)key)) {
=======
    uint8_t data[16] = {0};
    ECDSA_SIG *sig = ECDSA_do_sign(data, sizeof(data), key);
    if (boringssl_fips_break_test("ECDSA_PWCT")) {
      data[0] = ~data[0];
    }
    int ok = sig != NULL &&
             ECDSA_do_verify(data, sizeof(data), sig, key);
    ECDSA_SIG_free(sig);
    if (!ok) {
>>>>>>> 0da6b480
      OPENSSL_PUT_ERROR(EC, EC_R_PUBLIC_KEY_VALIDATION_FAILED);
      goto end;
    }
  }

  ret = 1;
end:
  FIPS_service_indicator_unlock_state();
  if(ret){
    FIPS_service_indicator_update_state();
  }
  return ret;
}

int EC_KEY_set_public_key_affine_coordinates(EC_KEY *key, const BIGNUM *x,
                                             const BIGNUM *y) {
  EC_POINT *point = NULL;
  int ok = 0;

  if (!key || !key->group || !x || !y) {
    OPENSSL_PUT_ERROR(EC, ERR_R_PASSED_NULL_PARAMETER);
    return 0;
  }

  point = EC_POINT_new(key->group);
  if (point == NULL ||
      !EC_POINT_set_affine_coordinates_GFp(key->group, point, x, y, NULL) ||
      !EC_KEY_set_public_key(key, point) ||
      !EC_KEY_check_key(key)) {
    goto err;
  }

  ok = 1;

err:
  EC_POINT_free(point);
  return ok;
}

size_t EC_KEY_key2buf(const EC_KEY *key, point_conversion_form_t form,
                      unsigned char **out_buf, BN_CTX *ctx) {
  if (key == NULL || key->pub_key == NULL || key->group == NULL) {
    return 0;
  }

  const size_t len =
      EC_POINT_point2oct(key->group, key->pub_key, form, NULL, 0, ctx);
  if (len == 0) {
    return 0;
  }

  uint8_t *buf = OPENSSL_malloc(len);
  if (buf == NULL) {
    return 0;
  }

  if (EC_POINT_point2oct(key->group, key->pub_key, form, buf, len, ctx) !=
      len) {
    OPENSSL_free(buf);
    return 0;
  }

  *out_buf = buf;
  return len;
}

int EC_KEY_generate_key(EC_KEY *key) {
  if (key == NULL || key->group == NULL) {
    OPENSSL_PUT_ERROR(EC, ERR_R_PASSED_NULL_PARAMETER);
    return 0;
  }

  // Check that the group order is FIPS compliant (FIPS 186-4 B.4.2).
  if (BN_num_bits(EC_GROUP_get0_order(key->group)) < 160) {
    OPENSSL_PUT_ERROR(EC, EC_R_INVALID_GROUP_ORDER);
    return 0;
  }

  static const uint8_t kDefaultAdditionalData[32] = {0};
  EC_WRAPPED_SCALAR *priv_key = ec_wrapped_scalar_new(key->group);
  EC_POINT *pub_key = EC_POINT_new(key->group);
  if (priv_key == NULL || pub_key == NULL ||
      // Generate the private key by testing candidates (FIPS 186-4 B.4.2).
      !ec_random_nonzero_scalar(key->group, &priv_key->scalar,
                                kDefaultAdditionalData) ||
      !ec_point_mul_scalar_base(key->group, &pub_key->raw, &priv_key->scalar)) {
    EC_POINT_free(pub_key);
    ec_wrapped_scalar_free(priv_key);
    return 0;
  }

  ec_wrapped_scalar_free(key->priv_key);
  key->priv_key = priv_key;
  EC_POINT_free(key->pub_key);
  key->pub_key = pub_key;
  return 1;
}

int EC_KEY_generate_key_fips(EC_KEY *eckey) {
  int ret = 0;
  int num_attempts = 0;
  // We have to verify both |EC_KEY_generate_key| and |EC_KEY_check_fips| both
  // succeed before updating the indicator state, so we lock the state here.
  FIPS_service_indicator_lock_state();
  do {
    ret = EC_KEY_generate_key(eckey);
    ret &= EC_KEY_check_fips(eckey);
    num_attempts++;
  } while ((ret == 0) && (num_attempts < MAX_KEYGEN_ATTEMPTS));

  FIPS_service_indicator_unlock_state();
  if (ret) {
    FIPS_service_indicator_update_state();
    return 1;
  }

  EC_POINT_free(eckey->pub_key);
  ec_wrapped_scalar_free(eckey->priv_key);
  eckey->pub_key = NULL;
  eckey->priv_key = NULL;

#if defined(AWSLC_FIPS)
  BORINGSSL_FIPS_abort();
#else
  return 0;
#endif
}

int EC_KEY_get_ex_new_index(long argl, void *argp, CRYPTO_EX_unused *unused,
                            CRYPTO_EX_dup *dup_unused,
                            CRYPTO_EX_free *free_func) {
  int index;
  if (!CRYPTO_get_ex_new_index(g_ec_ex_data_class_bss_get(), &index, argl, argp,
                               free_func)) {
    return -1;
  }
  return index;
}

int EC_KEY_set_ex_data(EC_KEY *d, int idx, void *arg) {
  return CRYPTO_set_ex_data(&d->ex_data, idx, arg);
}

void *EC_KEY_get_ex_data(const EC_KEY *d, int idx) {
  return CRYPTO_get_ex_data(&d->ex_data, idx);
}

void EC_KEY_set_asn1_flag(EC_KEY *key, int flag) {}<|MERGE_RESOLUTION|>--- conflicted
+++ resolved
@@ -347,9 +347,9 @@
       !EVP_DigestSign(ctx, sig_der, &sign_len, msg, msg_len)) {
     goto err;
   }
-  #if defined(BORINGSSL_FIPS_BREAK_ECDSA_PWCT)
+  if (boringssl_fips_break_test("ECDSA_PWCT")) {
     msg[0] = ~msg[0];
-  #endif
+  }
   if (!EVP_DigestVerifyInit(ctx, NULL, hash, NULL, evp_pkey) ||
       !EVP_DigestVerify(ctx, sig_der, sign_len, msg, msg_len)) {
     goto err;
@@ -411,19 +411,7 @@
   }
 
   if (key->priv_key) {
-<<<<<<< HEAD
     if (!EVP_EC_KEY_check_fips((EC_KEY*)key)) {
-=======
-    uint8_t data[16] = {0};
-    ECDSA_SIG *sig = ECDSA_do_sign(data, sizeof(data), key);
-    if (boringssl_fips_break_test("ECDSA_PWCT")) {
-      data[0] = ~data[0];
-    }
-    int ok = sig != NULL &&
-             ECDSA_do_verify(data, sizeof(data), sig, key);
-    ECDSA_SIG_free(sig);
-    if (!ok) {
->>>>>>> 0da6b480
       OPENSSL_PUT_ERROR(EC, EC_R_PUBLIC_KEY_VALIDATION_FAILED);
       goto end;
     }
