// Copyright (c) 2018, Google Inc.
//
// Permission to use, copy, modify, and/or distribute this software for any
// purpose with or without fee is hereby granted, provided that the above
// copyright notice and this permission notice appear in all copies.
//
// THE SOFTWARE IS PROVIDED "AS IS" AND THE AUTHOR DISCLAIMS ALL WARRANTIES
// WITH REGARD TO THIS SOFTWARE INCLUDING ALL IMPLIED WARRANTIES OF
// MERCHANTABILITY AND FITNESS. IN NO EVENT SHALL THE AUTHOR BE LIABLE FOR ANY
// SPECIAL, DIRECT, INDIRECT, OR CONSEQUENTIAL DAMAGES OR ANY DAMAGES
// WHATSOEVER RESULTING FROM LOSS OF USE, DATA OR PROFITS, WHETHER IN AN ACTION
// OF CONTRACT, NEGLIGENCE OR OTHER TORTIOUS ACTION, ARISING OUT OF OR IN
// CONNECTION WITH THE USE OR PERFORMANCE OF THIS SOFTWARE.
<<<<<<< HEAD

//go:build ignore
=======
>>>>>>> 32e1f960

package main

import (
	"crypto/aes"
	"crypto/cipher"
	"crypto/elliptic"
	"crypto/rand"
	"fmt"
	"io"
	"math/big"
)

var (
	p256                  elliptic.Curve
	zero, one, p, R, Rinv *big.Int
	deterministicRand     io.Reader
)

type coordinates int

const (
	affine coordinates = iota
	jacobian
)

func init() {
	p256 = elliptic.P256()

	zero = new(big.Int)
	one = new(big.Int).SetInt64(1)

	p = p256.Params().P

	R = new(big.Int)
	R.SetBit(R, 256, 1)
	R.Mod(R, p)

	Rinv = new(big.Int).ModInverse(R, p)

	deterministicRand = newDeterministicRand()
}

func modMul(z, x, y *big.Int) *big.Int {
	z.Mul(x, y)
	return z.Mod(z, p)
}

func toMontgomery(z, x *big.Int) *big.Int {
	return modMul(z, x, R)
}

func fromMontgomery(z, x *big.Int) *big.Int {
	return modMul(z, x, Rinv)
}

func isAffineInfinity(x, y *big.Int) bool {
	// Infinity, in affine coordinates, is represented as (0, 0) by
	// both Go, p256-x86_64-asm.pl and p256-armv8-asm.pl.
	return x.Sign() == 0 && y.Sign() == 0
}

func randNonZeroInt(max *big.Int) *big.Int {
	for {
		r, err := rand.Int(deterministicRand, max)
		if err != nil {
			panic(err)
		}
		if r.Sign() != 0 {
			return r
		}
	}
}

func randPoint() (x, y *big.Int) {
	k := randNonZeroInt(p256.Params().N)
	return p256.ScalarBaseMult(k.Bytes())
}

func toJacobian(xIn, yIn *big.Int) (x, y, z *big.Int) {
	if isAffineInfinity(xIn, yIn) {
		// The Jacobian representation of infinity has Z = 0. Depending
		// on the implementation, X and Y may be further constrained.
		// Generalizing the curve equation to Jacobian coordinates for
		// non-zero Z gives:
		//
		//   y² = x³ - 3x + b, where x = X/Z² and y = Y/Z³
		//   Y² = X³ + aXZ⁴ + bZ⁶
		//
		// Taking that formula at Z = 0 gives Y² = X³. This constraint
		// allows removing a special case in the point-on-curve check.
		//
		// BoringSSL, however, historically generated infinities with
		// arbitrary X and Y and include the special case. We also have
		// not verified that add and double preserve this
		// property. Thus, generate test vectors with unrelated X and Y,
		// to test that p256-x86_64-asm.pl and p256-armv8-asm.pl correctly
		// handle unconstrained representations of infinity.
		x = randNonZeroInt(p)
		y = randNonZeroInt(p)
		z = zero
		return
	}

	z = randNonZeroInt(p)

	// X = xZ²
	y = modMul(new(big.Int), z, z)
	x = modMul(new(big.Int), xIn, y)

	// Y = yZ³
	modMul(y, y, z)
	modMul(y, y, yIn)
	return
}

func printMontgomery(name string, a *big.Int) {
	a = toMontgomery(new(big.Int), a)
	fmt.Printf("%s = %064x\n", name, a)
}

func printTestCase(ax, ay *big.Int, aCoord coordinates, bx, by *big.Int, bCoord coordinates) {
	rx, ry := p256.Add(ax, ay, bx, by)

	var az *big.Int
	if aCoord == jacobian {
		ax, ay, az = toJacobian(ax, ay)
	} else if isAffineInfinity(ax, ay) {
		az = zero
	} else {
		az = one
	}

	var bz *big.Int
	if bCoord == jacobian {
		bx, by, bz = toJacobian(bx, by)
	} else if isAffineInfinity(bx, by) {
		bz = zero
	} else {
		bz = one
	}

	fmt.Printf("Test = PointAdd\n")
	printMontgomery("A.X", ax)
	printMontgomery("A.Y", ay)
	printMontgomery("A.Z", az)
	printMontgomery("B.X", bx)
	printMontgomery("B.Y", by)
	printMontgomery("B.Z", bz)
	printMontgomery("Result.X", rx)
	printMontgomery("Result.Y", ry)
	fmt.Printf("\n")
}

func main() {
	fmt.Printf("# ∞ + ∞ = ∞.\n")
	printTestCase(zero, zero, affine, zero, zero, affine)

	fmt.Printf("# ∞ + ∞ = ∞, with an alternate representation of ∞.\n")
	printTestCase(zero, zero, jacobian, zero, zero, jacobian)

	gx, gy := p256.Params().Gx, p256.Params().Gy
	fmt.Printf("# g + ∞ = g.\n")
	printTestCase(gx, gy, affine, zero, zero, affine)

	fmt.Printf("# g + ∞ = g, with an alternate representation of ∞.\n")
	printTestCase(gx, gy, affine, zero, zero, jacobian)

	fmt.Printf("# g + -g = ∞.\n")
	minusGy := new(big.Int).Sub(p, gy)
	printTestCase(gx, gy, affine, gx, minusGy, affine)

	fmt.Printf("# Test some random Jacobian sums.\n")
	for i := 0; i < 4; i++ {
		ax, ay := randPoint()
		bx, by := randPoint()
		printTestCase(ax, ay, jacobian, bx, by, jacobian)
	}

	fmt.Printf("# Test some random Jacobian doublings.\n")
	for i := 0; i < 4; i++ {
		ax, ay := randPoint()
		printTestCase(ax, ay, jacobian, ax, ay, jacobian)
	}

	fmt.Printf("# Test some random affine sums.\n")
	for i := 0; i < 4; i++ {
		ax, ay := randPoint()
		bx, by := randPoint()
		printTestCase(ax, ay, affine, bx, by, affine)
	}

	fmt.Printf("# Test some random affine doublings.\n")
	for i := 0; i < 4; i++ {
		ax, ay := randPoint()
		printTestCase(ax, ay, affine, ax, ay, affine)
	}
}

type deterministicRandom struct {
	stream cipher.Stream
}

func newDeterministicRand() io.Reader {
	block, err := aes.NewCipher(make([]byte, 128/8))
	if err != nil {
		panic(err)
	}
	stream := cipher.NewCTR(block, make([]byte, block.BlockSize()))
	return &deterministicRandom{stream}
}

func (r *deterministicRandom) Read(b []byte) (n int, err error) {
	for i := range b {
		b[i] = 0
	}
	r.stream.XORKeyStream(b, b)
	return len(b), nil
}<|MERGE_RESOLUTION|>--- conflicted
+++ resolved
@@ -11,11 +11,6 @@
 // WHATSOEVER RESULTING FROM LOSS OF USE, DATA OR PROFITS, WHETHER IN AN ACTION
 // OF CONTRACT, NEGLIGENCE OR OTHER TORTIOUS ACTION, ARISING OUT OF OR IN
 // CONNECTION WITH THE USE OR PERFORMANCE OF THIS SOFTWARE.
-<<<<<<< HEAD
-
-//go:build ignore
-=======
->>>>>>> 32e1f960
 
 package main
 
