--- conflicted
+++ resolved
@@ -98,7 +98,6 @@
                         const ec_nistp_felem_limb *y2,
                         const ec_nistp_felem_limb *z2);
 
-<<<<<<< HEAD
 void ec_nistp_scalar_mul(const ec_nistp_meth *ctx,
                          ec_nistp_felem_limb *x_out,
                          ec_nistp_felem_limb *y_out,
@@ -107,21 +106,4 @@
                          const ec_nistp_felem_limb *y_in,
                          const ec_nistp_felem_limb *z_in,
                          const EC_SCALAR *scalar);
-=======
-// These two functions and two macros are temporarily defined here.
-// They will be moved to ec_nistp.c as static function
-// once all the scalar multiplications are implemented.
-void scalar_rwnaf(int16_t *out, size_t window_size,
-                  const EC_SCALAR *scalar, size_t scalar_bit_size);
-void generate_table(const ec_nistp_meth *ctx,
-                    ec_nistp_felem_limb *table,
-                    ec_nistp_felem_limb *x_in,
-                    ec_nistp_felem_limb *y_in,
-                    ec_nistp_felem_limb *z_in);
-
-// The window size for scalar multiplication is hard coded for now.
-#define SCALAR_MUL_WINDOW_SIZE (5)
-#define SCALAR_MUL_TABLE_NUM_POINTS (1 << (SCALAR_MUL_WINDOW_SIZE - 1))
-
->>>>>>> 240ad032
 #endif // EC_NISTP_H
