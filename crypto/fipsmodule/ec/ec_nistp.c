// Copyright Amazon.com Inc. or its affiliates. All Rights Reserved.
// SPDX-License-Identifier: Apache-2.0 OR ISC

// In this file we will implement elliptic curve point operations for
// NIST curves P-256, P-384, and P-521. The idea is to implement the operations
// in a generic way such that the code can be reused instead of having
// a separate implementation for each of the curves. We implement:
//   1. point addition,
//   2. point doubling,
//   3. scalar multiplication of a base point,
//   4. scalar multiplication of an arbitrary point,
//   5. scalar multiplication of a base and an arbitrary point.
//
// Matrix of what has been done so far:
// 
// | op | P-521 | P-384 | P-256 |
// |----------------------------|
// | 1. |   x   |   x   |   x*  |
// | 2. |   x   |   x   |   x*  |
// | 3. |       |       |       |
// | 4. |   x   |   x   |   x*  |
// | 5. |       |       |       |
//  * For P-256, only the Fiat-crypto implementation in p256.c is replaced. 

#include "ec_nistp.h"

// Some of the functions below need temporary field element variables.
// To avoid dynamic allocation we define nistp_felem type to have the maximum
// size possible (which is currently P-521 curve). The values are hard-coded
// for the moment, this will be fixed when we migrate the whole P-521
// implementation to ec_nistp.c.
#if defined(EC_NISTP_USE_64BIT_LIMB)
#define FELEM_MAX_NUM_OF_LIMBS (9)
#else
#define FELEM_MAX_NUM_OF_LIMBS (19)
#endif
typedef ec_nistp_felem_limb ec_nistp_felem[FELEM_MAX_NUM_OF_LIMBS];

// Conditional copy in constant-time (out = t == 0 ? z : nz).
static void cmovznz(ec_nistp_felem_limb *out,
                    size_t num_limbs,
                    ec_nistp_felem_limb t,
                    const ec_nistp_felem_limb *z,
                    const ec_nistp_felem_limb *nz) {
  ec_nistp_felem_limb mask = constant_time_is_zero_w(t);
  for (size_t i = 0; i < num_limbs; i++) {
    out[i] = constant_time_select_w(mask, z[i], nz[i]);
  }
}

// Group operations
// ----------------
//
// Building on top of the field operations we have the operations on the
// elliptic curve group itself. Points on the curve are represented in Jacobian
// coordinates.
//
// ec_nistp_point_double calculates 2*(x_in, y_in, z_in)
//
// The method is based on:
//   http://hyperelliptic.org/EFD/g1p/auto-shortw-jacobian-3.html#doubling-dbl-2001-b
// for which there is a Coq transcription and correctness proof:
//   <https://github.com/mit-plv/fiat-crypto/blob/79f8b5f39ed609339f0233098dee1a3c4e6b3080/src/Curves/Weierstrass/Jacobian.v#L93>
//   <https://github.com/mit-plv/fiat-crypto/blob/79f8b5f39ed609339f0233098dee1a3c4e6b3080/src/Curves/Weierstrass/Jacobian.v#L201>
//
// However, we slighty changed the computation for efficiency (see the full
// explanation within the function body), which makes the Coq proof above
// not applicable to our implementation.
// TODO(awslc): Write a Coq correctness proof for our version of the algorithm.
//
// Outputs can equal corresponding inputs, i.e., x_out == x_in is allowed;
// while x_out == y_in is not (maybe this works, but it's not tested).
void ec_nistp_point_double(const ec_nistp_meth *ctx,
                           ec_nistp_felem_limb *x_out,
                           ec_nistp_felem_limb *y_out,
                           ec_nistp_felem_limb *z_out,
                           const ec_nistp_felem_limb *x_in,
                           const ec_nistp_felem_limb *y_in,
                           const ec_nistp_felem_limb *z_in) {
  ec_nistp_felem delta, gamma, beta, ftmp, ftmp2, tmptmp, alpha, fourbeta;
  // delta = z^2
  ctx->felem_sqr(delta, z_in);
  // gamma = y^2
  ctx->felem_sqr(gamma, y_in);
  // beta = x*gamma
  ctx->felem_mul(beta, x_in, gamma);

  // alpha = 3*(x-delta)*(x+delta)
  ctx->felem_sub(ftmp, x_in, delta);
  ctx->felem_add(ftmp2, x_in, delta);

  ctx->felem_add(tmptmp, ftmp2, ftmp2);
  ctx->felem_add(ftmp2, ftmp2, tmptmp);
  ctx->felem_mul(alpha, ftmp, ftmp2);

  // x' = alpha^2 - 8*beta
  ctx->felem_sqr(x_out, alpha);
  ctx->felem_add(fourbeta, beta, beta);
  ctx->felem_add(fourbeta, fourbeta, fourbeta);
  ctx->felem_add(tmptmp, fourbeta, fourbeta);
  ctx->felem_sub(x_out, x_out, tmptmp);

  // z' = (y + z)^2 - gamma - delta
  // The following calculation differs from the Coq proof cited above.
  // The proof is for:
  //   add(delta, gamma, delta);
  //   add(ftmp, y_in, z_in);
  //   square(z_out, ftmp);
  //   sub(z_out, z_out, delta);
  // Our operations sequence is a bit more efficient because it saves us
  // a certain number of conditional moves.
  ctx->felem_add(ftmp, y_in, z_in);
  ctx->felem_sqr(z_out, ftmp);
  ctx->felem_sub(z_out, z_out, gamma);
  ctx->felem_sub(z_out, z_out, delta);

  // y' = alpha*(4*beta - x') - 8*gamma^2
  ctx->felem_sub(y_out, fourbeta, x_out);
  ctx->felem_add(gamma, gamma, gamma);
  ctx->felem_sqr(gamma, gamma);
  ctx->felem_mul(y_out, alpha, y_out);
  ctx->felem_add(gamma, gamma, gamma);
  ctx->felem_sub(y_out, y_out, gamma);
}

// ec_nistp_point_add calculates (x1, y1, z1) + (x2, y2, z2)
//
// The method is taken from:
//   http://hyperelliptic.org/EFD/g1p/auto-shortw-jacobian.html#addition-add-2007-bl
// adapted for mixed addition (z2 = 1, or z2 = 0 for the point at infinity).
//
// Coq transcription and correctness proof:
// <https://github.com/davidben/fiat-crypto/blob/c7b95f62b2a54b559522573310e9b487327d219a/src/Curves/Weierstrass/Jacobian.v#L467>
// <https://github.com/davidben/fiat-crypto/blob/c7b95f62b2a54b559522573310e9b487327d219a/src/Curves/Weierstrass/Jacobian.v#L544>
//
// This function includes a branch for checking whether the two input points
// are equal, (while not equal to the point at infinity). This case should
// never happen during single point multiplication, so there is no timing leak
// for ECDH and ECDSA.
void ec_nistp_point_add(const ec_nistp_meth *ctx,
                        ec_nistp_felem_limb *x3,
                        ec_nistp_felem_limb *y3,
                        ec_nistp_felem_limb *z3,
                        const ec_nistp_felem_limb *x1,
                        const ec_nistp_felem_limb *y1,
                        const ec_nistp_felem_limb *z1,
                        const int mixed,
                        const ec_nistp_felem_limb *x2,
                        const ec_nistp_felem_limb *y2,
                        const ec_nistp_felem_limb *z2) {
  ec_nistp_felem x_out, y_out, z_out;

  ec_nistp_felem_limb z1nz = ctx->felem_nz(z1);
  ec_nistp_felem_limb z2nz = ctx->felem_nz(z2);

  // z1z1 = z1**2
  ec_nistp_felem z1z1;
  ctx->felem_sqr(z1z1, z1);

  ec_nistp_felem u1, s1, two_z1z2;
  if (!mixed) {
    // z2z2 = z2**2
    ec_nistp_felem z2z2;
    ctx->felem_sqr(z2z2, z2);

    // u1 = x1*z2z2
    ctx->felem_mul(u1, x1, z2z2);

    // two_z1z2 = (z1 + z2)**2 - (z1z1 + z2z2) = 2z1z2
    ctx->felem_add(two_z1z2, z1, z2);
    ctx->felem_sqr(two_z1z2, two_z1z2);
    ctx->felem_sub(two_z1z2, two_z1z2, z1z1);
    ctx->felem_sub(two_z1z2, two_z1z2, z2z2);

    // s1 = y1 * z2**3
    ctx->felem_mul(s1, z2, z2z2);
    ctx->felem_mul(s1, s1, y1);
  } else {
    // We'll assume z2 = 1 (special case z2 = 0 is handled later).

    // u1 = x1*z2z2
    OPENSSL_memcpy(u1, x1, ctx->felem_num_limbs * sizeof(ec_nistp_felem_limb));
    // two_z1z2 = 2z1z2
    ctx->felem_add(two_z1z2, z1, z1);
    // s1 = y1 * z2**3
    OPENSSL_memcpy(s1, y1, ctx->felem_num_limbs * sizeof(ec_nistp_felem_limb));
  }

  // u2 = x2*z1z1
  ec_nistp_felem u2;
  ctx->felem_mul(u2, x2, z1z1);

  // h = u2 - u1
  ec_nistp_felem h;
  ctx->felem_sub(h, u2, u1);

  ec_nistp_felem_limb xneq = ctx->felem_nz(h);

  // z_out = two_z1z2 * h
  ctx->felem_mul(z_out, h, two_z1z2);

  // z1z1z1 = z1 * z1z1
  ec_nistp_felem z1z1z1;
  ctx->felem_mul(z1z1z1, z1, z1z1);

  // s2 = y2 * z1**3
  ec_nistp_felem s2;
  ctx->felem_mul(s2, y2, z1z1z1);

  // r = (s2 - s1)*2
  ec_nistp_felem r;
  ctx->felem_sub(r, s2, s1);
  ctx->felem_add(r, r, r);

  ec_nistp_felem_limb yneq = ctx->felem_nz(r);

  // This case will never occur in the constant-time |ec_GFp_mont_mul|.
  ec_nistp_felem_limb is_nontrivial_double =
                                     constant_time_is_zero_w(xneq | yneq) &
                                    ~constant_time_is_zero_w(z1nz) &
                                    ~constant_time_is_zero_w(z2nz);
  if (constant_time_declassify_w(is_nontrivial_double)) {
    ec_nistp_point_double(ctx, x3, y3, z3, x1, y1, z1);
    return;
  }

  // I = (2h)**2
  ec_nistp_felem i;
  ctx->felem_add(i, h, h);
  ctx->felem_sqr(i, i);

  // J = h * I
  ec_nistp_felem j;
  ctx->felem_mul(j, h, i);

  // V = U1 * I
  ec_nistp_felem v;
  ctx->felem_mul(v, u1, i);

  // x_out = r**2 - J - 2V
  ctx->felem_sqr(x_out, r);
  ctx->felem_sub(x_out, x_out, j);
  ctx->felem_sub(x_out, x_out, v);
  ctx->felem_sub(x_out, x_out, v);

  // y_out = r(V-x_out) - 2 * s1 * J
  ctx->felem_sub(y_out, v, x_out);
  ctx->felem_mul(y_out, y_out, r);
  ec_nistp_felem s1j;
  ctx->felem_mul(s1j, s1, j);
  ctx->felem_sub(y_out, y_out, s1j);
  ctx->felem_sub(y_out, y_out, s1j);

  cmovznz(x_out, ctx->felem_num_limbs, z1nz, x2, x_out);
  cmovznz(y_out, ctx->felem_num_limbs, z1nz, y2, y_out);
  cmovznz(z_out, ctx->felem_num_limbs, z1nz, z2, z_out);
  cmovznz(x3, ctx->felem_num_limbs, z2nz, x1, x_out);
  cmovznz(y3, ctx->felem_num_limbs, z2nz, y1, y_out);
  cmovznz(z3, ctx->felem_num_limbs, z2nz, z1, z_out);
}

// Returns i-th bit of the scalar (zero or one).
// The caller is responsible for making sure i is within bounds of the scalar. 
static int16_t get_bit(const EC_SCALAR *in, size_t i) {
<<<<<<< HEAD
  uint8_t *in_bytes = (uint8_t*)in->words;
  return (in_bytes[i >> 3] >> (i & 7)) & 1;
=======
// |in->words| is an array of BN_ULONGs which can be either 8 or 4 bytes long.
#if defined(OPENSSL_64_BIT)
  OPENSSL_STATIC_ASSERT(sizeof(BN_ULONG) == 8, bn_ulong_not_eight_bytes);
  return (in->words[i >> 6] >> (i & 63)) & 1;
#else
  OPENSSL_STATIC_ASSERT(sizeof(BN_ULONG) == 4, bn_ulong_not_four_bytes);
  return (in->words[i >> 5] >> (i & 31)) & 1;
#endif
>>>>>>> 5a47ea16
}

#define DIV_AND_CEIL(a, b) ((a + b - 1) / b)

// Compute "regular" wNAF representation of a scalar, see
// Joye, Tunstall, "Exponent Recoding and Regular Exponentiation Algorithms",
// AfricaCrypt 2009, Alg 6.
// It forces an odd scalar and outputs digits in
// {\pm 1, \pm 3, \pm 5, \pm 7, \pm 9, ...}
// i.e. signed odd digits with _no zeroes_ -- that makes it "regular".
<<<<<<< HEAD
static void scalar_rwnaf(int16_t *out, size_t window_size,
                         const EC_SCALAR *scalar, size_t scalar_bit_size) {
=======
void scalar_rwnaf(int16_t *out, size_t window_size,
                  const EC_SCALAR *scalar, size_t scalar_bit_size) {
>>>>>>> 5a47ea16
  assert(window_size < 14);

  // The assert above ensures this works correctly.
  const int16_t window_mask = (1 << (window_size + 1)) - 1;
  int16_t window = (int16_t)(scalar->words[0] & (BN_ULONG)window_mask);
  window |= 1;

  const size_t num_windows = DIV_AND_CEIL(scalar_bit_size, window_size);
  for (size_t i = 0; i < num_windows - 1; i++) {
    int16_t d = (window & window_mask) - (int16_t)(1 << window_size);
    out[i] = d;
    window = (window - d) >> window_size;
    for (size_t j = 1; j <= window_size; j++) {
      size_t idx = (i + 1) * window_size + j;
      if (idx < scalar_bit_size) {
        window |= get_bit(scalar, idx) << j;
      }
    }
  }
  out[num_windows - 1] = window;
<<<<<<< HEAD
}

// The window size for scalar multiplication is hard coded for now.
#define SCALAR_MUL_WINDOW_SIZE (5)
#define SCALAR_MUL_TABLE_NUM_POINTS (1 << (SCALAR_MUL_WINDOW_SIZE - 1))

// We define the maximum number of limbs the table in scalar mul can have
// to avoid need for dynamic allocation and freeing of memory.
// Each point in the table has 3 coordinates that are field elements,
// and each field element has a defined maximum number of limbs.
#define SCALAR_MUL_TABLE_MAX_NUM_FELEM_LIMBS \
                (SCALAR_MUL_TABLE_NUM_POINTS * 3 * FELEM_MAX_NUM_OF_LIMBS)

// Generate table of multiples of the input point P = (x_in, y_in, z_in):
//  table <-- [2i + 1]P for i in [0, 15].
static void generate_table(const ec_nistp_meth *ctx,
                           ec_nistp_felem_limb *table,
                           const ec_nistp_felem_limb *x_in,
                           const ec_nistp_felem_limb *y_in,
                           const ec_nistp_felem_limb *z_in) {
  const size_t felem_num_limbs = ctx->felem_num_limbs;
  const size_t felem_num_bytes = felem_num_limbs * sizeof(ec_nistp_felem_limb);

  // table[0] <-- P.
  OPENSSL_memcpy(&table[felem_num_limbs * 0], x_in, felem_num_bytes);
  OPENSSL_memcpy(&table[felem_num_limbs * 1], y_in, felem_num_bytes);
  OPENSSL_memcpy(&table[felem_num_limbs * 2], z_in, felem_num_bytes);

  // Compute 2P.
  ec_nistp_felem x_in_dbl, y_in_dbl, z_in_dbl;
  ctx->point_dbl(x_in_dbl, y_in_dbl, z_in_dbl,
                 &table[0 * felem_num_limbs],
                 &table[1 * felem_num_limbs],
                 &table[2 * felem_num_limbs]);

  // Compute the rest of the table.
  for (size_t i = 1; i < SCALAR_MUL_TABLE_NUM_POINTS; i++) {
    // Just getting pointers to i-th and (i-1)-th point in the table.
    ec_nistp_felem_limb *point_i = &table[i * 3 * felem_num_limbs];
    ec_nistp_felem_limb *point_im1 = &table[(i - 1) * 3 * felem_num_limbs];

    // table[i] <-- table[i - 1] + 2P
    ctx->point_add(&point_i[0 * felem_num_limbs],
                   &point_i[1 * felem_num_limbs],
                   &point_i[2 * felem_num_limbs],
                   &point_im1[0 * felem_num_limbs],
                   &point_im1[1 * felem_num_limbs],
                   &point_im1[2 * felem_num_limbs],
                   0, x_in_dbl, y_in_dbl, z_in_dbl);
  }
}

// Writes to xyz_out the idx-th point from table in constant-time.
static void select_point(const ec_nistp_meth *ctx,
                         ec_nistp_felem_limb *xyz_out,
                         const ec_nistp_felem_limb *table,
                         const size_t idx) {
    size_t entry_size = 3 * ctx->felem_num_limbs * (sizeof(ec_nistp_felem_limb)/sizeof(crypto_word_t));
    constant_time_select_entry_from_table_w(
            (crypto_word_t*)xyz_out,
            (crypto_word_t*)table,
            idx, 16, entry_size);
}

// Multiplication of a point by a scalar, r = [scalar]P.
// The product is computed with the use of a small table generated on-the-fly
// and the scalar recoded in the regular-wNAF representation.
//
// The precomputed (on-the-fly) table |table| holds 16 odd multiples of P:
//     [2i + 1]P for i in [0, 15].
// Computing the negation of a point P = (x, y) is relatively easy:
//     -P = (x, -y).
// So we may assume that instead of the above-mentioned 64, we have 128 points:
//     [\pm 1]P, [\pm 3]P, [\pm 5]P, ..., [\pm 31]P.
//
// The scalar is recoded (regular-wNAF encoding) into signed digits as explained
// in |scalar_rwnaf| function. Namely, for a window size |w| we have:
//     scalar' = s_0 + s_1*2^w + s_2*2^(2*w) + ... + s_{m-1}*2^(m*w),
// where digits s_i are in [\pm 1, \pm 3, ..., \pm 31] and
// m = ceil(scalar_bit_size / w). Note that for an odd scalar we have that
// scalar = scalar', while in the case of an even scalar we have that
// scalar = scalar' - 1.
//
// The required product, [scalar]P, is computed by the following algorithm.
//     1. Initialize the accumulator with the point from |table|
//        corresponding to the most significant digit s_{m-1} of the scalar.
//     2. For digits s_i starting from s_{m-2} down to s_0:
//     3.   Double the accumulator w times. (note that doubling a point [a]P
//          w times results in [2^w*a]P).
//     4.   Read from |table| the point corresponding to abs(s_i),
//          negate it if s_i is negative, and add it to the accumulator.
//     5. Subtract P from the result if the scalar is even.
//
// Note: this function is constant-time.
void ec_nistp_scalar_mul(const ec_nistp_meth *ctx,
                         ec_nistp_felem_limb *x_out,
                         ec_nistp_felem_limb *y_out,
                         ec_nistp_felem_limb *z_out,
                         const ec_nistp_felem_limb *x_in,
                         const ec_nistp_felem_limb *y_in,
                         const ec_nistp_felem_limb *z_in,
                         const EC_SCALAR *scalar) {
  // Table of max size to avoid allocations.
  ec_nistp_felem_limb table[SCALAR_MUL_TABLE_MAX_NUM_FELEM_LIMBS];

  generate_table(ctx, table, x_in, y_in, z_in);

  // max size to ...
  int16_t rwnaf[1000];
  scalar_rwnaf(rwnaf, SCALAR_MUL_WINDOW_SIZE, scalar, ctx->felem_num_bits);

  const size_t num_windows = DIV_AND_CEIL(ctx->felem_num_bits, SCALAR_MUL_WINDOW_SIZE);
  int16_t idx = rwnaf[num_windows - 1];
  idx >>= 1;

  ec_nistp_felem_limb res[100];
  ec_nistp_felem_limb tmp[100];
  ec_nistp_felem_limb *x_res = &res[0 * ctx->felem_num_limbs];
  ec_nistp_felem_limb *y_res = &res[1 * ctx->felem_num_limbs];
  ec_nistp_felem_limb *z_res = &res[2 * ctx->felem_num_limbs];
  ec_nistp_felem_limb *x_tmp = &tmp[0 * ctx->felem_num_limbs];
  ec_nistp_felem_limb *y_tmp = &tmp[1 * ctx->felem_num_limbs];
  ec_nistp_felem_limb *z_tmp = &tmp[2 * ctx->felem_num_limbs];

  select_point(ctx, res, table, idx);

  for (int i = num_windows - 2; i >= 0; i--) {
    for (size_t j = 0; j < SCALAR_MUL_WINDOW_SIZE; j++) {
      ctx->point_dbl(x_res, y_res, z_res, x_res, y_res, z_res);
    }

    int16_t d = rwnaf[i];
    // is_neg = (d < 0) ? 1 : 0
    int16_t is_neg = (d >> 15) & 1;
    // d = abs(d)
    d = (d ^ -is_neg) + is_neg;

    idx = d >> 1;
    select_point(ctx, tmp, table, idx);

    ec_nistp_felem ftmp;
    ctx->felem_neg(ftmp, y_tmp);

    cmovznz(y_tmp, ctx->felem_num_limbs, is_neg, y_tmp, ftmp);

    ctx->point_add(x_res, y_res, z_res, x_res, y_res, z_res, 0, x_tmp, y_tmp, z_tmp);
  }

  ec_nistp_felem_limb *x_mp = &table[0 * ctx->felem_num_limbs];
  ec_nistp_felem_limb *y_mp = &table[1 * ctx->felem_num_limbs];
  ec_nistp_felem_limb *z_mp = &table[2 * ctx->felem_num_limbs];
  ctx->felem_neg(y_mp, y_mp);
  ctx->point_add(x_tmp, y_tmp, z_tmp, x_res, y_res, z_res, 0, x_mp, y_mp, z_mp);

  ec_nistp_felem_limb t = scalar->words[0] & 1;
  cmovznz(x_out, ctx->felem_num_limbs, t, x_tmp, x_res);
  cmovznz(y_out, ctx->felem_num_limbs, t, y_tmp, y_res);
  cmovznz(z_out, ctx->felem_num_limbs, t, z_tmp, z_res);
}

=======
}
>>>>>>> 5a47ea16
<|MERGE_RESOLUTION|>--- conflicted
+++ resolved
@@ -262,10 +262,6 @@
 // Returns i-th bit of the scalar (zero or one).
 // The caller is responsible for making sure i is within bounds of the scalar. 
 static int16_t get_bit(const EC_SCALAR *in, size_t i) {
-<<<<<<< HEAD
-  uint8_t *in_bytes = (uint8_t*)in->words;
-  return (in_bytes[i >> 3] >> (i & 7)) & 1;
-=======
 // |in->words| is an array of BN_ULONGs which can be either 8 or 4 bytes long.
 #if defined(OPENSSL_64_BIT)
   OPENSSL_STATIC_ASSERT(sizeof(BN_ULONG) == 8, bn_ulong_not_eight_bytes);
@@ -274,7 +270,6 @@
   OPENSSL_STATIC_ASSERT(sizeof(BN_ULONG) == 4, bn_ulong_not_four_bytes);
   return (in->words[i >> 5] >> (i & 31)) & 1;
 #endif
->>>>>>> 5a47ea16
 }
 
 #define DIV_AND_CEIL(a, b) ((a + b - 1) / b)
@@ -285,13 +280,8 @@
 // It forces an odd scalar and outputs digits in
 // {\pm 1, \pm 3, \pm 5, \pm 7, \pm 9, ...}
 // i.e. signed odd digits with _no zeroes_ -- that makes it "regular".
-<<<<<<< HEAD
 static void scalar_rwnaf(int16_t *out, size_t window_size,
                          const EC_SCALAR *scalar, size_t scalar_bit_size) {
-=======
-void scalar_rwnaf(int16_t *out, size_t window_size,
-                  const EC_SCALAR *scalar, size_t scalar_bit_size) {
->>>>>>> 5a47ea16
   assert(window_size < 14);
 
   // The assert above ensures this works correctly.
@@ -312,7 +302,6 @@
     }
   }
   out[num_windows - 1] = window;
-<<<<<<< HEAD
 }
 
 // The window size for scalar multiplication is hard coded for now.
@@ -472,7 +461,3 @@
   cmovznz(y_out, ctx->felem_num_limbs, t, y_tmp, y_res);
   cmovznz(z_out, ctx->felem_num_limbs, t, z_tmp, z_res);
 }
-
-=======
-}
->>>>>>> 5a47ea16
