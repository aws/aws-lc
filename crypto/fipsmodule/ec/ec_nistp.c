--- conflicted
+++ resolved
@@ -304,7 +304,6 @@
   out[num_windows - 1] = window;
 }
 
-<<<<<<< HEAD
 // The window size for scalar multiplication is hard coded for now.
 #define SCALAR_MUL_WINDOW_SIZE (5)
 #define SCALAR_MUL_TABLE_NUM_POINTS (1 << (SCALAR_MUL_WINDOW_SIZE - 1))
@@ -326,27 +325,12 @@
 // |scalar_rwnaf|, to avoid need for dynami
 
 // Generate table of multiples of the input point P = (x_in, y_in, z_in):
-//  table <-- [2i + 1]P for i in [0, 15].
+//  table <-- [2i + 1]P for i in [0, SCALAR_MUL_TABLE_NUM_POINTS - 1].
 static void generate_table(const ec_nistp_meth *ctx,
                            ec_nistp_felem_limb *table,
                            const ec_nistp_felem_limb *x_in,
                            const ec_nistp_felem_limb *y_in,
-                           const ec_nistp_felem_limb *z_in) {
-  const size_t felem_num_limbs = ctx->felem_num_limbs;
-  const size_t felem_num_bytes = felem_num_limbs * sizeof(ec_nistp_felem_limb);
-
-  // table[0] <-- P.
-  OPENSSL_memcpy(&table[felem_num_limbs * 0], x_in, felem_num_bytes);
-  OPENSSL_memcpy(&table[felem_num_limbs * 1], y_in, felem_num_bytes);
-  OPENSSL_memcpy(&table[felem_num_limbs * 2], z_in, felem_num_bytes);
-=======
-// Generate table of multiples of the input point P = (x_in, y_in, z_in):
-//  table <-- [2i + 1]P for i in [0, SCALAR_MUL_TABLE_NUM_POINTS - 1].
-void generate_table(const ec_nistp_meth *ctx,
-                    ec_nistp_felem_limb *table,
-                    ec_nistp_felem_limb *x_in,
-                    ec_nistp_felem_limb *y_in,
-                    ec_nistp_felem_limb *z_in)
+                           const ec_nistp_felem_limb *z_in)
 {
   const size_t felem_num_limbs = ctx->felem_num_limbs;
   const size_t felem_num_bytes = felem_num_limbs * sizeof(ec_nistp_felem_limb);
@@ -360,18 +344,11 @@
   OPENSSL_memcpy(&table[x_idx], x_in, felem_num_bytes);
   OPENSSL_memcpy(&table[y_idx], y_in, felem_num_bytes);
   OPENSSL_memcpy(&table[z_idx], z_in, felem_num_bytes);
->>>>>>> 240ad032
 
   // Compute 2P.
   ec_nistp_felem x_in_dbl, y_in_dbl, z_in_dbl;
   ctx->point_dbl(x_in_dbl, y_in_dbl, z_in_dbl,
-<<<<<<< HEAD
-                 &table[0 * felem_num_limbs],
-                 &table[1 * felem_num_limbs],
-                 &table[2 * felem_num_limbs]);
-=======
                  &table[x_idx], &table[y_idx], &table[z_idx]);
->>>>>>> 240ad032
 
   // Compute the rest of the table.
   for (size_t i = 1; i < SCALAR_MUL_TABLE_NUM_POINTS; i++) {
@@ -380,22 +357,17 @@
     ec_nistp_felem_limb *point_im1 = &table[(i - 1) * 3 * felem_num_limbs];
 
     // table[i] <-- table[i - 1] + 2P
-<<<<<<< HEAD
-    ctx->point_add(&point_i[0 * felem_num_limbs],
-                   &point_i[1 * felem_num_limbs],
-                   &point_i[2 * felem_num_limbs],
-                   &point_im1[0 * felem_num_limbs],
-                   &point_im1[1 * felem_num_limbs],
-                   &point_im1[2 * felem_num_limbs],
+    ctx->point_add(&point_i[x_idx], &point_i[y_idx], &point_i[z_idx],
+                   &point_im1[x_idx], &point_im1[y_idx], &point_im1[z_idx],
                    0, x_in_dbl, y_in_dbl, z_in_dbl);
   }
 }
 
 // Writes to xyz_out the idx-th point from table in constant-time.
-static void select_point(const ec_nistp_meth *ctx,
-                         ec_nistp_felem_limb *xyz_out,
-                         const ec_nistp_felem_limb *table,
-                         const size_t idx) {
+static void select_point_from_table(const ec_nistp_meth *ctx,
+                                    ec_nistp_felem_limb *xyz_out,
+                                    const ec_nistp_felem_limb *table,
+                                    const size_t idx) {
   size_t entry_size = 3 * ctx->felem_num_limbs *
       (sizeof(ec_nistp_felem_limb)/sizeof(crypto_word_t));
 
@@ -471,7 +443,7 @@
   // s_{m-1}, of the scalar (note that this digit can't be negative).
   int16_t idx = rwnaf[num_windows - 1];
   idx >>= 1;
-  select_point(ctx, res, table, idx);
+  select_point_from_table(ctx, res, table, idx);
 
   // Step 2. Process the remaining digits of the scalar (s_{m-2} to s_0).
   for (int i = num_windows - 2; i >= 0; i--) {
@@ -487,7 +459,7 @@
 
     // Step 4b. Select from table the point corresponding to abs(s_i).
     idx = d >> 1;
-    select_point(ctx, tmp, table, idx);
+    select_point_from_table(ctx, tmp, table, idx);
 
     // Step 4c. Negate the point if s_i < 0.
     ec_nistp_felem ftmp;
@@ -514,11 +486,4 @@
   cmovznz(x_out, ctx->felem_num_limbs, t, x_tmp, x_res);
   cmovznz(y_out, ctx->felem_num_limbs, t, y_tmp, y_res);
   cmovznz(z_out, ctx->felem_num_limbs, t, z_tmp, z_res);
-}
-=======
-    ctx->point_add(&point_i[x_idx], &point_i[y_idx], &point_i[z_idx],
-                   &point_im1[x_idx], &point_im1[y_idx], &point_im1[z_idx],
-                   0, x_in_dbl, y_in_dbl, z_in_dbl);
-  }
-}
->>>>>>> 240ad032
+}