--- conflicted
+++ resolved
@@ -262,10 +262,6 @@
 // Returns i-th bit of the scalar (zero or one).
 // The caller is responsible for making sure i is within bounds of the scalar. 
 static int16_t get_bit(const EC_SCALAR *in, size_t i) {
-<<<<<<< HEAD
-  uint8_t *in_bytes = (uint8_t*)in->words;
-  return (in_bytes[i >> 3] >> (i & 7)) & 1;
-=======
 // |in->words| is an array of BN_ULONGs which can be either 8 or 4 bytes long.
 #if defined(OPENSSL_64_BIT)
   OPENSSL_STATIC_ASSERT(sizeof(BN_ULONG) == 8, bn_ulong_not_eight_bytes);
@@ -274,7 +270,6 @@
   OPENSSL_STATIC_ASSERT(sizeof(BN_ULONG) == 4, bn_ulong_not_four_bytes);
   return (in->words[i >> 5] >> (i & 31)) & 1;
 #endif
->>>>>>> 05d3bfd6
 }
 
 #define DIV_AND_CEIL(a, b) ((a + b - 1) / b)
@@ -307,7 +302,6 @@
     }
   }
   out[num_windows - 1] = window;
-<<<<<<< HEAD
 }
 
 // The window size for scalar multiplication is hard coded for now.
@@ -353,6 +347,3 @@
                    0, x_in_dbl, y_in_dbl, z_in_dbl);
   }
 }
-=======
-}
->>>>>>> 05d3bfd6
