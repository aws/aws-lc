/* Copyright (c) 2016, Google Inc.
 *
 * Permission to use, copy, modify, and/or distribute this software for any
 * purpose with or without fee is hereby granted, provided that the above
 * copyright notice and this permission notice appear in all copies.
 *
 * THE SOFTWARE IS PROVIDED "AS IS" AND THE AUTHOR DISCLAIMS ALL WARRANTIES
 * WITH REGARD TO THIS SOFTWARE INCLUDING ALL IMPLIED WARRANTIES OF
 * MERCHANTABILITY AND FITNESS. IN NO EVENT SHALL THE AUTHOR BE LIABLE FOR ANY
 * SPECIAL, DIRECT, INDIRECT, OR CONSEQUENTIAL DAMAGES OR ANY DAMAGES
 * WHATSOEVER RESULTING FROM LOSS OF USE, DATA OR PROFITS, WHETHER IN AN ACTION
 * OF CONTRACT, NEGLIGENCE OR OTHER TORTIOUS ACTION, ARISING OUT OF OR IN
 * CONNECTION WITH THE USE OR PERFORMANCE OF THIS SOFTWARE. */

#include <openssl/base.h>

#include <stdio.h>
#include <string.h>

#include <gtest/gtest.h>

#include <openssl/bn.h>
#include <openssl/cpu.h>
#include <openssl/ec.h>
#include <openssl/mem.h>
#include <openssl/nid.h>

#include "internal.h"
#include "../bn/internal.h"
#include "../../internal.h"
#include "../../test/abi_test.h"
#include "../../test/file_test.h"
#include "../../test/test_util.h"
#include "p256-nistz.h"

// Disable tests if BORINGSSL_SHARED_LIBRARY is defined. These tests need access
// to internal functions.
#if !defined(OPENSSL_NO_ASM) && \
    (defined(OPENSSL_X86_64) || (defined(OPENSSL_AARCH64_P256) && defined(OPENSSL_AARCH64))) && \
    !defined(OPENSSL_SMALL) && !defined(BORINGSSL_SHARED_LIBRARY)

TEST(P256_NistzTest, SelectW5) {
  // Fill a table with some garbage input.
<<<<<<< HEAD
  // A bug on aarch not fixed in gcc 7 and 9 prevents the alignas usage.
  // See references
  // 1. https://gcc.gnu.org/bugzilla/show_bug.cgi?id=57271
  // 2. https://github.com/facebook/folly/issues/1098
  #if defined(__aarch64__)
=======
  #if defined(__aarch64__)
    // A bug on aarch not fixed in gcc 7 and 9 prevents the alignas usage 
    // in cpp files where the argument to alignas is "seemingly" larger than the size of the array being aligned (faulty check).
    // See references
    // 1. https://gcc.gnu.org/bugzilla/show_bug.cgi?id=89357#c3
    // 2. https://gcc.gnu.org/bugzilla/show_bug.cgi?id=57271
    // 3. https://github.com/facebook/folly/issues/1098
>>>>>>> e0401fd8
    __attribute__((aligned(64))) P256_POINT table[16];
  #else
    alignas(64) P256_POINT table[16];
  #endif
  for (size_t i = 0; i < 16; i++) {
    OPENSSL_memset(table[i].X, 3 * i, sizeof(table[i].X));
    OPENSSL_memset(table[i].Y, 3 * i + 1, sizeof(table[i].Y));
    OPENSSL_memset(table[i].Z, 3 * i + 2, sizeof(table[i].Z));
  }

  for (int i = 0; i <= 16; i++) {
    P256_POINT val;
    ecp_nistz256_select_w5(&val, table, i);

    P256_POINT expected;
    if (i == 0) {
      OPENSSL_memset(&expected, 0, sizeof(expected));
    } else {
      expected = table[i-1];
    }

    EXPECT_EQ(Bytes(reinterpret_cast<const char *>(&expected), sizeof(expected)),
              Bytes(reinterpret_cast<const char *>(&val), sizeof(val)));
  }

  // This is a constant-time function, so it is only necessary to instrument one
  // index for ABI checking.
  P256_POINT val;
  CHECK_ABI(ecp_nistz256_select_w5, &val, table, 7);
}

TEST(P256_NistzTest, SelectW7) {
  // Fill a table with some garbage input.
<<<<<<< HEAD
  // A bug on aarch not fixed in gcc 7 and 9 prevents the alignas usage.
  // See references
  // 1. https://gcc.gnu.org/bugzilla/show_bug.cgi?id=57271
  // 2. https://github.com/facebook/folly/issues/1098
  #if defined(__aarch64__)
=======
  #if defined(__aarch64__)
    // A bug on aarch not fixed in gcc 7 and 9 prevents the alignas usage 
    // in cpp files where the argument to alignas is "seemingly" larger than the size of the array being aligned (faulty check).
    // See references
    // 1. https://gcc.gnu.org/bugzilla/show_bug.cgi?id=89357#c3
    // 2. https://gcc.gnu.org/bugzilla/show_bug.cgi?id=57271
    // 3. https://github.com/facebook/folly/issues/1098
>>>>>>> e0401fd8
    __attribute__((aligned(64))) P256_POINT_AFFINE table[64];
  #else
    alignas(64) P256_POINT_AFFINE table[64];
  #endif
  for (size_t i = 0; i < 64; i++) {
    OPENSSL_memset(table[i].X, 2 * i, sizeof(table[i].X));
    OPENSSL_memset(table[i].Y, 2 * i + 1, sizeof(table[i].Y));
  }

  for (int i = 0; i <= 64; i++) {
    P256_POINT_AFFINE val;
    ecp_nistz256_select_w7(&val, table, i);

    P256_POINT_AFFINE expected;
    if (i == 0) {
      OPENSSL_memset(&expected, 0, sizeof(expected));
    } else {
      expected = table[i-1];
    }

    EXPECT_EQ(Bytes(reinterpret_cast<const char *>(&expected), sizeof(expected)),
              Bytes(reinterpret_cast<const char *>(&val), sizeof(val)));
  }

  // This is a constant-time function, so it is only necessary to instrument one
  // index for ABI checking.
  P256_POINT_AFFINE val;
  CHECK_ABI(ecp_nistz256_select_w7, &val, table, 42);
}

TEST(P256_NistzTest, BEEU) {
#if defined(OPENSSL_X86_64)
  if ((OPENSSL_ia32cap_P[1] & (1 << 28)) == 0) {
    // No AVX support; cannot run the BEEU code.
    return;
  }
#endif
  bssl::UniquePtr<EC_GROUP> group(
      EC_GROUP_new_by_curve_name(NID_X9_62_prime256v1));
  ASSERT_TRUE(group);

  BN_ULONG order_words[P256_LIMBS];
  ASSERT_TRUE(
      bn_copy_words(order_words, P256_LIMBS, EC_GROUP_get0_order(group.get())));

  BN_ULONG in[P256_LIMBS], out[P256_LIMBS];
  EC_SCALAR in_scalar, out_scalar, result;
  OPENSSL_memset(in, 0, sizeof(in));

  // Trying to find the inverse of zero should fail.
  ASSERT_FALSE(beeu_mod_inverse_vartime(out, in, order_words));
  // This is not a constant-time function, so instrument both zero and a few
  // inputs below.
  ASSERT_FALSE(CHECK_ABI(beeu_mod_inverse_vartime, out, in, order_words));

  // kOneMont is 1, in Montgomery form.
  static const BN_ULONG kOneMont[P256_LIMBS] = {
      TOBN(0xc46353d, 0x039cdaaf),
      TOBN(0x43190552, 0x58e8617b),
      0,
      0xffffffff,
  };

  for (BN_ULONG i = 1; i < 2000; i++) {
    SCOPED_TRACE(i);

    in[0] = i;
    if (i >= 1000) {
      in[1] = i << 8;
      in[2] = i << 32;
      in[3] = i << 48;
    } else {
      in[1] = in[2] = in[3] = 0;
    }

    EXPECT_TRUE(bn_less_than_words(in, order_words, P256_LIMBS));
    ASSERT_TRUE(beeu_mod_inverse_vartime(out, in, order_words));
    EXPECT_TRUE(bn_less_than_words(out, order_words, P256_LIMBS));

    // Calculate out*in and confirm that it equals one, modulo the order.
    OPENSSL_memcpy(in_scalar.bytes, in, sizeof(in));
    OPENSSL_memcpy(out_scalar.bytes, out, sizeof(out));
    ec_scalar_to_montgomery(group.get(), &in_scalar, &in_scalar);
    ec_scalar_to_montgomery(group.get(), &out_scalar, &out_scalar);
    ec_scalar_mul_montgomery(group.get(), &result, &in_scalar, &out_scalar);

    EXPECT_EQ(0, OPENSSL_memcmp(kOneMont, &result, sizeof(kOneMont)));

    // Invert the result and expect to get back to the original value.
    ASSERT_TRUE(beeu_mod_inverse_vartime(out, out, order_words));
    EXPECT_EQ(0, OPENSSL_memcmp(in, out, sizeof(in)));

    if (i < 5) {
      EXPECT_TRUE(CHECK_ABI(beeu_mod_inverse_vartime, out, in, order_words));
    }
  }
}

static bool GetFieldElement(FileTest *t, BN_ULONG out[P256_LIMBS],
                            const char *name) {
  std::vector<uint8_t> bytes;
  if (!t->GetBytes(&bytes, name)) {
    return false;
  }

  if (bytes.size() != BN_BYTES * P256_LIMBS) {
    ADD_FAILURE() << "Invalid length: " << name;
    return false;
  }

  // |byte| contains bytes in big-endian while |out| should contain |BN_ULONG|s
  // in little-endian.
  OPENSSL_memset(out, 0, P256_LIMBS * sizeof(BN_ULONG));
  for (size_t i = 0; i < bytes.size(); i++) {
    out[P256_LIMBS - 1 - (i / BN_BYTES)] <<= 8;
    out[P256_LIMBS - 1 - (i / BN_BYTES)] |= bytes[i];
  }

  return true;
}

static std::string FieldElementToString(const BN_ULONG a[P256_LIMBS]) {
  std::string ret;
  for (size_t i = P256_LIMBS-1; i < P256_LIMBS; i--) {
    char buf[2 * BN_BYTES + 1];
    BIO_snprintf(buf, sizeof(buf), BN_HEX_FMT2, a[i]);
    ret += buf;
  }
  return ret;
}

static testing::AssertionResult ExpectFieldElementsEqual(
    const char *expected_expr, const char *actual_expr,
    const BN_ULONG expected[P256_LIMBS], const BN_ULONG actual[P256_LIMBS]) {
  if (OPENSSL_memcmp(expected, actual, sizeof(BN_ULONG) * P256_LIMBS) == 0) {
    return testing::AssertionSuccess();
  }

  return testing::AssertionFailure()
         << "Expected: " << FieldElementToString(expected) << " ("
         << expected_expr << ")\n"
         << "Actual:   " << FieldElementToString(actual) << " (" << actual_expr
         << ")";
}

#define EXPECT_FIELD_ELEMENTS_EQUAL(a, b) \
  EXPECT_PRED_FORMAT2(ExpectFieldElementsEqual, a, b)

static bool PointToAffine(P256_POINT_AFFINE *out, const P256_POINT *in) {
  static const uint8_t kP[] = {
      0xff, 0xff, 0xff, 0xff, 0x00, 0x00, 0x00, 0x01, 0x00, 0x00, 0x00,
      0x00, 0x00, 0x00, 0x00, 0x00, 0x00, 0x00, 0x00, 0x00, 0xff, 0xff,
      0xff, 0xff, 0xff, 0xff, 0xff, 0xff, 0xff, 0xff, 0xff, 0xff,
  };

  bssl::UniquePtr<BIGNUM> x(BN_new()), y(BN_new()), z(BN_new());
  bssl::UniquePtr<BIGNUM> p(BN_bin2bn(kP, sizeof(kP), nullptr));
  if (!x || !y || !z || !p ||
      !bn_set_words(x.get(), in->X, P256_LIMBS) ||
      !bn_set_words(y.get(), in->Y, P256_LIMBS) ||
      !bn_set_words(z.get(), in->Z, P256_LIMBS)) {
    return false;
  }

  // Coordinates must be fully-reduced.
  if (BN_cmp(x.get(), p.get()) >= 0 ||
      BN_cmp(y.get(), p.get()) >= 0 ||
      BN_cmp(z.get(), p.get()) >= 0) {
    return false;
  }

  if (BN_is_zero(z.get())) {
    // The point at infinity is represented as (0, 0).
    OPENSSL_memset(out, 0, sizeof(P256_POINT_AFFINE));
    return true;
  }

  bssl::UniquePtr<BN_CTX> ctx(BN_CTX_new());
  bssl::UniquePtr<BN_MONT_CTX> mont(
      BN_MONT_CTX_new_for_modulus(p.get(), ctx.get()));
  if (!ctx || !mont ||
      // Invert Z.
      !BN_from_montgomery(z.get(), z.get(), mont.get(), ctx.get()) ||
      !BN_mod_inverse(z.get(), z.get(), p.get(), ctx.get()) ||
      !BN_to_montgomery(z.get(), z.get(), mont.get(), ctx.get()) ||
      // Convert (X, Y, Z) to (X/Z^2, Y/Z^3).
      !BN_mod_mul_montgomery(x.get(), x.get(), z.get(), mont.get(),
                             ctx.get()) ||
      !BN_mod_mul_montgomery(x.get(), x.get(), z.get(), mont.get(),
                             ctx.get()) ||
      !BN_mod_mul_montgomery(y.get(), y.get(), z.get(), mont.get(),
                             ctx.get()) ||
      !BN_mod_mul_montgomery(y.get(), y.get(), z.get(), mont.get(),
                             ctx.get()) ||
      !BN_mod_mul_montgomery(y.get(), y.get(), z.get(), mont.get(),
                             ctx.get()) ||
      !bn_copy_words(out->X, P256_LIMBS, x.get()) ||
      !bn_copy_words(out->Y, P256_LIMBS, y.get())) {
    return false;
  }
  return true;
}

static testing::AssertionResult ExpectPointsEqual(
    const char *expected_expr, const char *actual_expr,
    const P256_POINT_AFFINE *expected, const P256_POINT *actual) {
  // There are multiple representations of the same |P256_POINT|, so convert to
  // |P256_POINT_AFFINE| and compare.
  P256_POINT_AFFINE affine;
  if (!PointToAffine(&affine, actual)) {
    return testing::AssertionFailure()
           << "Could not convert " << actual_expr << " to affine: ("
           << FieldElementToString(actual->X) << ", "
           << FieldElementToString(actual->Y) << ", "
           << FieldElementToString(actual->Z) << ")";
  }

  if (OPENSSL_memcmp(expected, &affine, sizeof(P256_POINT_AFFINE)) != 0) {
    return testing::AssertionFailure()
           << "Expected: (" << FieldElementToString(expected->X) << ", "
           << FieldElementToString(expected->Y) << ") (" << expected_expr
           << "; affine)\n"
           << "Actual:   (" << FieldElementToString(affine.X) << ", "
           << FieldElementToString(affine.Y) << ") (" << actual_expr << ")";
  }

  return testing::AssertionSuccess();
}

#define EXPECT_POINTS_EQUAL(a, b) EXPECT_PRED_FORMAT2(ExpectPointsEqual, a, b)

static void TestNegate(FileTest *t) {
  BN_ULONG a[P256_LIMBS], b[P256_LIMBS];
  ASSERT_TRUE(GetFieldElement(t, a, "A"));
  ASSERT_TRUE(GetFieldElement(t, b, "B"));

  // Test that -A = B.
  BN_ULONG ret[P256_LIMBS];
  ecp_nistz256_neg(ret, a);
  EXPECT_FIELD_ELEMENTS_EQUAL(b, ret);

  OPENSSL_memcpy(ret, a, sizeof(ret));
  ecp_nistz256_neg(ret, ret /* a */);
  EXPECT_FIELD_ELEMENTS_EQUAL(b, ret);

  // Test that -B = A.
  ecp_nistz256_neg(ret, b);
  EXPECT_FIELD_ELEMENTS_EQUAL(a, ret);

  OPENSSL_memcpy(ret, b, sizeof(ret));
  ecp_nistz256_neg(ret, ret /* b */);
  EXPECT_FIELD_ELEMENTS_EQUAL(a, ret);
}

static void TestMulMont(FileTest *t) {
  BN_ULONG a[P256_LIMBS], b[P256_LIMBS], result[P256_LIMBS];
  ASSERT_TRUE(GetFieldElement(t, a, "A"));
  ASSERT_TRUE(GetFieldElement(t, b, "B"));
  ASSERT_TRUE(GetFieldElement(t, result, "Result"));

  BN_ULONG ret[P256_LIMBS];
  ecp_nistz256_mul_mont(ret, a, b);
  EXPECT_FIELD_ELEMENTS_EQUAL(result, ret);

  ecp_nistz256_mul_mont(ret, b, a);
  EXPECT_FIELD_ELEMENTS_EQUAL(result, ret);

  OPENSSL_memcpy(ret, a, sizeof(ret));
  ecp_nistz256_mul_mont(ret, ret /* a */, b);
  EXPECT_FIELD_ELEMENTS_EQUAL(result, ret);

  OPENSSL_memcpy(ret, a, sizeof(ret));
  ecp_nistz256_mul_mont(ret, b, ret);
  EXPECT_FIELD_ELEMENTS_EQUAL(result, ret);

  OPENSSL_memcpy(ret, b, sizeof(ret));
  ecp_nistz256_mul_mont(ret, a, ret /* b */);
  EXPECT_FIELD_ELEMENTS_EQUAL(result, ret);

  OPENSSL_memcpy(ret, b, sizeof(ret));
  ecp_nistz256_mul_mont(ret, ret /* b */, a);
  EXPECT_FIELD_ELEMENTS_EQUAL(result, ret);

  if (OPENSSL_memcmp(a, b, sizeof(a)) == 0) {
    ecp_nistz256_sqr_mont(ret, a);
    EXPECT_FIELD_ELEMENTS_EQUAL(result, ret);

    OPENSSL_memcpy(ret, a, sizeof(ret));
    ecp_nistz256_sqr_mont(ret, ret /* a */);
    EXPECT_FIELD_ELEMENTS_EQUAL(result, ret);
  }
}

static void TestFromMont(FileTest *t) {
  BN_ULONG a[P256_LIMBS], result[P256_LIMBS];
  ASSERT_TRUE(GetFieldElement(t, a, "A"));
  ASSERT_TRUE(GetFieldElement(t, result, "Result"));

  BN_ULONG ret[P256_LIMBS];
  ecp_nistz256_from_mont(ret, a);
  EXPECT_FIELD_ELEMENTS_EQUAL(result, ret);

  OPENSSL_memcpy(ret, a, sizeof(ret));
  ecp_nistz256_from_mont(ret, ret /* a */);
  EXPECT_FIELD_ELEMENTS_EQUAL(result, ret);
}

static void TestPointAdd(FileTest *t) {
  P256_POINT a, b;
  P256_POINT_AFFINE result;
  ASSERT_TRUE(GetFieldElement(t, a.X, "A.X"));
  ASSERT_TRUE(GetFieldElement(t, a.Y, "A.Y"));
  ASSERT_TRUE(GetFieldElement(t, a.Z, "A.Z"));
  ASSERT_TRUE(GetFieldElement(t, b.X, "B.X"));
  ASSERT_TRUE(GetFieldElement(t, b.Y, "B.Y"));
  ASSERT_TRUE(GetFieldElement(t, b.Z, "B.Z"));
  ASSERT_TRUE(GetFieldElement(t, result.X, "Result.X"));
  ASSERT_TRUE(GetFieldElement(t, result.Y, "Result.Y"));

  P256_POINT ret;
  ecp_nistz256_point_add(&ret, &a, &b);
  EXPECT_POINTS_EQUAL(&result, &ret);

  ecp_nistz256_point_add(&ret, &b, &a);
  EXPECT_POINTS_EQUAL(&result, &ret);

  OPENSSL_memcpy(&ret, &a, sizeof(ret));
  ecp_nistz256_point_add(&ret, &ret /* a */, &b);
  EXPECT_POINTS_EQUAL(&result, &ret);

  OPENSSL_memcpy(&ret, &a, sizeof(ret));
  ecp_nistz256_point_add(&ret, &b, &ret /* a */);
  EXPECT_POINTS_EQUAL(&result, &ret);

  OPENSSL_memcpy(&ret, &b, sizeof(ret));
  ecp_nistz256_point_add(&ret, &a, &ret /* b */);
  EXPECT_POINTS_EQUAL(&result, &ret);

  OPENSSL_memcpy(&ret, &b, sizeof(ret));
  ecp_nistz256_point_add(&ret, &ret /* b */, &a);
  EXPECT_POINTS_EQUAL(&result, &ret);

  P256_POINT_AFFINE a_affine, b_affine, infinity;
  OPENSSL_memset(&infinity, 0, sizeof(infinity));
  ASSERT_TRUE(PointToAffine(&a_affine, &a));
  ASSERT_TRUE(PointToAffine(&b_affine, &b));

  // ecp_nistz256_point_add_affine does not work when a == b unless doubling the
  // point at infinity.
  if (OPENSSL_memcmp(&a_affine, &b_affine, sizeof(a_affine)) != 0 ||
      OPENSSL_memcmp(&a_affine, &infinity, sizeof(a_affine)) == 0) {
    ecp_nistz256_point_add_affine(&ret, &a, &b_affine);
    EXPECT_POINTS_EQUAL(&result, &ret);

    OPENSSL_memcpy(&ret, &a, sizeof(ret));
    ecp_nistz256_point_add_affine(&ret, &ret /* a */, &b_affine);
    EXPECT_POINTS_EQUAL(&result, &ret);

    ecp_nistz256_point_add_affine(&ret, &b, &a_affine);
    EXPECT_POINTS_EQUAL(&result, &ret);

    OPENSSL_memcpy(&ret, &b, sizeof(ret));
    ecp_nistz256_point_add_affine(&ret, &ret /* b */, &a_affine);
    EXPECT_POINTS_EQUAL(&result, &ret);
  }

  if (OPENSSL_memcmp(&a, &b, sizeof(a)) == 0) {
    ecp_nistz256_point_double(&ret, &a);
    EXPECT_POINTS_EQUAL(&result, &ret);

    ret = a;
    ecp_nistz256_point_double(&ret, &ret /* a */);
    EXPECT_POINTS_EQUAL(&result, &ret);
  }
}

static void TestOrdMulMont(FileTest *t) {
  // This test works on scalars rather than field elements, but the
  // representation is the same.
  BN_ULONG a[P256_LIMBS], b[P256_LIMBS], result[P256_LIMBS];
  ASSERT_TRUE(GetFieldElement(t, a, "A"));
  ASSERT_TRUE(GetFieldElement(t, b, "B"));
  ASSERT_TRUE(GetFieldElement(t, result, "Result"));

  BN_ULONG ret[P256_LIMBS];
  ecp_nistz256_ord_mul_mont(ret, a, b);
  EXPECT_FIELD_ELEMENTS_EQUAL(result, ret);

  ecp_nistz256_ord_mul_mont(ret, b, a);
  EXPECT_FIELD_ELEMENTS_EQUAL(result, ret);

  OPENSSL_memcpy(ret, a, sizeof(ret));
  ecp_nistz256_ord_mul_mont(ret, ret /* a */, b);
  EXPECT_FIELD_ELEMENTS_EQUAL(result, ret);

  OPENSSL_memcpy(ret, a, sizeof(ret));
  ecp_nistz256_ord_mul_mont(ret, b, ret);
  EXPECT_FIELD_ELEMENTS_EQUAL(result, ret);

  OPENSSL_memcpy(ret, b, sizeof(ret));
  ecp_nistz256_ord_mul_mont(ret, a, ret /* b */);
  EXPECT_FIELD_ELEMENTS_EQUAL(result, ret);

  OPENSSL_memcpy(ret, b, sizeof(ret));
  ecp_nistz256_ord_mul_mont(ret, ret /* b */, a);
  EXPECT_FIELD_ELEMENTS_EQUAL(result, ret);

  if (OPENSSL_memcmp(a, b, sizeof(a)) == 0) {
    ecp_nistz256_ord_sqr_mont(ret, a, 1);
    EXPECT_FIELD_ELEMENTS_EQUAL(result, ret);

    OPENSSL_memcpy(ret, a, sizeof(ret));
    ecp_nistz256_ord_sqr_mont(ret, ret /* a */, 1);
    EXPECT_FIELD_ELEMENTS_EQUAL(result, ret);
  }
}

TEST(P256_NistzTest, TestVectors) {
  return FileTestGTest("crypto/fipsmodule/ec/p256-nistz_tests.txt",
                       [](FileTest *t) {
    if (t->GetParameter() == "Negate") {
      TestNegate(t);
    } else if (t->GetParameter() == "MulMont") {
      TestMulMont(t);
    } else if (t->GetParameter() == "FromMont") {
      TestFromMont(t);
    } else if (t->GetParameter() == "PointAdd") {
      TestPointAdd(t);
    } else if (t->GetParameter() == "OrdMulMont") {
      TestOrdMulMont(t);
    } else {
      FAIL() << "Unknown test type:" << t->GetParameter();
    }
  });
}

// Instrument the functions covered in TestVectors for ABI checking.
TEST(P256_NistzTest, ABI) {
  BN_ULONG a[P256_LIMBS], b[P256_LIMBS], c[P256_LIMBS];
  OPENSSL_memset(a, 0x01, sizeof(a));
  // These functions are all constant-time, so it is only necessary to
  // instrument one call each for ABI checking.
  CHECK_ABI(ecp_nistz256_neg, b, a);
  CHECK_ABI(ecp_nistz256_mul_mont, c, a, b);
  CHECK_ABI(ecp_nistz256_sqr_mont, c, a);
  CHECK_ABI(ecp_nistz256_from_mont, c, a);
  CHECK_ABI(ecp_nistz256_ord_mul_mont, c, a, b);

  // Check a few different loop counts.
  CHECK_ABI(ecp_nistz256_ord_sqr_mont, b, a, 1);
  CHECK_ABI(ecp_nistz256_ord_sqr_mont, b, a, 3);

  // Point addition has some special cases around infinity and doubling. Test a
  // few different scenarios.
  static const P256_POINT kA = {
      {TOBN(0x60559ac7, 0xc8d0d89d), TOBN(0x6cda3400, 0x545f7e2c),
       TOBN(0x9b5159e0, 0x323e6048), TOBN(0xcb8dea33, 0x27057fe6)},
      {TOBN(0x81a2d3bc, 0xc93a2d53), TOBN(0x81f40762, 0xa4f33ccf),
       TOBN(0xc3c3300a, 0xa8ad50ea), TOBN(0x553de89b, 0x31719830)},
      {TOBN(0x3fd9470f, 0xb277d181), TOBN(0xc191b8d5, 0x6376f206),
       TOBN(0xb2572c1f, 0x45eda26f), TOBN(0x4589e40d, 0xf2efc546)},
  };
  static const P256_POINT kB = {
      {TOBN(0x3cf0b0aa, 0x92054341), TOBN(0xb949bb80, 0xdab57807),
       TOBN(0x99de6814, 0xefd21b3e), TOBN(0x32ad5649, 0x7c6c6e83)},
      {TOBN(0x06afaa02, 0x688399e0), TOBN(0x75f2d096, 0x2a3ce65c),
       TOBN(0xf6a31eb7, 0xca0244b3), TOBN(0x57b33b7a, 0xcfeee75e)},
      {TOBN(0x7617d2e0, 0xb4f1d35f), TOBN(0xa922cb10, 0x7f592b65),
       TOBN(0x12fd6c7a, 0x51a2f474), TOBN(0x337d5e1e, 0xc2fc711b)},
  };
  // This file represents Jacobian infinity as (*, *, 0).
  static const P256_POINT kInfinity = {
      {TOBN(0, 0), TOBN(0, 0), TOBN(0, 0), TOBN(0, 0)},
      {TOBN(0, 0), TOBN(0, 0), TOBN(0, 0), TOBN(0, 0)},
      {TOBN(0, 0), TOBN(0, 0), TOBN(0, 0), TOBN(0, 0)},
  };

  P256_POINT p;
  CHECK_ABI(ecp_nistz256_point_add, &p, &kA, &kB);
  CHECK_ABI(ecp_nistz256_point_add, &p, &kA, &kA);
  OPENSSL_memcpy(&p, &kA, sizeof(P256_POINT));
  ecp_nistz256_neg(p.Y, p.Y);
  CHECK_ABI(ecp_nistz256_point_add, &p, &kA, &p);  // A + -A
  CHECK_ABI(ecp_nistz256_point_add, &p, &kA, &kInfinity);
  CHECK_ABI(ecp_nistz256_point_add, &p, &kInfinity, &kA);
  CHECK_ABI(ecp_nistz256_point_add, &p, &kInfinity, &kInfinity);
  CHECK_ABI(ecp_nistz256_point_double, &p, &kA);
  CHECK_ABI(ecp_nistz256_point_double, &p, &kInfinity);

  static const P256_POINT_AFFINE kC = {
      {TOBN(0x7e3ad339, 0xfb3fa5f0), TOBN(0x559d669d, 0xe3a047b2),
       TOBN(0x8883b298, 0x7042e595), TOBN(0xfabada65, 0x7e477f08)},
      {TOBN(0xd9cfceb8, 0xda1c3e85), TOBN(0x80863761, 0x0ce6d6bc),
       TOBN(0xa8409d84, 0x66034f02), TOBN(0x05519925, 0x31a68d55)},
  };
  // This file represents affine infinity as (0, 0).
  static const P256_POINT_AFFINE kInfinityAffine = {
    {TOBN(0, 0), TOBN(0, 0), TOBN(0, 0), TOBN(0, 0)},
    {TOBN(0, 0), TOBN(0, 0), TOBN(0, 0), TOBN(0, 0)},
  };

  CHECK_ABI(ecp_nistz256_point_add_affine, &p, &kA, &kC);
  CHECK_ABI(ecp_nistz256_point_add_affine, &p, &kA, &kInfinityAffine);
  CHECK_ABI(ecp_nistz256_point_add_affine, &p, &kInfinity, &kInfinityAffine);
  CHECK_ABI(ecp_nistz256_point_add_affine, &p, &kInfinity, &kC);
}

#endif /* !defined(OPENSSL_NO_ASM) && \
          (defined(OPENSSL_X86_64) || (defined(OPENSSL_AARCH64_P256) && defined(OPENSSL_AARCH64))) &&  \
          !defined(OPENSSL_SMALL) && !defined(BORINGSSL_SHARED_LIBRARY) */<|MERGE_RESOLUTION|>--- conflicted
+++ resolved
@@ -41,13 +41,6 @@
 
 TEST(P256_NistzTest, SelectW5) {
   // Fill a table with some garbage input.
-<<<<<<< HEAD
-  // A bug on aarch not fixed in gcc 7 and 9 prevents the alignas usage.
-  // See references
-  // 1. https://gcc.gnu.org/bugzilla/show_bug.cgi?id=57271
-  // 2. https://github.com/facebook/folly/issues/1098
-  #if defined(__aarch64__)
-=======
   #if defined(__aarch64__)
     // A bug on aarch not fixed in gcc 7 and 9 prevents the alignas usage 
     // in cpp files where the argument to alignas is "seemingly" larger than the size of the array being aligned (faulty check).
@@ -55,7 +48,6 @@
     // 1. https://gcc.gnu.org/bugzilla/show_bug.cgi?id=89357#c3
     // 2. https://gcc.gnu.org/bugzilla/show_bug.cgi?id=57271
     // 3. https://github.com/facebook/folly/issues/1098
->>>>>>> e0401fd8
     __attribute__((aligned(64))) P256_POINT table[16];
   #else
     alignas(64) P256_POINT table[16];
@@ -89,13 +81,6 @@
 
 TEST(P256_NistzTest, SelectW7) {
   // Fill a table with some garbage input.
-<<<<<<< HEAD
-  // A bug on aarch not fixed in gcc 7 and 9 prevents the alignas usage.
-  // See references
-  // 1. https://gcc.gnu.org/bugzilla/show_bug.cgi?id=57271
-  // 2. https://github.com/facebook/folly/issues/1098
-  #if defined(__aarch64__)
-=======
   #if defined(__aarch64__)
     // A bug on aarch not fixed in gcc 7 and 9 prevents the alignas usage 
     // in cpp files where the argument to alignas is "seemingly" larger than the size of the array being aligned (faulty check).
@@ -103,7 +88,6 @@
     // 1. https://gcc.gnu.org/bugzilla/show_bug.cgi?id=89357#c3
     // 2. https://gcc.gnu.org/bugzilla/show_bug.cgi?id=57271
     // 3. https://github.com/facebook/folly/issues/1098
->>>>>>> e0401fd8
     __attribute__((aligned(64))) P256_POINT_AFFINE table[64];
   #else
     alignas(64) P256_POINT_AFFINE table[64];
