--- conflicted
+++ resolved
@@ -346,10 +346,6 @@
   }
 }
 
-<<<<<<< HEAD
-void PBKDF2_verify_service_indicator(const EVP_MD *evp_md, size_t password_len,
-                                    size_t salt_len, unsigned iterations) {
-=======
 void HKDF_verify_service_indicator(const EVP_MD *evp_md) {
   // HKDF with SHA1, SHA224, SHA256, SHA384, and SHA512 are approved.
   //
@@ -374,9 +370,9 @@
   }
 }
 
-void PBKDF_verify_service_indicator(const EVP_MD *evp_md) {
+void PBKDF2_verify_service_indicator(const EVP_MD *evp_md, size_t password_len,
+                                    size_t salt_len, unsigned iterations) {
   // PBKDF with SHA1, SHA224, SHA256, SHA384, and SHA512 are approved.
->>>>>>> bdcf8e85
   //
   // FIPS 140 parameter requirements, per NIST SP800-132:
   //
