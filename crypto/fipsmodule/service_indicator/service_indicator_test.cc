--- conflicted
+++ resolved
@@ -676,7 +676,6 @@
   ASSERT_TRUE(check_test(hmacTestVector.expected_digest, mac.data(), mac_len, "HMAC KAT"));
 }
 
-<<<<<<< HEAD
 TEST(ServiceIndicatorTest, RSAKeyGen) {
  int approved = AWSLC_NOT_APPROVED;
  bssl::UniquePtr<RSA> rsa(RSA_new());
@@ -986,7 +985,8 @@
                                              signature.size(), kPlaintext,
                                              sizeof(kPlaintext))));
   ASSERT_EQ(approved, ecdsaTestVector.sig_ver_expect_approved);
-=======
+}
+
 struct ECDHTestVector {
   // nid is the input curve nid.
   const int nid;
@@ -1087,7 +1087,6 @@
   ASSERT_TRUE(check_test(kdfTestVector.expected_output, tls_output.data(),
                          tls_output.size(), "TLS KDF KAT"));
   ASSERT_EQ(approved, kdfTestVector.expect_approved);
->>>>>>> e08c94f3
 }
 
 TEST(ServiceIndicatorTest, CMAC) {
