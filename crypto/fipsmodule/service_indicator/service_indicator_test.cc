// Copyright Amazon.com, Inc. or its affiliates. All Rights Reserved.
// SPDX-License-Identifier: Apache-2.0 OR ISC


#include <gtest/gtest.h>

#include <openssl/aead.h>
#include <openssl/aes.h>
#include <openssl/bn.h>
#include <openssl/cipher.h>
#include <openssl/cmac.h>
#include <openssl/crypto.h>
#include <openssl/ctrdrbg.h>
#include <openssl/dh.h>
#include <openssl/digest.h>
#include <openssl/ec.h>
#include <openssl/ecdh.h>
#include <openssl/evp.h>
#include <openssl/hmac.h>
#include <openssl/hkdf.h>
#include <openssl/kdf.h>
#include <openssl/md4.h>
#include <openssl/md5.h>
#include <openssl/rand.h>
#include <openssl/rsa.h>
#include <openssl/service_indicator.h>
#include <openssl/sshkdf.h>
#include <openssl/err.h>

#include "../../test/abi_test.h"
#include "../../test/test_util.h"
#include "../bn/internal.h"
#include "../rand/internal.h"
#include "../tls/internal.h"

static const uint8_t kAESKey[16] = {
    'A','W','S','-','L','C','C','r','y','p','t','o',' ','K', 'e','y'};
static const uint8_t kPlaintext[64] = {
    'A','W','S','-','L','C','C','r','y','p','t','o','M','o','d','u','l','e',
    ' ','F','I','P','S',' ','K','A','T',' ','E','n','c','r','y','p','t','i',
    'o','n',' ','a','n','d',' ','D','e','c','r','y','p','t','i','o','n',' ',
    'P','l','a','i','n','t','e','x','t','!'};

#if defined(AWSLC_FIPS)

// kEVPKeyGenShouldCallFIPSFunctions determines whether |EVP_PKEY_keygen_*|
// functions should call the FIPS versions of the key-generation functions.
// AWS-LC sets this to true.
static const bool kEVPKeyGenShouldCallFIPSFunctions = true;

// kCurveSecp256k1Supported determines whether secp256k1 tests should be run.
// AWS-LC sets this to true.
static const bool kCurveSecp256k1Supported = true;

// kEVPDeriveSetsServiceIndicator is true if `EVP_PKEY_derive` should set the
// service indicator for some algorithms.
// AWS-LC sets this to true.
static const bool kEVPDeriveSetsServiceIndicator = true;

template <typename T>
class TestWithNoErrors : public testing::TestWithParam<T> {
  void TearDown() override {
    if (ERR_peek_error() != 0) {
      auto f = [](const char *str, size_t len, void *unused) -> int {
        fprintf(stderr, "%s\n", str);
        return 1;
      };
      ERR_print_errors_cb(f, nullptr);
      ADD_FAILURE();
      ADD_FAILURE();
    }
  }
};

static const uint8_t kAESKey_192[24] = {
    'A','W','S','-','L','C','C','r','y','p','t','o',' ','1', '9','2', '-','b',
    'i','t',' ','K','e','y'
};

static const uint8_t kAESKey_256[32] = {
    'A','W','S','-','L','C','C','r','y','p','t','o',' ','2', '5','6', '-','b',
    'i','t',' ','L','o','n','g',' ','K','e','y','!','!','!'
};

static const uint8_t kAESIV[AES_BLOCK_SIZE] = {0};

static bssl::UniquePtr<DH> GetDH() {
  // kFFDHE2048PrivateKeyData is a 225-bit value. (225 because that's the
  // minimum private key size in
  // https://tools.ietf.org/html/rfc7919#appendix-A.1.)
  static const uint8_t kFFDHE2048PrivateKey[] = {
      0x01, 0x91, 0x17, 0x3f, 0x2a, 0x05, 0x70, 0x18, 0x7e, 0xc4,
      0x22, 0xee, 0xb7, 0x0a, 0x15, 0x2f, 0x39, 0x64, 0x58, 0xf3,
      0xb8, 0x18, 0x7b, 0xe3, 0x6b, 0xd3, 0x8a, 0x4f, 0xa1};
  bssl::UniquePtr<BIGNUM> priv(
      BN_bin2bn(kFFDHE2048PrivateKey, sizeof(kFFDHE2048PrivateKey), nullptr));
  if (!priv) {
    return nullptr;
  }
  bssl::UniquePtr<DH> dh(DH_get_rfc7919_2048());
  if (!dh || !DH_set0_key(dh.get(), nullptr, priv.get())) {
    return nullptr;
  }
  priv.release();  // |DH_set0_key| takes ownership on success.
  return dh;
}

static void DoCipherFinal(EVP_CIPHER_CTX *ctx, std::vector<uint8_t> *out,
                     bssl::Span<const uint8_t> in, FIPSStatus expect_approved) {
  FIPSStatus approved = AWSLC_NOT_APPROVED;
  size_t max_out = in.size();
  if (EVP_CIPHER_CTX_encrypting(ctx)) {
    unsigned block_size = EVP_CIPHER_CTX_block_size(ctx);
    max_out += block_size - (max_out % block_size);
  }
  out->resize(max_out);

  size_t total = 0;
  int len = 0;
  CALL_SERVICE_AND_CHECK_APPROVED(approved,
    EVP_CipherUpdate(ctx, out->data(), &len, in.data(), in.size()));
  ASSERT_EQ(approved, AWSLC_NOT_APPROVED);
  total += static_cast<size_t>(len);
  // Check if the overall service is approved by checking |EVP_CipherFinal_ex|,
  // which should be the last part of the service.
  CALL_SERVICE_AND_CHECK_APPROVED(
      approved, EVP_CipherFinal_ex(ctx, out->data() + total, &len));
  total += static_cast<size_t>(len);
  ASSERT_EQ(approved, expect_approved);
  out->resize(total);
}

static const uint8_t kTDES_EDE3_CipherText[64] = {
    0x2a, 0x17, 0x79, 0x5a, 0x9b, 0x1d, 0xd8, 0x72, 0x06, 0xc6, 0xe7,
    0x55, 0x14, 0xaa, 0x7b, 0x2a, 0x6e, 0xfc, 0x71, 0x29, 0xff, 0x9b,
    0x67, 0x73, 0x7c, 0x9e, 0x15, 0x74, 0x80, 0xc8, 0x2f, 0xca, 0x93,
    0xaa, 0x8e, 0xba, 0x2c, 0x48, 0x88, 0x51, 0xc7, 0xa4, 0xf4, 0xe3,
    0x2b, 0x33, 0xe5, 0xa1, 0x58, 0x0a, 0x08, 0x3c, 0xb9, 0xf6, 0xf1,
    0x20, 0x67, 0x02, 0x49, 0xa0, 0x92, 0x18, 0xde, 0x2b};

static const uint8_t kTDES_EDE3_CBCCipherText[64] = {
    0x2a, 0x17, 0x79, 0x5a, 0x9b, 0x1d, 0xd8, 0x72, 0xbf, 0x3f, 0xfd,
    0xe4, 0x0d, 0x66, 0x33, 0x49, 0x3b, 0x8c, 0xa6, 0xd0, 0x0a, 0x66,
    0xae, 0xf1, 0xd9, 0xa7, 0xd6, 0xfb, 0xa2, 0x39, 0x6f, 0xf6, 0x1b,
    0x8f, 0x67, 0xe1, 0x2b, 0x58, 0x1c, 0xb6, 0xa2, 0xec, 0xb3, 0xc2,
    0xe6, 0xd1, 0xcc, 0x11, 0x05, 0xdd, 0xee, 0x9d, 0x87, 0x95, 0xe9,
    0x58, 0xc7, 0xef, 0xa4, 0x6d, 0x5e, 0xd6, 0x57, 0x01};

// AES-OFB is not an approved service, and is only used to test we are not
// validating un-approved services correctly.
static const uint8_t kAESOFBCiphertext[64] = {
    0x49, 0xf5, 0x6a, 0x7d, 0x3e, 0xd7, 0xb2, 0x47, 0x35, 0xca, 0x54,
    0xf5, 0xf1, 0xb8, 0xd1, 0x48, 0x8e, 0x47, 0x09, 0x95, 0xd5, 0xa0,
    0xc6, 0xa3, 0xe4, 0x94, 0xaf, 0xd4, 0x1b, 0x64, 0x25, 0x65, 0x28,
    0x9e, 0x82, 0xba, 0x92, 0xca, 0x75, 0xb3, 0xf3, 0x78, 0x44, 0x87,
    0xd6, 0x11, 0xf9, 0x22, 0xa3, 0xf3, 0xc6, 0x1d, 0x30, 0x00, 0x5b,
    0x77, 0x18, 0x38, 0x39, 0x08, 0x5e, 0x0a, 0x56, 0x6b};

static const uint8_t kAESECBCiphertext[64] = {
    0xa4, 0xc1, 0x5c, 0x51, 0x2a, 0x2e, 0x2a, 0xda, 0xd9, 0x02, 0x23,
    0xe7, 0xa9, 0x34, 0x9d, 0xd8, 0x15, 0xc5, 0xf5, 0x55, 0x8e, 0xb0,
    0x29, 0x95, 0x48, 0x6c, 0x7f, 0xa9, 0x47, 0x19, 0x0b, 0x54, 0xe5,
    0x0f, 0x05, 0x76, 0xbb, 0xd0, 0x1a, 0x6c, 0xab, 0xe9, 0xfd, 0x5b,
    0xd8, 0x0b, 0x0a, 0xbd, 0x7f, 0xea, 0xda, 0x52, 0x07, 0x65, 0x13,
    0x6c, 0xbe, 0xfc, 0x36, 0x82, 0x4b, 0x6a, 0xc3, 0xd5};

static const uint8_t kAESECBCiphertext_192[64] = {
    0x1d, 0xc8, 0xaa, 0xa7, 0x29, 0x01, 0x17, 0x09, 0x72, 0xc6, 0xe9,
    0x63, 0x02, 0x9d, 0xeb, 0x01, 0xeb, 0xc0, 0xda, 0x82, 0x6c, 0x30,
    0x7d, 0x60, 0x1b, 0x3e, 0xc7, 0x7b, 0xe3, 0x18, 0xa2, 0x43, 0x59,
    0x15, 0x4a, 0xe4, 0x8a, 0x84, 0xda, 0x16, 0x90, 0x7b, 0xfa, 0x64,
    0x37, 0x62, 0x19, 0xf1, 0x95, 0x11, 0x61, 0x84, 0xb0, 0x70, 0x49,
    0x72, 0x9f, 0xe7, 0x3a, 0x18, 0x99, 0x01, 0xba, 0xb0};

static const uint8_t kAESECBCiphertext_256[64] = {
    0x6f, 0x2d, 0x6d, 0x7a, 0xc1, 0x8f, 0x00, 0x9f, 0x2d, 0xcf, 0xba,
    0xe6, 0x4f, 0xdd, 0xe0, 0x09, 0x5b, 0xf3, 0xa4, 0xaf, 0xce, 0x45,
    0x49, 0x6e, 0x28, 0x7b, 0x48, 0x57, 0xb5, 0xf5, 0xd8, 0x05, 0x16,
    0x0f, 0xea, 0x21, 0x0c, 0x39, 0x78, 0xee, 0x9e, 0x57, 0x3c, 0x40,
    0x11, 0x9c, 0xd9, 0x34, 0x97, 0xb9, 0xa6, 0x06, 0x40, 0x60, 0xa2,
    0x0c, 0x01, 0xe3, 0x9c, 0xda, 0x3e, 0xad, 0x99, 0x3d};

static const uint8_t kAESCBCCiphertext[64] = {
    0xa4, 0xc1, 0x5c, 0x51, 0x2a, 0x2e, 0x2a, 0xda, 0xd9, 0x02, 0x23,
    0xe7, 0xa9, 0x34, 0x9d, 0xd8, 0x5c, 0xb3, 0x65, 0x54, 0x72, 0xc8,
    0x06, 0xf1, 0x36, 0xc3, 0x97, 0x73, 0x87, 0xca, 0x44, 0x99, 0x21,
    0xb8, 0xdb, 0x93, 0x22, 0x00, 0x89, 0x7c, 0x1c, 0xea, 0x36, 0x23,
    0x18, 0xdb, 0xc1, 0x52, 0x8c, 0x23, 0x66, 0x11, 0x0d, 0xa8, 0xe9,
    0xb8, 0x08, 0x8b, 0xaa, 0x81, 0x47, 0x01, 0xa4, 0x4f};

static const uint8_t kAESCBCCiphertext_192[64] = {
    0x1d, 0xc8, 0xaa, 0xa7, 0x29, 0x01, 0x17, 0x09, 0x72, 0xc6, 0xe9,
    0x63, 0x02, 0x9d, 0xeb, 0x01, 0xb4, 0x48, 0xa8, 0x00, 0x94, 0x46,
    0x7f, 0xe3, 0xc1, 0x24, 0xea, 0x41, 0xa0, 0x2b, 0x47, 0x2f, 0xae,
    0x19, 0xce, 0x0d, 0xfa, 0x90, 0x45, 0x85, 0xce, 0xc4, 0x21, 0x0c,
    0x74, 0x38, 0x13, 0xfd, 0x64, 0xba, 0x58, 0x10, 0x37, 0x53, 0x48,
    0x66, 0x02, 0x76, 0xfb, 0xb1, 0x3a, 0x19, 0xce, 0x61};

static const uint8_t kAESCBCCiphertext_256[64] = {
    0x6f, 0x2d, 0x6d, 0x7a, 0xc1, 0x8f, 0x00, 0x9f, 0x2d, 0xcf, 0xba,
    0xe6, 0x4f, 0xdd, 0xe0, 0x09, 0x9e, 0xa8, 0x28, 0xdc, 0x27, 0xde,
    0x89, 0x26, 0xc7, 0x94, 0x6a, 0xbf, 0xb6, 0x94, 0x05, 0x08, 0x6c,
    0x39, 0x07, 0x52, 0xfa, 0x7b, 0xca, 0x7d, 0x9b, 0xbf, 0xb2, 0x43,
    0x2b, 0x69, 0xee, 0xc5, 0x68, 0x4c, 0xdd, 0x62, 0xae, 0x8d, 0x7e,
    0x71, 0x0c, 0x8f, 0x11, 0xce, 0x1d, 0x8b, 0xee, 0x94};

static const uint8_t kAESCTRCiphertext[64] = {
    0x49, 0xf5, 0x6a, 0x7d, 0x3e, 0xd7, 0xb2, 0x47, 0x35, 0xca, 0x54,
    0xf5, 0xf1, 0xb8, 0xd1, 0x48, 0xb0, 0x18, 0xc4, 0x5e, 0xeb, 0x42,
    0xfd, 0x10, 0x49, 0x1f, 0x2b, 0x11, 0xe9, 0xb0, 0x07, 0xa4, 0x00,
    0x56, 0xec, 0x25, 0x53, 0x4d, 0x70, 0x98, 0x38, 0x85, 0x5d, 0x54,
    0xab, 0x2c, 0x19, 0x13, 0x6d, 0xf3, 0x0e, 0x6f, 0x48, 0x2f, 0xab,
    0xe1, 0x82, 0xd4, 0x30, 0xa9, 0x16, 0x73, 0x93, 0xc3};

static const uint8_t kAESCTRCiphertext_192[64] = {
    0x72, 0x7d, 0xbb, 0xd4, 0x8b, 0x16, 0x8b, 0x19, 0xa4, 0xeb, 0xa6,
    0xfa, 0xa0, 0xd0, 0x2b, 0xbb, 0x9b, 0x1f, 0xbf, 0x4d, 0x67, 0xfb,
    0xea, 0x89, 0x16, 0xd7, 0xa4, 0xb6, 0xbe, 0x1a, 0x78, 0x1c, 0x3d,
    0x44, 0x49, 0xa0, 0xf2, 0xb2, 0xb3, 0x82, 0x0f, 0xdd, 0xac, 0xd6,
    0xea, 0x6e, 0x1f, 0x09, 0x8d, 0xa5, 0xdb, 0x4f, 0x3f, 0x97, 0x90,
    0x26, 0xed, 0xf6, 0xbb, 0x62, 0xb3, 0x6f, 0x52, 0x67};

static const uint8_t kAESCTRCiphertext_256[64] = {
    0x4a, 0x87, 0x44, 0x09, 0xf4, 0x1d, 0x80, 0x94, 0x51, 0x9a, 0xe4,
    0x89, 0x49, 0xcb, 0x98, 0x0d, 0x27, 0xc5, 0xba, 0x20, 0x00, 0x45,
    0xbb, 0x29, 0x75, 0xc0, 0xb7, 0x23, 0x0d, 0x81, 0x9f, 0x43, 0xaa,
    0x78, 0x89, 0xc0, 0xc4, 0x6d, 0x99, 0x0d, 0xb8, 0x9b, 0xc3, 0x25,
    0xa6, 0xd1, 0x7c, 0x98, 0x3e, 0xff, 0x06, 0x59, 0x41, 0xcf, 0xb2,
    0xd5, 0x2f, 0x95, 0xea, 0x83, 0xb1, 0x42, 0xb8, 0xb2};

static const uint8_t kAESCFBCiphertext[64] = {
    0x49, 0xf5, 0x6a, 0x7d, 0x3e, 0xd7, 0xb2, 0x47, 0x35, 0xca, 0x54,
    0xf5, 0xf1, 0xb8, 0xd1, 0x48, 0x01, 0xdc, 0xba, 0x43, 0x3a, 0x7b,
    0xbf, 0x84, 0x91, 0x49, 0xc5, 0xc9, 0xd6, 0xcf, 0x6a, 0x2c, 0x3a,
    0x66, 0x99, 0x68, 0xe3, 0xd0, 0x56, 0x05, 0xe7, 0x99, 0x7f, 0xc3,
    0xbc, 0x09, 0x13, 0xa6, 0xf0, 0xde, 0x17, 0xf4, 0x85, 0x9a, 0xee,
    0x29, 0xc3, 0x77, 0xab, 0xc4, 0xf6, 0xdb, 0xae, 0x24};

static const uint8_t kAESCCMCiphertext[64 + 4] = {
    0x7a, 0x02, 0x5d, 0x48, 0x02, 0x44, 0x78, 0x7f, 0xb4, 0x71, 0x74, 0x7b,
    0xec, 0x4d, 0x90, 0x29, 0x7b, 0xa7, 0x65, 0xbb, 0x3e, 0x80, 0x41, 0x7e,
    0xab, 0xb4, 0x58, 0x22, 0x4f, 0x86, 0xcd, 0xcc, 0xc2, 0x12, 0xeb, 0x36,
    0x39, 0x89, 0xe3, 0x66, 0x2a, 0xbf, 0xe3, 0x6c, 0x95, 0x60, 0x13, 0x9e,
    0x93, 0xcc, 0xb4, 0x06, 0xbe, 0xaf, 0x3f, 0xba, 0x13, 0x73, 0x09, 0x92,
    0xd1, 0x80, 0x73, 0xb3, 0xc3, 0xa3, 0xa4, 0x8b,
};

static const uint8_t kAESKWCiphertext[72] = {
    0x44, 0xec, 0x7d, 0x92, 0x2c, 0x9f, 0xf3, 0xe8, 0xac, 0xb1, 0xea, 0x3d,
    0x0a, 0xc7, 0x51, 0x27, 0xe8, 0x03, 0x11, 0x78, 0xe5, 0xaf, 0x8d, 0xb1,
    0x70, 0x96, 0x2e, 0xfa, 0x05, 0x48, 0x48, 0x99, 0x1a, 0x58, 0xcc, 0xfe,
    0x11, 0x36, 0x5d, 0x49, 0x98, 0x1e, 0xbb, 0xd6, 0x0b, 0xf5, 0xb9, 0x64,
    0xa4, 0x30, 0x3e, 0x60, 0xf6, 0xc5, 0xff, 0x82, 0x30, 0x9a, 0xa7, 0x48,
    0x82, 0xe2, 0x00, 0xc1, 0xe9, 0xc2, 0x73, 0x6f, 0xbc, 0x89, 0x66, 0x9d};

static const uint8_t kAESKWPCiphertext[72] = {
    0x29, 0x5e, 0xb9, 0xea, 0x96, 0xa7, 0xa5, 0xca, 0xfa, 0xeb, 0xda, 0x78,
    0x13, 0xea, 0x83, 0xca, 0x41, 0xdb, 0x4d, 0x36, 0x7d, 0x39, 0x8a, 0xd6,
    0xef, 0xd3, 0xd2, 0x2d, 0x3a, 0xc8, 0x55, 0xc8, 0x73, 0xd7, 0x79, 0x55,
    0xad, 0xc0, 0xce, 0xad, 0x12, 0x54, 0x51, 0xf0, 0x70, 0x76, 0xff, 0xe7,
    0x0c, 0xb2, 0x8e, 0xdd, 0xb6, 0x9a, 0x27, 0x74, 0x98, 0x28, 0xe0, 0xfa,
    0x11, 0xe6, 0x3f, 0x86, 0x93, 0x23, 0xf8, 0x0d, 0xcb, 0xaf, 0x2b, 0xb7};

static const uint8_t kAESCMACOutput[16] = {0xe7, 0x32, 0x43, 0xb4, 0xae, 0x79,
                                           0x08, 0x86, 0xe7, 0x9f, 0x0d, 0x3f,
                                           0x88, 0x3f, 0x1a, 0xfd};

// AES-XTS test vector from
// https://csrc.nist.gov/projects/cryptographic-algorithm-validation-program

static const uint8_t kAESXTSKey_256[64] = {
    0x1e, 0xa6, 0x61, 0xc5, 0x8d, 0x94, 0x3a, 0x0e, 0x48, 0x01, 0xe4, 0x2f,
    0x4b, 0x09, 0x47, 0x14, 0x9e, 0x7f, 0x9f, 0x8e, 0x3e, 0x68, 0xd0, 0xc7,
    0x50, 0x52, 0x10, 0xbd, 0x31, 0x1a, 0x0e, 0x7c, 0xd6, 0xe1, 0x3f, 0xfd,
    0xf2, 0x41, 0x8d, 0x8d, 0x19, 0x11, 0xc0, 0x04, 0xcd, 0xa5, 0x8d, 0xa3,
    0xd6, 0x19, 0xb7, 0xe2, 0xb9, 0x14, 0x1e, 0x58, 0x31, 0x8e, 0xea, 0x39,
    0x2c, 0xf4, 0x1b, 0x08
};

static const uint8_t kAESXTSIV_256[16] = {
    0xad, 0xf8, 0xd9, 0x26, 0x27, 0x46, 0x4a, 0xd2, 0xf0, 0x42, 0x8e, 0x84,
    0xa9, 0xf8, 0x75, 0x64
};

static const uint8_t kAESXTSPlaintext_256[32] = {
    0x2e, 0xed, 0xea, 0x52, 0xcd, 0x82, 0x15, 0xe1, 0xac, 0xc6, 0x47, 0xe8,
    0x10, 0xbb, 0xc3, 0x64, 0x2e, 0x87, 0x28, 0x7f, 0x8d, 0x2e, 0x57, 0xe3,
    0x6c, 0x0a, 0x24, 0xfb, 0xc1, 0x2a, 0x20, 0x2e
};

static const uint8_t kAESXTSCiphertext_256[32] = {
    0xcb, 0xaa, 0xd0, 0xe2, 0xf6, 0xce, 0xa3, 0xf5, 0x0b, 0x37, 0xf9, 0x34,
    0xd4, 0x6a, 0x9b, 0x13, 0x0b, 0x9d, 0x54, 0xf0, 0x7e, 0x34, 0xf3, 0x6a,
    0xf7, 0x93, 0xe8, 0x6f, 0x73, 0xc6, 0xd7, 0xdb
};

const uint8_t kDHOutput[2048 / 8] = {
    0x83, 0xf0, 0xd8, 0x4f, 0xdb, 0xe7, 0x65, 0xb6, 0x80, 0x6f, 0xa3, 0x22,
    0x9b, 0x33, 0x1c, 0x87, 0x89, 0xc8, 0x1d, 0x2c, 0xa1, 0xba, 0xa3, 0xb8,
    0xdf, 0xad, 0x42, 0xea, 0x9a, 0x75, 0xfe, 0xbf, 0xc1, 0xa8, 0xf6, 0xda,
    0xec, 0xdf, 0x48, 0x61, 0x7d, 0x7f, 0x3d, 0xab, 0xbd, 0xda, 0xd1, 0xd3,
    0xd8, 0xaf, 0x44, 0x4a, 0xba, 0x3f, 0x0e, 0x99, 0x8d, 0x11, 0xdc, 0x63,
    0xb1, 0xe0, 0x65, 0xf2, 0xb9, 0x82, 0x81, 0x8c, 0x88, 0x75, 0x8f, 0xa0,
    0x94, 0x52, 0x2a, 0x2f, 0x2d, 0x10, 0xb1, 0xf4, 0xd2, 0xdd, 0x0f, 0x8a,
    0x7e, 0x49, 0x7b, 0x1e, 0xfd, 0x8c, 0x78, 0xf9, 0x11, 0xdf, 0x80, 0x8b,
    0x2e, 0x86, 0x34, 0xbf, 0x4b, 0xca, 0x13, 0x3e, 0x85, 0x63, 0xeb, 0xe4,
    0xff, 0xec, 0xb0, 0xe8, 0x83, 0xf6, 0x2c, 0x45, 0x21, 0x90, 0x34, 0x9c,
    0x9d, 0x9d, 0xfe, 0x1a, 0x48, 0x53, 0xef, 0x97, 0xd5, 0xea, 0x6a, 0x65,
    0xf5, 0xe9, 0x9f, 0x91, 0x4f, 0xb4, 0x43, 0xe7, 0x1f, 0x0a, 0x2e, 0xdb,
    0xe6, 0x84, 0x30, 0xdb, 0xad, 0xe4, 0xaf, 0x2c, 0xf9, 0x93, 0xe8, 0x0a,
    0xab, 0x7f, 0x1c, 0xde, 0xb3, 0x80, 0xb6, 0x02, 0x42, 0xba, 0x18, 0x0d,
    0x0f, 0xc2, 0x1d, 0xa4, 0x4b, 0x2b, 0x84, 0x74, 0x10, 0x97, 0x6d, 0xdc,
    0xfa, 0x99, 0xdc, 0xba, 0xf2, 0xcb, 0x1b, 0xe8, 0x1a, 0xba, 0x0c, 0x67,
    0x60, 0x07, 0x87, 0xcc, 0xc6, 0x0d, 0xef, 0x56, 0x07, 0x80, 0x55, 0xae,
    0x03, 0xa3, 0x62, 0x31, 0x4c, 0x50, 0xf7, 0xf6, 0x87, 0xb3, 0x8d, 0xe2,
    0x11, 0x86, 0xe7, 0x9d, 0x98, 0x3c, 0x2a, 0x6c, 0x8a, 0xf0, 0xa7, 0x73,
    0x33, 0x07, 0x4e, 0x70, 0xee, 0x14, 0x4b, 0xa3, 0xf7, 0x4f, 0x8f, 0x1a,
    0xa2, 0xf6, 0xd1, 0xeb, 0x4d, 0x04, 0xf9, 0x4c, 0x07, 0x36, 0xb1, 0x46,
    0x53, 0x55, 0xb1, 0x23};

static const uint8_t kOutput_md4[MD4_DIGEST_LENGTH] = {
    0xab, 0x6b, 0xda, 0x84, 0xc0, 0x6b, 0xd0, 0x1d,
    0x19, 0xc0, 0x08, 0x11, 0x07, 0x8d, 0xce, 0x0e};

static const uint8_t kOutput_md5[MD5_DIGEST_LENGTH] = {
    0xe9, 0x70, 0xa2, 0xf7, 0x9c, 0x55, 0x57, 0xac,
    0x4e, 0x7f, 0x6b, 0xbc, 0xa3, 0xb9, 0xb7, 0xdb};

static const uint8_t kOutput_sha1[SHA_DIGEST_LENGTH] = {
    0xaa, 0x18, 0x71, 0x34, 0x00, 0x71, 0x67, 0x9f, 0xa1, 0x6d,
    0x20, 0x82, 0x91, 0x0f, 0x53, 0x0a, 0xcd, 0x6e, 0xa4, 0x34};

static const uint8_t kOutput_sha224[SHA224_DIGEST_LENGTH] = {
    0x5f, 0x1a, 0x9e, 0x68, 0x4c, 0xb7, 0x42, 0x68, 0xa0, 0x8b,
    0x87, 0xd7, 0x96, 0xb6, 0xcf, 0x1e, 0x4f, 0x85, 0x1c, 0x47,
    0xe9, 0x29, 0xb3, 0xb2, 0x73, 0x72, 0xd2, 0x69};

static const uint8_t kOutput_sha256[SHA256_DIGEST_LENGTH] = {
    0xe7, 0x63, 0x1c, 0xbb, 0x12, 0xb5, 0xbf, 0x4f, 0x99, 0x05, 0x9d,
    0x40, 0x15, 0x55, 0x34, 0x9c, 0x26, 0x36, 0xd2, 0xfe, 0x6a, 0xd6,
    0x26, 0xb4, 0x9d, 0x33, 0x07, 0xf5, 0xe6, 0x29, 0x13, 0x92};

static const uint8_t kOutput_sha384[SHA384_DIGEST_LENGTH] = {
    0x15, 0x81, 0x48, 0x8d, 0x95, 0xf2, 0x66, 0x84, 0x65, 0x94, 0x3e, 0xb9,
    0x8c, 0xda, 0x36, 0x30, 0x2a, 0x85, 0xc0, 0xcd, 0xec, 0x38, 0xa0, 0x1f,
    0x72, 0xe2, 0x68, 0xfe, 0x4e, 0xdb, 0x27, 0x8b, 0x50, 0x15, 0xe0, 0x24,
    0xc3, 0x65, 0xd1, 0x66, 0x2a, 0x3e, 0xe7, 0x00, 0x16, 0x51, 0xf5, 0x18};

static const uint8_t kOutput_sha512[SHA512_DIGEST_LENGTH] = {
    0x71, 0xcc, 0xec, 0x03, 0xf8, 0x76, 0xf4, 0x0b, 0xf1, 0x1b, 0x89,
    0x27, 0x83, 0xa1, 0x70, 0x02, 0x00, 0x2b, 0xe9, 0x3c, 0x3c, 0x65,
    0x12, 0xb9, 0xa8, 0x8c, 0xc5, 0x9d, 0xae, 0x3c, 0x73, 0x43, 0x76,
    0x4d, 0x98, 0xed, 0xd0, 0xbe, 0xb4, 0xf9, 0x0b, 0x5c, 0x5d, 0x34,
    0x46, 0x30, 0x18, 0xc2, 0x05, 0x88, 0x8a, 0x3c, 0x25, 0xcc, 0x06,
    0xf8, 0x73, 0xb9, 0xe4, 0x18, 0xa8, 0xc2, 0xf0, 0xe5};

static const uint8_t kOutput_sha512_256[SHA512_256_DIGEST_LENGTH] = {
    0x1a, 0x78, 0x68, 0x6b, 0x69, 0x6d, 0x28, 0x14, 0x6b, 0x37, 0x11,
    0x2d, 0xfb, 0x72, 0x35, 0xfa, 0xc1, 0xc4, 0x5f, 0x5c, 0x49, 0x91,
    0x08, 0x95, 0x0b, 0x0f, 0xc9, 0x88, 0x44, 0x12, 0x01, 0x6a};

static const uint8_t kHMACOutput_sha1[SHA_DIGEST_LENGTH] = {
    0x34, 0xac, 0x50, 0x9b, 0xa9, 0x4c, 0x39, 0xef, 0x45, 0xa0,
    0x6b, 0xdc, 0xfc, 0xbd, 0x3d, 0x42, 0xe8, 0x0a, 0x97, 0x86};

static const uint8_t kHMACOutput_sha224[SHA224_DIGEST_LENGTH] = {
    0x30, 0x62, 0x97, 0x45, 0x9e, 0xea, 0x62, 0xe4, 0x5d, 0xbb,
    0x7d, 0x25, 0x3f, 0x77, 0x0f, 0x9d, 0xa4, 0xbd, 0x17, 0x96,
    0x23, 0x53, 0xe1, 0x76, 0xf3, 0xf8, 0x9b, 0x74};

static const uint8_t kHMACOutput_sha256[SHA256_DIGEST_LENGTH] = {
    0x68, 0x33, 0x3e, 0x74, 0x9a, 0x49, 0xab, 0x77, 0xb4, 0x1a, 0x40,
    0xd8, 0x55, 0x07, 0xa7, 0xb6, 0x48, 0xa1, 0xa5, 0xa9, 0xd1, 0x7b,
    0x85, 0xe9, 0x33, 0x09, 0x16, 0x79, 0xcc, 0xe9, 0x29, 0x97};

static const uint8_t kHMACOutput_sha384[SHA384_DIGEST_LENGTH] = {
    0xcc, 0x39, 0x22, 0x0e, 0x9f, 0x2e, 0x26, 0x4a, 0xb5, 0xf8, 0x4a, 0x0f,
    0x73, 0x51, 0x26, 0x1a, 0xf2, 0xef, 0x15, 0xf3, 0x5f, 0x77, 0xce, 0xbb,
    0x4c, 0x69, 0x86, 0x0e, 0x1f, 0x5c, 0x4d, 0xc9, 0x96, 0xd9, 0xed, 0x74,
    0x6c, 0x45, 0x05, 0x7a, 0x0e, 0x3f, 0x36, 0x8a, 0xda, 0x2a, 0x35, 0xf9};

static const uint8_t kHMACOutput_sha512[SHA512_DIGEST_LENGTH] = {
    0x4c, 0x09, 0x46, 0x50, 0x7c, 0xb3, 0xa1, 0xfa, 0xbc, 0xf2, 0xc4,
    0x4f, 0x1e, 0x3d, 0xa9, 0x0b, 0x29, 0x4e, 0x12, 0x09, 0x09, 0x32,
    0xde, 0x82, 0xa0, 0xab, 0xf6, 0x5e, 0x66, 0x19, 0xd0, 0x86, 0x9a,
    0x92, 0xe3, 0xf9, 0x13, 0xa7, 0xe6, 0xfc, 0x1a, 0x2e, 0x50, 0xda,
    0xf6, 0x8f, 0xb2, 0xd5, 0xb2, 0x6e, 0x97, 0x82, 0x25, 0x5a, 0x1e,
    0xbf, 0x9b, 0x99, 0x8c, 0xf0, 0x37, 0xe6, 0x3d, 0x40};

static const uint8_t kHMACOutput_sha512_256[SHA512_256_DIGEST_LENGTH] = {
    0x9c, 0x95, 0x9c, 0x03, 0xc9, 0x8c, 0x90, 0xee, 0x7a, 0xff, 0xed,
    0x26, 0xba, 0x75, 0x90, 0xd0, 0xb9, 0xd4, 0x09, 0xf5, 0x22, 0xd6,
    0xb6, 0xab, 0xa8, 0xb9, 0xae, 0x01, 0x06, 0x37, 0x8f, 0xd1};

static const uint8_t kDRBGEntropy[48] = {
    'B', 'C', 'M', ' ', 'K', 'n', 'o', 'w', 'n', ' ', 'A', 'n',
    's', 'w', 'e', 'r', ' ', 'T', 'e', 's', 't', ' ', 'D', 'B',
    'R', 'G', ' ', 'I', 'n', 'i', 't', 'i', 'a', 'l', ' ', 'E',
    'n', 't', 'r', 'o', 'p', 'y', ' ', ' ', ' ', ' ', ' ', ' '};

static const uint8_t kDRBGPersonalization[18] = {'B', 'C', 'M', 'P', 'e', 'r',
                                                 's', 'o', 'n', 'a', 'l', 'i',
                                                 'z', 'a', 't', 'i', 'o', 'n'};

static const uint8_t kDRBGAD[16] = {'B', 'C', 'M', ' ', 'D', 'R', 'B', 'G',
                                    ' ', 'K', 'A', 'T', ' ', 'A', 'D', ' '};

const uint8_t kDRBGOutput[64] = {
    0x1d, 0x63, 0xdf, 0x05, 0x51, 0x49, 0x22, 0x46, 0xcd, 0x9b, 0xc5,
    0xbb, 0xf1, 0x5d, 0x44, 0xae, 0x13, 0x78, 0xb1, 0xe4, 0x7c, 0xf1,
    0x96, 0x33, 0x3d, 0x60, 0xb6, 0x29, 0xd4, 0xbb, 0x6b, 0x44, 0xf9,
    0xef, 0xd9, 0xf4, 0xa2, 0xba, 0x48, 0xea, 0x39, 0x75, 0x59, 0x32,
    0xf7, 0x31, 0x2c, 0x98, 0x14, 0x2b, 0x49, 0xdf, 0x02, 0xb6, 0x5d,
    0x71, 0x09, 0x50, 0xdb, 0x23, 0xdb, 0xe5, 0x22, 0x95};

static const uint8_t kDRBGEntropy2[48] = {
    'B', 'C', 'M', ' ', 'K', 'n', 'o', 'w', 'n', ' ', 'A', 'n',
    's', 'w', 'e', 'r', ' ', 'T', 'e', 's', 't', ' ', 'D', 'B',
    'R', 'G', ' ', 'R', 'e', 's', 'e', 'e', 'd', ' ', 'E', 'n',
    't', 'r', 'o', 'p', 'y', ' ', ' ', ' ', ' ', ' ', ' ', ' '};

static const uint8_t kDRBGReseedOutput[64] = {
    0xa4, 0x77, 0x05, 0xdb, 0x14, 0x11, 0x76, 0x71, 0x42, 0x5b, 0xd8,
    0xd7, 0xa5, 0x4f, 0x8b, 0x39, 0xf2, 0x10, 0x4a, 0x50, 0x5b, 0xa2,
    0xc8, 0xf0, 0xbb, 0x3e, 0xa1, 0xa5, 0x90, 0x7d, 0x54, 0xd9, 0xc6,
    0xb0, 0x96, 0xc0, 0x2b, 0x7e, 0x9b, 0xc9, 0xa1, 0xdd, 0x78, 0x2e,
    0xd5, 0xa8, 0x66, 0x16, 0xbd, 0x18, 0x3c, 0xf2, 0xaa, 0x7a, 0x2b,
    0x37, 0xf9, 0xab, 0x35, 0x64, 0x15, 0x01, 0x3f, 0xc4,
};

static const uint8_t kTLSSecret[32] = {
    0xbf, 0xe4, 0xb7, 0xe0, 0x26, 0x55, 0x5f, 0x6a, 0xdf, 0x5d, 0x27,
    0xd6, 0x89, 0x99, 0x2a, 0xd6, 0xf7, 0x65, 0x66, 0x07, 0x4b, 0x55,
    0x5f, 0x64, 0x55, 0xcd, 0xd5, 0x77, 0xa4, 0xc7, 0x09, 0x61,
};
static const char kTLSLabel[] = "FIPS self test";
static const uint8_t kTLSSeed1[16] = {
    0x8f, 0x0d, 0xe8, 0xb6, 0x90, 0x8f, 0xb1, 0xd2,
    0x6d, 0x51, 0xf4, 0x79, 0x18, 0x63, 0x51, 0x65,
};
static const uint8_t kTLSSeed2[16] = {
    0x7d, 0x24, 0x1a, 0x9d, 0x3c, 0x59, 0xbf, 0x3c,
    0x31, 0x1e, 0x2b, 0x21, 0x41, 0x8d, 0x32, 0x81,
};

static const uint8_t kTLSOutput_mdsha1[32] = {
    0x36, 0xa9, 0x31, 0xb0, 0x43, 0xe3, 0x64, 0x72, 0xb9, 0x47, 0x54,
    0x0d, 0x8a, 0xfc, 0xe3, 0x5c, 0x1c, 0x15, 0x67, 0x7e, 0xa3, 0x5d,
    0xf2, 0x3a, 0x57, 0xfd, 0x50, 0x16, 0xe1, 0xa4, 0xa6, 0x37,
};

static const uint8_t kTLSOutput_md[32] = {
    0x79, 0xef, 0x46, 0xc4, 0x35, 0xbc, 0xe5, 0xda, 0xd3, 0x66, 0x91,
    0xdc, 0x86, 0x09, 0x41, 0x66, 0xf2, 0x0c, 0xeb, 0xe6, 0xab, 0x5c,
    0x58, 0xf4, 0x65, 0xce, 0x2f, 0x5f, 0x4b, 0x34, 0x1e, 0xa1,
};

static const uint8_t kTLSOutput_sha1[32] = {
    0xbb, 0x0a, 0x73, 0x52, 0xf8, 0x85, 0xd7, 0xbd, 0x12, 0x34, 0x78,
    0x3b, 0x54, 0x4c, 0x75, 0xfe, 0xd7, 0x23, 0x6e, 0x22, 0x3f, 0x42,
    0x34, 0x99, 0x57, 0x6b, 0x14, 0xc4, 0xc8, 0xae, 0x9f, 0x4c,
};

static const uint8_t kTLSOutput_sha224[32] = {
    0xdd, 0xaf, 0x6f, 0xaa, 0xd9, 0x2b, 0x3d, 0xb9, 0x46, 0x4c, 0x55,
    0x8a, 0xf7, 0xa6, 0x9b, 0x0b, 0x35, 0xcc, 0x07, 0xa7, 0x55, 0x5b,
    0x5e, 0x39, 0x12, 0xc0, 0xd4, 0x30, 0xdf, 0x0c, 0xdf, 0x6b,
};

static const uint8_t kTLSOutput_sha256[32] = {
    0x67, 0x85, 0xde, 0x60, 0xfc, 0x0a, 0x83, 0xe9, 0xa2, 0x2a, 0xb3,
    0xf0, 0x27, 0x0c, 0xba, 0xf7, 0xfa, 0x82, 0x3d, 0x14, 0x77, 0x1d,
    0x86, 0x29, 0x79, 0x39, 0x77, 0x8a, 0xd5, 0x0e, 0x9d, 0x32,
};

static const uint8_t kTLSOutput_sha384[32] = {
    0x75, 0x15, 0x3f, 0x44, 0x7a, 0xfd, 0x34, 0xed, 0x2b, 0x67, 0xbc,
    0xd8, 0x57, 0x96, 0xab, 0xff, 0xf4, 0x0c, 0x05, 0x94, 0x02, 0x23,
    0x81, 0xbf, 0x0e, 0xd2, 0xec, 0x7c, 0xe0, 0xa7, 0xc3, 0x7d,
};

static const uint8_t kTLSOutput_sha512[32] = {
    0x68, 0xb9, 0xc8, 0x4c, 0xf5, 0x51, 0xfc, 0x7a, 0x1f, 0x6c, 0xe5,
    0x43, 0x73, 0x80, 0x53, 0x7c, 0xae, 0x76, 0x55, 0x67, 0xe0, 0x79,
    0xbf, 0x3a, 0x53, 0x71, 0xb7, 0x9c, 0xb5, 0x03, 0x15, 0x3f,
};

static const uint8_t kAESGCMCiphertext_128[64 + 16] = {
    0x38, 0x71, 0xcb, 0x61, 0x70, 0x60, 0x13, 0x8b, 0x2f, 0x91, 0x09, 0x7f,
    0x83, 0x20, 0x0f, 0x1f, 0x71, 0xe2, 0x47, 0x46, 0x6f, 0x5f, 0xa8, 0xad,
    0xa8, 0xfc, 0x0a, 0xfd, 0x36, 0x65, 0x84, 0x90, 0x28, 0x2b, 0xcb, 0x4f,
    0x68, 0xae, 0x09, 0xba, 0xae, 0xdd, 0xdb, 0x91, 0xcc, 0x38, 0xb3, 0xad,
    0x10, 0x84, 0xb8, 0x45, 0x36, 0xf3, 0x96, 0xb4, 0xef, 0xba, 0xda, 0x10,
    0xf8, 0x8b, 0xf3, 0xda, 0x91, 0x1f, 0x8c, 0xd8, 0x39, 0x7b, 0x1c, 0xfd,
    0xe7, 0x99, 0x7d, 0xb7, 0x22, 0x69, 0x67, 0xbd,
};

static const uint8_t kAESGCMCiphertext_192[64 + 16] = {
    0x05, 0x63, 0x6e, 0xe4, 0xd1, 0x9f, 0xd0, 0x91, 0x18, 0xc9, 0xf8, 0xfd,
    0xc2, 0x62, 0x09, 0x05, 0x91, 0xb4, 0x92, 0x66, 0x18, 0xe7, 0x93, 0x6a,
    0xc7, 0xde, 0x81, 0x36, 0x93, 0x79, 0x45, 0x34, 0xc0, 0x6d, 0x14, 0x94,
    0x93, 0x39, 0x2b, 0x7f, 0x4f, 0x10, 0x1c, 0xa5, 0xfe, 0x3b, 0x37, 0xd7,
    0x0a, 0x98, 0xd7, 0xb5, 0xe0, 0xdc, 0xe4, 0x9f, 0x36, 0x40, 0xad, 0x03,
    0xbf, 0x53, 0xe0, 0x7c, 0x3f, 0x57, 0x4f, 0x80, 0x99, 0xe6, 0x90, 0x4e,
    0x59, 0x2e, 0xe0, 0x76, 0x53, 0x09, 0xc3, 0xd3,
};

static const uint8_t kAESGCMCiphertext_256[64 + 16] = {
    0x92, 0x5f, 0xae, 0x84, 0xe7, 0x40, 0xfa, 0x1e, 0xaf, 0x8f, 0x97, 0x0e,
    0x8e, 0xdd, 0x6a, 0x94, 0x22, 0xee, 0x4f, 0x70, 0x66, 0xbf, 0xb1, 0x99,
    0x05, 0xbd, 0xd0, 0xd7, 0x91, 0x54, 0xaf, 0xe1, 0x52, 0xc9, 0x4e, 0x55,
    0xa5, 0x23, 0x62, 0x8b, 0x23, 0x40, 0x90, 0x56, 0xe0, 0x68, 0x63, 0xe5,
    0x7e, 0x5b, 0xbe, 0x96, 0x7b, 0xc4, 0x16, 0xf9, 0xbe, 0x18, 0x06, 0x79,
    0x8f, 0x99, 0x35, 0xe3, 0x2a, 0x82, 0xb5, 0x5e, 0x8a, 0x06, 0xbe, 0x99,
    0x57, 0xb1, 0x76, 0xe1, 0xc5, 0xaa, 0x82, 0xe7,
};

static const struct AEADTestVector {
  const char* name;
  const EVP_AEAD *aead;
  const uint8_t *key;
  const int key_length;
  const uint8_t *expected_ciphertext;
  const int cipher_text_length;
  const FIPSStatus expect_approved;
  const bool test_repeat_nonce;
} kAEADTestVectors[] = {
    // Internal IV usage of AES-GCM is approved.
    {
        "AES-GCM 128-bit key internal iv test",
        EVP_aead_aes_128_gcm_randnonce(),
        kAESKey,
        sizeof(kAESKey),
        nullptr,
        0,
        AWSLC_APPROVED,
        false,
    },
    {
        "AES-GCM 256-bit key internal iv test",
        EVP_aead_aes_256_gcm_randnonce(),
        kAESKey_256,
        sizeof(kAESKey_256),
        nullptr,
        0,
        AWSLC_APPROVED,
        false,
    },
    // External IV usage of AES-GCM is not approved unless used within a TLS
    // context.
    {
        "Generic AES-GCM 128-bit key external iv test",
        EVP_aead_aes_128_gcm(),
        kAESKey,
        sizeof(kAESKey),
        kAESGCMCiphertext_128,
        sizeof(kAESGCMCiphertext_128),
        AWSLC_NOT_APPROVED,
        false,
    },
    {
        "Generic AES-GCM 192-bit key external iv test",
        EVP_aead_aes_192_gcm(),
        kAESKey_192,
        24,
        kAESGCMCiphertext_192,
        sizeof(kAESGCMCiphertext_192),
        AWSLC_NOT_APPROVED,
        false,
    },
    {
        "Generic AES-GCM 256-bit key external iv test",
        EVP_aead_aes_256_gcm(),
        kAESKey_256,
        sizeof(kAESKey_256),
        kAESGCMCiphertext_256,
        sizeof(kAESGCMCiphertext_256),
        AWSLC_NOT_APPROVED,
        false,
    },
    // External IV usage of AEAD AES-GCM APIs specific for TLS is approved.
    {
        "TLS1.2 AES-GCM 128-bit key external iv test",
        EVP_aead_aes_128_gcm_tls12(),
        kAESKey,
        sizeof(kAESKey),
        kAESGCMCiphertext_128,
        sizeof(kAESGCMCiphertext_128),
        AWSLC_APPROVED,
        true,
    },
    {
        "TLS1.2 AES-GCM 256-bit key external iv test",
        EVP_aead_aes_256_gcm_tls12(),
        kAESKey_256,
        sizeof(kAESKey_256),
        kAESGCMCiphertext_256,
        sizeof(kAESGCMCiphertext_256),
        AWSLC_APPROVED,
        true,
    },
    {
        "TLS1.3 AES-GCM 128-bit key external iv test",
        EVP_aead_aes_128_gcm_tls13(),
        kAESKey,
        sizeof(kAESKey),
        kAESGCMCiphertext_128,
        sizeof(kAESGCMCiphertext_128),
        AWSLC_APPROVED,
        true,
    },
    {
        "TLS1.3 AES-GCM 256-bit key external iv test",
        EVP_aead_aes_256_gcm_tls13(),
        kAESKey_256,
        sizeof(kAESKey_256),
        kAESGCMCiphertext_256,
        sizeof(kAESGCMCiphertext_256),
        AWSLC_APPROVED,
        true,
    },
    // 128 bit keys with 32 bit tag lengths are approved for AES-CCM.
    {
        "AES-CCM 128-bit key test",
        EVP_aead_aes_128_ccm_bluetooth(),
        kAESKey,
        sizeof(kAESKey),
        kAESCCMCiphertext,
        sizeof(kAESCCMCiphertext),
        AWSLC_APPROVED,
        false,
    },
};

class AEADServiceIndicatorTest : public TestWithNoErrors<AEADTestVector> {};

INSTANTIATE_TEST_SUITE_P(All, AEADServiceIndicatorTest,
                         testing::ValuesIn(kAEADTestVectors));

TEST_P(AEADServiceIndicatorTest, EVP_AEAD) {
  const AEADTestVector &test = GetParam();
  SCOPED_TRACE(test.name);

  FIPSStatus approved = AWSLC_NOT_APPROVED;

  bssl::ScopedEVP_AEAD_CTX aead_ctx;
  std::vector<uint8_t> nonce(EVP_AEAD_nonce_length(test.aead), 0);
  std::vector<uint8_t> encrypt_output(256);
  std::vector<uint8_t> decrypt_output(256);
  size_t out_len;

  // Test running the EVP_AEAD_CTX interfaces one by one directly, and check
  // |EVP_AEAD_CTX_seal| and |EVP_AEAD_CTX_open| for approval at the end.
  // |EVP_AEAD_CTX_init| should not be approved because the function does not
  // indicate that a service has been fully completed yet.
  CALL_SERVICE_AND_CHECK_APPROVED(approved,
      ASSERT_TRUE(EVP_AEAD_CTX_init(aead_ctx.get(), test.aead, test.key,
                                  test.key_length, 0, nullptr)));
  EXPECT_EQ(approved, AWSLC_NOT_APPROVED);
  CALL_SERVICE_AND_CHECK_APPROVED(approved,
      ASSERT_TRUE(EVP_AEAD_CTX_seal(aead_ctx.get(), encrypt_output.data(),
                                  &out_len, encrypt_output.size(), nonce.data(),
                                  EVP_AEAD_nonce_length(test.aead), kPlaintext,
                                  sizeof(kPlaintext), nullptr, 0)));
  EXPECT_EQ(approved, test.expect_approved);
  encrypt_output.resize(out_len);
  if (test.expected_ciphertext) {
    EXPECT_EQ(Bytes(test.expected_ciphertext, test.cipher_text_length),
              Bytes(encrypt_output));
  }

  CALL_SERVICE_AND_CHECK_APPROVED(approved, ASSERT_TRUE(
      EVP_AEAD_CTX_open(aead_ctx.get(), decrypt_output.data(),&out_len,
            decrypt_output.size(), nonce.data(), nonce.size(),
            encrypt_output.data(), out_len, nullptr, 0)));
  // Decryption doesn't have nonce uniqueness requirements and so is always
  // approved for approved key lengths.
  EXPECT_EQ(approved, test.key_length != 24 ? AWSLC_APPROVED
                                            : AWSLC_NOT_APPROVED);
  decrypt_output.resize(out_len);
  EXPECT_EQ(Bytes(kPlaintext), Bytes(decrypt_output));

  // Second call when encrypting using the same nonce for AES-GCM TLS specific
  // functions should fail and return |AWSLC_NOT_APPROVED|.
  if (test.test_repeat_nonce) {
    CALL_SERVICE_AND_CHECK_APPROVED(
        approved, ASSERT_FALSE(
        EVP_AEAD_CTX_seal(aead_ctx.get(), encrypt_output.data(), &out_len,
                          encrypt_output.size(), nonce.data(), nonce.size(),
                          kPlaintext, sizeof(kPlaintext), nullptr, 0)));
    EXPECT_EQ(approved, AWSLC_NOT_APPROVED);
    EXPECT_EQ(ERR_GET_REASON(ERR_get_error()), CIPHER_R_INVALID_NONCE);
  }
}

static const struct CipherTestVector {
  const EVP_CIPHER *cipher;
  const uint8_t *key;
  const int key_length;
  const uint8_t *iv;
  const int iv_length;
  const uint8_t *plaintext;
  const int plaintext_length;
  const uint8_t *expected_ciphertext;
  const int cipher_text_length;
  const FIPSStatus expect_approved;
} kTestVectors[] = {
    {
        EVP_aes_128_ecb(),
        kAESKey,
        sizeof(kAESKey),
        nullptr,
        0,
        kPlaintext,
        sizeof(kPlaintext),
        kAESECBCiphertext,
        sizeof(kAESECBCiphertext),
        AWSLC_APPROVED,
    },
    {
        EVP_aes_192_ecb(),
        kAESKey_192,
        sizeof(kAESKey_192),
        nullptr,
        0,
        kPlaintext,
        sizeof(kPlaintext),
        kAESECBCiphertext_192,
        sizeof(kAESECBCiphertext_192),
        AWSLC_APPROVED,
    },
    {
        EVP_aes_256_ecb(),
        kAESKey_256,
        sizeof(kAESKey_256),
        nullptr,
        0,
        kPlaintext,
        sizeof(kPlaintext),
        kAESECBCiphertext_256,
        sizeof(kAESECBCiphertext_256),
        AWSLC_APPROVED,
    },
    {
        EVP_aes_128_cbc(),
        kAESKey,
        sizeof(kAESKey),
        kAESIV,
        sizeof(kAESIV),
        kPlaintext,
        sizeof(kPlaintext),
        kAESCBCCiphertext,
        sizeof(kAESCBCCiphertext),
        AWSLC_APPROVED,
    },
    {
        EVP_aes_192_cbc(),
        kAESKey_192,
        sizeof(kAESKey_192),
        kAESIV,
        sizeof(kAESIV),
        kPlaintext,
        sizeof(kPlaintext),
        kAESCBCCiphertext_192,
        sizeof(kAESCBCCiphertext_192),
        AWSLC_APPROVED,
    },
    {
        EVP_aes_256_cbc(),
        kAESKey_256,
        sizeof(kAESKey_256),
        kAESIV,
        sizeof(kAESIV),
        kPlaintext,
        sizeof(kPlaintext),
        kAESCBCCiphertext_256,
        sizeof(kAESCBCCiphertext_256),
        AWSLC_APPROVED,
    },
    {
        EVP_aes_128_ctr(),
        kAESKey,
        sizeof(kAESKey),
        kAESIV,
        sizeof(kAESIV),
        kPlaintext,
        sizeof(kPlaintext),
        kAESCTRCiphertext,
        sizeof(kAESCTRCiphertext),
        AWSLC_APPROVED,
    },
    {
        EVP_aes_192_ctr(),
        kAESKey_192,
        sizeof(kAESKey_192),
        kAESIV,
        sizeof(kAESIV),
        kPlaintext,
        sizeof(kPlaintext),
        kAESCTRCiphertext_192,
        sizeof(kAESCTRCiphertext_192),
        AWSLC_APPROVED,
    },
    {
        EVP_aes_256_ctr(),
        kAESKey_256,
        sizeof(kAESKey_256),
        kAESIV,
        sizeof(kAESIV),
        kPlaintext,
        sizeof(kPlaintext),
        kAESCTRCiphertext_256,
        sizeof(kAESCTRCiphertext_256),
        AWSLC_APPROVED,
    },
    {
        EVP_aes_128_ofb(),
        kAESKey,
        sizeof(kAESKey),
        kAESIV,
        sizeof(kAESIV),
        kPlaintext,
        sizeof(kPlaintext),
        kAESOFBCiphertext,
        sizeof(kAESOFBCiphertext),
        AWSLC_NOT_APPROVED,
    },
    {
        EVP_aes_256_xts(),
        kAESXTSKey_256,
        sizeof(kAESXTSKey_256),
        kAESXTSIV_256,
        sizeof(kAESXTSIV_256),
        kAESXTSPlaintext_256,
        sizeof(kAESXTSPlaintext_256),
        kAESXTSCiphertext_256,
        sizeof(kAESXTSCiphertext_256),
        AWSLC_APPROVED,
    },
    {
        EVP_des_ede3(),
        kAESKey_192,
        sizeof(kAESKey_192),
        nullptr,
        0,
        kPlaintext,
        sizeof(kPlaintext),
        kTDES_EDE3_CipherText,
        sizeof(kTDES_EDE3_CipherText),
        AWSLC_NOT_APPROVED,
    },
    {
        EVP_des_ede3_cbc(),
        kAESKey_192,
        sizeof(kAESKey_192),
        nullptr,
        0,
        kPlaintext,
        sizeof(kPlaintext),
        kTDES_EDE3_CBCCipherText,
        sizeof(kTDES_EDE3_CBCCipherText),
        AWSLC_NOT_APPROVED,
    },
};

class EVPServiceIndicatorTest : public TestWithNoErrors<CipherTestVector> {};

static void TestOperation(const EVP_CIPHER *cipher, bool encrypt,
                          const std::vector<uint8_t> key,
                          const std::vector<uint8_t> iv,
                          const std::vector<uint8_t> plaintext,
                          const std::vector<uint8_t> ciphertext,
                          FIPSStatus expect_approved) {
  FIPSStatus approved = AWSLC_NOT_APPROVED;
  std::vector<uint8_t> in, out;
  if (encrypt) {
    in = plaintext;
    out = ciphertext;
  } else {
    in = ciphertext;
    out = plaintext;
  }

  bssl::ScopedEVP_CIPHER_CTX ctx;
  // Test running the EVP_Cipher interfaces one by one directly, and check
  // |EVP_EncryptFinal_ex| and |EVP_DecryptFinal_ex| for approval at the end.
  CALL_SERVICE_AND_CHECK_APPROVED(approved,
    ASSERT_TRUE(EVP_CipherInit_ex(ctx.get(), cipher, nullptr, nullptr, nullptr,
                                encrypt ? 1 : 0)));
  EXPECT_EQ(approved, AWSLC_NOT_APPROVED);
  if (iv.size() > 0) {
    // IV specified for the test, so the context's IV length should match.
    ASSERT_LE(EVP_CIPHER_CTX_iv_length(ctx.get()), iv.size());
  } else {
    // IV not specified, and the context defaults to the standard AES IV length
    // even if we're not going to use it.
    ASSERT_LE(EVP_CIPHER_CTX_iv_length(ctx.get()), sizeof(kAESIV));
  }


  ASSERT_TRUE(EVP_CIPHER_CTX_set_key_length(ctx.get(), key.size()));
  CALL_SERVICE_AND_CHECK_APPROVED(approved,
    ASSERT_TRUE(EVP_CipherInit_ex(ctx.get(), cipher, nullptr, key.data(),
                                iv.data(), encrypt ? 1 : 0)));
  EXPECT_EQ(approved, AWSLC_NOT_APPROVED);
  ASSERT_TRUE(EVP_CIPHER_CTX_set_padding(ctx.get(), 0));
  std::vector<uint8_t> encrypt_result;
  DoCipherFinal(ctx.get(), &encrypt_result, in, expect_approved);
  EXPECT_EQ(Bytes(out), Bytes(encrypt_result));

  // Test using the one-shot |EVP_Cipher| function for approval.
  bssl::ScopedEVP_CIPHER_CTX ctx2;
  uint8_t output[256];
  CALL_SERVICE_AND_CHECK_APPROVED(approved,
    ASSERT_TRUE(EVP_CipherInit_ex(ctx2.get(), cipher, nullptr, key.data(),
                                iv.data(), encrypt ? 1 : 0)));
  EXPECT_EQ(approved, AWSLC_NOT_APPROVED);
  CALL_SERVICE_AND_CHECK_APPROVED(
      approved, EVP_Cipher(ctx2.get(), output, in.data(), in.size()));
  EXPECT_EQ(approved, expect_approved);
  EXPECT_EQ(Bytes(out), Bytes(output, in.size()));
}

INSTANTIATE_TEST_SUITE_P(All, EVPServiceIndicatorTest,
                         testing::ValuesIn(kTestVectors));

TEST_P(EVPServiceIndicatorTest, EVP_Ciphers) {
  const CipherTestVector &test = GetParam();

  const EVP_CIPHER *cipher = test.cipher;
  std::vector<uint8_t> key(test.key, test.key + test.key_length);
  std::vector<uint8_t> iv(test.iv, test.iv + test.iv_length);
  std::vector<uint8_t> plaintext(test.plaintext,
                                 test.plaintext + test.plaintext_length);
  std::vector<uint8_t> ciphertext(
      test.expected_ciphertext,
      test.expected_ciphertext + test.cipher_text_length);

  TestOperation(cipher, true /* encrypt */, key, iv, plaintext, ciphertext,
                test.expect_approved);
  TestOperation(cipher, false /* decrypt */, key, iv, plaintext, ciphertext,
                test.expect_approved);
}

static const struct DigestTestVector {
  // name is the name of the digest test.
  const char *name;
  // length of digest.
  const int length;
  // func is the digest to test.
  const EVP_MD *(*func)();
  // one_shot_func is the convenience one-shot version of the digest.
  uint8_t *(*one_shot_func)(const uint8_t *, size_t, uint8_t *);
  // expected_digest is the expected digest.
  const uint8_t *expected_digest;
  // expected to be approved or not.
  const FIPSStatus expect_approved;
} kDigestTestVectors[] = {
    {
        "MD4",
        MD4_DIGEST_LENGTH,
        &EVP_md4,
        &MD4,
        kOutput_md4,
        AWSLC_NOT_APPROVED,
    },
    {
        "MD5",
        MD5_DIGEST_LENGTH,
        &EVP_md5,
        &MD5,
        kOutput_md5,
        AWSLC_NOT_APPROVED,
    },
    {
        "SHA-1",
        SHA_DIGEST_LENGTH,
        &EVP_sha1,
        &SHA1,
        kOutput_sha1,
        AWSLC_APPROVED,
    },
    {
        "SHA-224",
        SHA224_DIGEST_LENGTH,
        &EVP_sha224,
        &SHA224,
        kOutput_sha224,
        AWSLC_APPROVED,
    },
    {
        "SHA-256",
        SHA256_DIGEST_LENGTH,
        &EVP_sha256,
        &SHA256,
        kOutput_sha256,
        AWSLC_APPROVED,
    },
    {
        "SHA-384",
        SHA384_DIGEST_LENGTH,
        &EVP_sha384,
        &SHA384,
        kOutput_sha384,
        AWSLC_APPROVED,
    },
    {
        "SHA-512",
        SHA512_DIGEST_LENGTH,
        &EVP_sha512,
        &SHA512,
        kOutput_sha512,
        AWSLC_APPROVED,
    },
    {
        "SHA-512/256",
        SHA512_256_DIGEST_LENGTH,
        &EVP_sha512_256,
        &SHA512_256,
        kOutput_sha512_256,
        AWSLC_APPROVED,
    },
};

class EVPMDServiceIndicatorTest : public TestWithNoErrors<DigestTestVector> {};

INSTANTIATE_TEST_SUITE_P(All, EVPMDServiceIndicatorTest,
                         testing::ValuesIn(kDigestTestVectors));

TEST_P(EVPMDServiceIndicatorTest, EVP_Digests) {
  const DigestTestVector &test = GetParam();
  SCOPED_TRACE(test.name);

  FIPSStatus approved = AWSLC_NOT_APPROVED;
  bssl::ScopedEVP_MD_CTX ctx;
  std::vector<uint8_t> digest(test.length);
  unsigned digest_len;

  // Test running the EVP_Digest interfaces one by one directly, and check
  // |EVP_DigestFinal_ex| for approval at the end. |EVP_DigestInit_ex| and
  // |EVP_DigestUpdate| should not be approved, because the functions do not
  // indicate that a service has been fully completed yet.
  CALL_SERVICE_AND_CHECK_APPROVED(approved,
      ASSERT_TRUE(EVP_DigestInit_ex(ctx.get(), test.func(), nullptr)));
  EXPECT_EQ(approved, AWSLC_NOT_APPROVED);
  CALL_SERVICE_AND_CHECK_APPROVED(approved,
      ASSERT_TRUE(EVP_DigestUpdate(ctx.get(), kPlaintext, sizeof(kPlaintext))));
  EXPECT_EQ(approved, AWSLC_NOT_APPROVED);
  CALL_SERVICE_AND_CHECK_APPROVED(approved,
      ASSERT_TRUE(EVP_DigestFinal_ex(ctx.get(), digest.data(), &digest_len)));
  EXPECT_EQ(approved, test.expect_approved);
  EXPECT_EQ(Bytes(test.expected_digest, digest_len), Bytes(digest));

  // Test using the one-shot |EVP_Digest| function for approval.
  CALL_SERVICE_AND_CHECK_APPROVED(approved,
      ASSERT_TRUE(EVP_Digest(kPlaintext, sizeof(kPlaintext), digest.data(),
                           &digest_len, test.func(), nullptr)));
  EXPECT_EQ(approved, test.expect_approved);
  EXPECT_EQ(Bytes(test.expected_digest, test.length), Bytes(digest));

  // Test using the one-shot API for approval.
  CALL_SERVICE_AND_CHECK_APPROVED(
      approved,
      test.one_shot_func(kPlaintext, sizeof(kPlaintext), digest.data()));
  EXPECT_EQ(approved, test.expect_approved);
  EXPECT_EQ(Bytes(test.expected_digest, test.length), Bytes(digest));
}

static const struct HMACTestVector {
  // func is the hash function for HMAC to test.
  const EVP_MD *(*func)(void);
  // expected_digest is the expected digest.
  const uint8_t *expected_digest;
  // expected to be approved or not.
  const FIPSStatus expect_approved;
} kHMACTestVectors[] = {
    { EVP_sha1, kHMACOutput_sha1, AWSLC_APPROVED },
    { EVP_sha224, kHMACOutput_sha224, AWSLC_APPROVED },
    { EVP_sha256, kHMACOutput_sha256, AWSLC_APPROVED },
    { EVP_sha384, kHMACOutput_sha384, AWSLC_APPROVED },
    { EVP_sha512, kHMACOutput_sha512, AWSLC_APPROVED },
    { EVP_sha512_256, kHMACOutput_sha512_256, AWSLC_APPROVED }
};

class HMACServiceIndicatorTest : public TestWithNoErrors<HMACTestVector> {};

INSTANTIATE_TEST_SUITE_P(All, HMACServiceIndicatorTest,
                         testing::ValuesIn(kHMACTestVectors));

TEST_P(HMACServiceIndicatorTest, HMACTest) {
  const HMACTestVector &test = GetParam();

  FIPSStatus approved = AWSLC_NOT_APPROVED;
  // The key is deliberately long in order to trigger digesting it down to a
  // block size. This tests that doing so does not cause the indicator to be
  // mistakenly set in |HMAC_Init_ex|.
  const uint8_t kHMACKey[512] = {0};
  const EVP_MD *const digest = test.func();
  const unsigned expected_mac_len = EVP_MD_size(digest);
  std::vector<uint8_t> mac(expected_mac_len);

  // Test running the HMAC interfaces one by one directly, and check
  // |HMAC_Final| for approval at the end. |HMAC_Init_ex| and |HMAC_Update|
  // should not be approved, because the functions do not indicate that a
  // service has been fully completed yet.
  unsigned mac_len;
  bssl::ScopedHMAC_CTX ctx;
  CALL_SERVICE_AND_CHECK_APPROVED(
      approved, ASSERT_TRUE(
      HMAC_Init_ex(ctx.get(), kHMACKey, sizeof(kHMACKey), digest, nullptr)));
  EXPECT_EQ(approved, AWSLC_NOT_APPROVED);
  CALL_SERVICE_AND_CHECK_APPROVED(approved,
      ASSERT_TRUE(HMAC_Update(ctx.get(), kPlaintext, sizeof(kPlaintext))));
  EXPECT_EQ(approved, AWSLC_NOT_APPROVED);
  CALL_SERVICE_AND_CHECK_APPROVED(approved,
      ASSERT_TRUE(HMAC_Final(ctx.get(), mac.data(), &mac_len)));
  EXPECT_EQ(approved, test.expect_approved);
  EXPECT_EQ(Bytes(test.expected_digest, expected_mac_len),
            Bytes(mac.data(), mac_len));

  // Test using the one-shot API for approval.
  CALL_SERVICE_AND_CHECK_APPROVED(
      approved, ASSERT_TRUE(HMAC(digest, kHMACKey, sizeof(kHMACKey), kPlaintext,
                            sizeof(kPlaintext), mac.data(), &mac_len)));
  EXPECT_EQ(approved, test.expect_approved);
  EXPECT_EQ(Bytes(test.expected_digest, expected_mac_len),
            Bytes(mac.data(), mac_len));
}

const uint8_t kHKDF_ikm_tc1[] = {   // RFC 5869 Test Case 1
    0x0b, 0x0b, 0x0b, 0x0b, 0x0b, 0x0b, 0x0b, 0x0b, 0x0b, 0x0b, 0x0b, 0x0b,
    0x0b, 0x0b, 0x0b, 0x0b, 0x0b, 0x0b, 0x0b, 0x0b, 0x0b, 0x0b
};
const uint8_t kHKDF_salt_tc1[] = {
    0x00, 0x01, 0x02, 0x03, 0x04, 0x05, 0x06, 0x07, 0x08, 0x09, 0x0a, 0x0b, 0x0c
};
const uint8_t kHKDF_info_tc1[] = {
    0xf0, 0xf1, 0xf2, 0xf3, 0xf4, 0xf5, 0xf6, 0xf7, 0xf8, 0xf9
};
const uint8_t kHKDF_okm_tc1_md5[] = {   // Used for negative testing only.
    0xb2, 0x22, 0xc9, 0xdb, 0x38, 0xd1, 0x7b, 0x2f, 0xea, 0x8b, 0x3b, 0xb5,
    0x11, 0xc0, 0xd6, 0xd8, 0x60, 0x49, 0xef, 0x48, 0x1b, 0xa7, 0x06, 0x5c,
    0xa5, 0xc6, 0x42, 0x26, 0x18, 0xed, 0x9c, 0xc9, 0x14, 0x49, 0x00, 0xe2,
    0xc7, 0x2b, 0x6a, 0x86, 0x3a, 0x31
};
const uint8_t kHKDF_okm_tc1_sha1[] = {
    0xd6, 0x00, 0x0f, 0xfb, 0x5b, 0x50, 0xbd, 0x39, 0x70, 0xb2, 0x60, 0x01,
    0x77, 0x98, 0xfb, 0x9c, 0x8d, 0xf9, 0xce, 0x2e, 0x2c, 0x16, 0xb6, 0xcd,
    0x70, 0x9c, 0xca, 0x07, 0xdc, 0x3c, 0xf9, 0xcf, 0x26, 0xd6, 0xc6, 0xd7,
    0x50, 0xd0, 0xaa, 0xf5, 0xac, 0x94
};
const uint8_t kHKDF_okm_tc1_sha224[] = {
    0x2f, 0x21, 0xcd, 0x7c, 0xbc, 0x81, 0x8c, 0xa5, 0xc5, 0x61, 0xb9, 0x33,
    0x72, 0x8e, 0x2e, 0x08, 0xe1, 0x54, 0xa8, 0x7e, 0x14, 0x32, 0x39, 0x9a,
    0x82, 0x0d, 0xee, 0x13, 0xaa, 0x22, 0x2d, 0x0c, 0xee, 0x61, 0x52, 0xfa,
    0x53, 0x9a, 0xb7, 0x0f, 0x8e, 0x80
};
const uint8_t kHKDF_okm_tc1_sha256[] = {
    0x3c, 0xb2, 0x5f, 0x25, 0xfa, 0xac, 0xd5, 0x7a, 0x90, 0x43, 0x4f, 0x64,
    0xd0, 0x36, 0x2f, 0x2a, 0x2d, 0x2d, 0x0a, 0x90, 0xcf, 0x1a, 0x5a, 0x4c,
    0x5d, 0xb0, 0x2d, 0x56, 0xec, 0xc4, 0xc5, 0xbf, 0x34, 0x00, 0x72, 0x08,
    0xd5, 0xb8, 0x87, 0x18, 0x58, 0x65
};
const uint8_t kHKDF_okm_tc1_sha384[] = {
    0x9b, 0x50, 0x97, 0xa8, 0x60, 0x38, 0xb8, 0x05, 0x30, 0x90, 0x76, 0xa4,
    0x4b, 0x3a, 0x9f, 0x38, 0x06, 0x3e, 0x25, 0xb5, 0x16, 0xdc, 0xbf, 0x36,
    0x9f, 0x39, 0x4c, 0xfa, 0xb4, 0x36, 0x85, 0xf7, 0x48, 0xb6, 0x45, 0x77,
    0x63, 0xe4, 0xf0, 0x20, 0x4f, 0xc5
};
const uint8_t kHKDF_okm_tc1_sha512[] = {
    0x83, 0x23, 0x90, 0x08, 0x6c, 0xda, 0x71, 0xfb, 0x47, 0x62, 0x5b, 0xb5,
    0xce, 0xb1, 0x68, 0xe4, 0xc8, 0xe2, 0x6a, 0x1a, 0x16, 0xed, 0x34, 0xd9,
    0xfc, 0x7f, 0xe9, 0x2c, 0x14, 0x81, 0x57, 0x93, 0x38, 0xda, 0x36, 0x2c,
    0xb8, 0xd9, 0xf9, 0x25, 0xd7, 0xcb
};

const uint8_t kHKDF_ikm_tc2[] = {   // RFC 5869 Test Case 2
    0x00, 0x01, 0x02, 0x03, 0x04, 0x05, 0x06, 0x07, 0x08, 0x09, 0x0a, 0x0b,
    0x0c, 0x0d, 0x0e, 0x0f, 0x10, 0x11, 0x12, 0x13, 0x14, 0x15, 0x16, 0x17,
    0x18, 0x19, 0x1a, 0x1b, 0x1c, 0x1d, 0x1e, 0x1f, 0x20, 0x21, 0x22, 0x23,
    0x24, 0x25, 0x26, 0x27, 0x28, 0x29, 0x2a, 0x2b, 0x2c, 0x2d, 0x2e, 0x2f,
    0x30, 0x31, 0x32, 0x33, 0x34, 0x35, 0x36, 0x37, 0x38, 0x39, 0x3a, 0x3b,
    0x3c, 0x3d, 0x3e, 0x3f, 0x40, 0x41, 0x42, 0x43, 0x44, 0x45, 0x46, 0x47,
    0x48, 0x49, 0x4a, 0x4b, 0x4c, 0x4d, 0x4e, 0x4f
};
const uint8_t kHKDF_salt_tc2[] = {
    0x60, 0x61, 0x62, 0x63, 0x64, 0x65, 0x66, 0x67, 0x68, 0x69, 0x6a, 0x6b,
    0x6c, 0x6d, 0x6e, 0x6f, 0x70, 0x71, 0x72, 0x73, 0x74, 0x75, 0x76, 0x77,
    0x78, 0x79, 0x7a, 0x7b, 0x7c, 0x7d, 0x7e, 0x7f, 0x80, 0x81, 0x82, 0x83,
    0x84, 0x85, 0x86, 0x87, 0x88, 0x89, 0x8a, 0x8b, 0x8c, 0x8d, 0x8e, 0x8f,
    0x90, 0x91, 0x92, 0x93, 0x94, 0x95, 0x96, 0x97, 0x98, 0x99, 0x9a, 0x9b,
    0x9c, 0x9d, 0x9e, 0x9f, 0xa0, 0xa1, 0xa2, 0xa3, 0xa4, 0xa5, 0xa6, 0xa7,
    0xa8, 0xa9, 0xaa, 0xab, 0xac, 0xad, 0xae, 0xaf
};
const uint8_t kHKDF_info_tc2[] = {
    0xb0, 0xb1, 0xb2, 0xb3, 0xb4, 0xb5, 0xb6, 0xb7, 0xb8, 0xb9, 0xba, 0xbb,
    0xbc, 0xbd, 0xbe, 0xbf, 0xc0, 0xc1, 0xc2, 0xc3, 0xc4, 0xc5, 0xc6, 0xc7,
    0xc8, 0xc9, 0xca, 0xcb, 0xcc, 0xcd, 0xce, 0xcf, 0xd0, 0xd1, 0xd2, 0xd3,
    0xd4, 0xd5, 0xd6, 0xd7, 0xd8, 0xd9, 0xda, 0xdb, 0xdc, 0xdd, 0xde, 0xdf,
    0xe0, 0xe1, 0xe2, 0xe3, 0xe4, 0xe5, 0xe6, 0xe7, 0xe8, 0xe9, 0xea, 0xeb,
    0xec, 0xed, 0xee, 0xef, 0xf0, 0xf1, 0xf2, 0xf3, 0xf4, 0xf5, 0xf6, 0xf7,
    0xf8, 0xf9, 0xfa, 0xfb, 0xfc, 0xfd, 0xfe, 0xff
};
const uint8_t kHKDF_okm_tc2_sha1[] = {
    0x0b, 0xd7, 0x70, 0xa7, 0x4d, 0x11, 0x60, 0xf7, 0xc9, 0xf1, 0x2c, 0xd5,
    0x91, 0x2a, 0x06, 0xeb, 0xff, 0x6a, 0xdc, 0xae, 0x89, 0x9d, 0x92, 0x19,
    0x1f, 0xe4, 0x30, 0x56, 0x73, 0xba, 0x2f, 0xfe, 0x8f, 0xa3, 0xf1, 0xa4,
    0xe5, 0xad, 0x79, 0xf3, 0xf3, 0x34, 0xb3, 0xb2, 0x02, 0xb2, 0x17, 0x3c,
    0x48, 0x6e, 0xa3, 0x7c, 0xe3, 0xd3, 0x97, 0xed, 0x03, 0x4c, 0x7f, 0x9d,
    0xfe, 0xb1, 0x5c, 0x5e, 0x92, 0x73, 0x36, 0xd0, 0x44, 0x1f, 0x4c, 0x43,
    0x00, 0xe2, 0xcf, 0xf0, 0xd0, 0x90, 0x0b, 0x52, 0xd3, 0xb4
};
const uint8_t kHKDF_okm_tc2_sha224[] = {
    0x3e, 0x49, 0x70, 0x3c, 0x24, 0x3a, 0x38, 0x94, 0x91, 0x63, 0x49, 0xb5,
    0x2a, 0x8f, 0x55, 0xc7, 0xc1, 0x60, 0x45, 0x2f, 0x97, 0xb2, 0x87, 0x0f,
    0x04, 0xba, 0x92, 0x4b, 0xa9, 0x05, 0x6a, 0xb3, 0x51, 0x76, 0x5b, 0x04,
    0x20, 0x72, 0x31, 0x15, 0x8d, 0xcb, 0x03, 0xd0, 0xc7, 0xd4, 0x27, 0xcb,
    0x2b, 0x7e, 0x06, 0x01, 0x79, 0x45, 0x9f, 0x9d, 0xaf, 0xfe, 0xe0, 0x5e,
    0x87, 0x05, 0x11, 0x3f, 0x7b, 0xc4, 0x5b, 0x4f, 0x45, 0x26, 0x01, 0xd8,
    0x84, 0xdf, 0x6d, 0xfd, 0x4f, 0xf9, 0xda, 0xcf, 0xde, 0x69
};
const uint8_t kHKDF_okm_tc2_sha256[] = {
    0xb1, 0x1e, 0x39, 0x8d, 0xc8, 0x03, 0x27, 0xa1, 0xc8, 0xe7, 0xf7, 0x8c,
    0x59, 0x6a, 0x49, 0x34, 0x4f, 0x01, 0x2e, 0xda, 0x2d, 0x4e, 0xfa, 0xd8,
    0xa0, 0x50, 0xcc, 0x4c, 0x19, 0xaf, 0xa9, 0x7c, 0x59, 0x04, 0x5a, 0x99,
    0xca, 0xc7, 0x82, 0x72, 0x71, 0xcb, 0x41, 0xc6, 0x5e, 0x59, 0x0e, 0x09,
    0xda, 0x32, 0x75, 0x60, 0x0c, 0x2f, 0x09, 0xb8, 0x36, 0x77, 0x93, 0xa9,
    0xac, 0xa3, 0xdb, 0x71, 0xcc, 0x30, 0xc5, 0x81, 0x79, 0xec, 0x3e, 0x87,
    0xc1, 0x4c, 0x01, 0xd5, 0xc1, 0xf3, 0x43, 0x4f, 0x1d, 0x87
};
const uint8_t kHKDF_okm_tc2_sha384[] = {
    0x48, 0x4c, 0xa0, 0x52, 0xb8, 0xcc, 0x72, 0x4f, 0xd1, 0xc4, 0xec, 0x64,
    0xd5, 0x7b, 0x4e, 0x81, 0x8c, 0x7e, 0x25, 0xa8, 0xe0, 0xf4, 0x56, 0x9e,
    0xd7, 0x2a, 0x6a, 0x05, 0xfe, 0x06, 0x49, 0xee, 0xbf, 0x69, 0xf8, 0xd5,
    0xc8, 0x32, 0x85, 0x6b, 0xf4, 0xe4, 0xfb, 0xc1, 0x79, 0x67, 0xd5, 0x49,
    0x75, 0x32, 0x4a, 0x94, 0x98, 0x7f, 0x7f, 0x41, 0x83, 0x58, 0x17, 0xd8,
    0x99, 0x4f, 0xdb, 0xd6, 0xf4, 0xc0, 0x9c, 0x55, 0x00, 0xdc, 0xa2, 0x4a,
    0x56, 0x22, 0x2f, 0xea, 0x53, 0xd8, 0x96, 0x7a, 0x8b, 0x2e
};
const uint8_t kHKDF_okm_tc2_sha512[] = {
    0xce, 0x6c, 0x97, 0x19, 0x28, 0x05, 0xb3, 0x46, 0xe6, 0x16, 0x1e, 0x82,
    0x1e, 0xd1, 0x65, 0x67, 0x3b, 0x84, 0xf4, 0x00, 0xa2, 0xb5, 0x14, 0xb2,
    0xfe, 0x23, 0xd8, 0x4c, 0xd1, 0x89, 0xdd, 0xf1, 0xb6, 0x95, 0xb4, 0x8c,
    0xbd, 0x1c, 0x83, 0x88, 0x44, 0x11, 0x37, 0xb3, 0xce, 0x28, 0xf1, 0x6a,
    0xa6, 0x4b, 0xa3, 0x3b, 0xa4, 0x66, 0xb2, 0x4d, 0xf6, 0xcf, 0xcb, 0x02,
    0x1e, 0xcf, 0xf2, 0x35, 0xf6, 0xa2, 0x05, 0x6c, 0xe3, 0xaf, 0x1d, 0xe4,
    0x4d, 0x57, 0x20, 0x97, 0xa8, 0x50, 0x5d, 0x9e, 0x7a, 0x93
};

const uint8_t kHKDF_ikm_tc3[] = {   // RFC 5869 Test Case 3
    0x0b, 0x0b, 0x0b, 0x0b, 0x0b, 0x0b, 0x0b, 0x0b, 0x0b, 0x0b, 0x0b, 0x0b,
    0x0b, 0x0b, 0x0b, 0x0b, 0x0b, 0x0b, 0x0b, 0x0b, 0x0b, 0x0b
};
const uint8_t kHKDF_salt_tc3[] = {0};    // No salt
const uint8_t kHKDF_info_tc3[] = {0};    // No info
const uint8_t kHKDF_okm_tc3_sha1[] = {
    0x0a, 0xc1, 0xaf, 0x70, 0x02, 0xb3, 0xd7, 0x61, 0xd1, 0xe5, 0x52, 0x98,
    0xda, 0x9d, 0x05, 0x06, 0xb9, 0xae, 0x52, 0x05, 0x72, 0x20, 0xa3, 0x06,
    0xe0, 0x7b, 0x6b, 0x87, 0xe8, 0xdf, 0x21, 0xd0, 0xea, 0x00, 0x03, 0x3d,
    0xe0, 0x39, 0x84, 0xd3, 0x49, 0x18
};
const uint8_t kHKDF_okm_tc3_sha224[] = {
    0x2a, 0x26, 0x80, 0x83, 0xea, 0x78, 0x7e, 0x06, 0x60, 0x4a, 0x58, 0x45,
    0xf1, 0xa5, 0x35, 0x44, 0xdd, 0x78, 0x47, 0xbd, 0x6f, 0xb7, 0x4a, 0xdf,
    0xcc, 0x11, 0x78, 0xba, 0xac, 0x5a, 0x0f, 0xe7, 0x40, 0x76, 0xf8, 0x93,
    0x59, 0x71, 0xc0, 0x0c, 0x2b, 0x19
};
const uint8_t kHKDF_okm_tc3_sha256[] = {
    0x8d, 0xa4, 0xe7, 0x75, 0xa5, 0x63, 0xc1, 0x8f, 0x71, 0x5f, 0x80, 0x2a,
    0x06, 0x3c, 0x5a, 0x31, 0xb8, 0xa1, 0x1f, 0x5c, 0x5e, 0xe1, 0x87, 0x9e,
    0xc3, 0x45, 0x4e, 0x5f, 0x3c, 0x73, 0x8d, 0x2d, 0x9d, 0x20, 0x13, 0x95,
    0xfa, 0xa4, 0xb6, 0x1a, 0x96, 0xc8
};
const uint8_t kHKDF_okm_tc3_sha384[] = {
    0xc8, 0xc9, 0x6e, 0x71, 0x0f, 0x89, 0xb0, 0xd7, 0x99, 0x0b, 0xca, 0x68,
    0xbc, 0xde, 0xc8, 0xcf, 0x85, 0x40, 0x62, 0xe5, 0x4c, 0x73, 0xa7, 0xab,
    0xc7, 0x43, 0xfa, 0xde, 0x9b, 0x24, 0x2d, 0xaa, 0xcc, 0x1c, 0xea, 0x56,
    0x70, 0x41, 0x5b, 0x52, 0x84, 0x9c
};
const uint8_t kHKDF_okm_tc3_sha512[] = {
    0xf5, 0xfa, 0x02, 0xb1, 0x82, 0x98, 0xa7, 0x2a, 0x8c, 0x23, 0x89, 0x8a,
    0x87, 0x03, 0x47, 0x2c, 0x6e, 0xb1, 0x79, 0xdc, 0x20, 0x4c, 0x03, 0x42,
    0x5c, 0x97, 0x0e, 0x3b, 0x16, 0x4b, 0xf9, 0x0f, 0xff, 0x22, 0xd0, 0x48,
    0x36, 0xd0, 0xe2, 0x34, 0x3b, 0xac
};

const uint8_t kHKDF_ikm_tc4[] = {   // RFC 5869 Test Case 4
    0x0b, 0x0b, 0x0b, 0x0b, 0x0b, 0x0b, 0x0b, 0x0b, 0x0b, 0x0b, 0x0b
};
const uint8_t kHKDF_salt_tc4[] = {
    0x00, 0x01, 0x02, 0x03, 0x04, 0x05, 0x06, 0x07, 0x08, 0x09, 0x0a, 0x0b, 0x0c
};
const uint8_t kHKDF_info_tc4[] = {
    0xf0, 0xf1, 0xf2, 0xf3, 0xf4, 0xf5, 0xf6, 0xf7, 0xf8, 0xf9
};
const uint8_t kHKDF_okm_tc4_sha1[] = {
    0x08, 0x5a, 0x01, 0xea, 0x1b, 0x10, 0xf3, 0x69, 0x33, 0x06, 0x8b, 0x56,
    0xef, 0xa5, 0xad, 0x81, 0xa4, 0xf1, 0x4b, 0x82, 0x2f, 0x5b, 0x09, 0x15,
    0x68, 0xa9, 0xcd, 0xd4, 0xf1, 0x55, 0xfd, 0xa2, 0xc2, 0x2e, 0x42, 0x24,
    0x78, 0xd3, 0x05, 0xf3, 0xf8, 0x96
};
const uint8_t kHKDF_okm_tc4_sha224[] = {
    0x7f, 0xc8, 0xae, 0x03, 0x35, 0xed, 0x46, 0x8c, 0xef, 0x56, 0xbe, 0x09,
    0x1f, 0x64, 0x78, 0xa1, 0xaa, 0xe8, 0x4c, 0x0d, 0xa5, 0x4c, 0xe5, 0x17,
    0x6a, 0xa3, 0x89, 0x46, 0xc7, 0x9e, 0x21, 0x0e, 0xa3, 0x2a, 0x44, 0x87,
    0xe2, 0x13, 0x84, 0x05, 0xc3, 0x40
};
const uint8_t kHKDF_okm_tc4_sha256[] = {
    0x58, 0xdc, 0xe1, 0x0d, 0x58, 0x01, 0xcd, 0xfd, 0xa8, 0x31, 0x72, 0x6b,
    0xfe, 0xbc, 0xb7, 0x43, 0xd1, 0x4a, 0x7e, 0xe8, 0x3a, 0xa0, 0x57, 0xa9,
    0x3d, 0x59, 0xb0, 0xa1, 0x31, 0x7f, 0xf0, 0x9d, 0x10, 0x5c, 0xce, 0xcf,
    0x53, 0x56, 0x92, 0xb1, 0x4d, 0xd5
};
const uint8_t kHKDF_okm_tc4_sha384[] = {
    0xfb, 0x7e, 0x67, 0x43, 0xeb, 0x42, 0xcd, 0xe9, 0x6f, 0x1b, 0x70, 0x77,
    0x89, 0x52, 0xab, 0x75, 0x48, 0xca, 0xfe, 0x53, 0x24, 0x9f, 0x7f, 0xfe,
    0x14, 0x97, 0xa1, 0x63, 0x5b, 0x20, 0x1f, 0xf1, 0x85, 0xb9, 0x3e, 0x95,
    0x19, 0x92, 0xd8, 0x58, 0xf1, 0x1a
};
const uint8_t kHKDF_okm_tc4_sha512[] = {
    0x74, 0x13, 0xe8, 0x99, 0x7e, 0x02, 0x06, 0x10, 0xfb, 0xf6, 0x82, 0x3f,
    0x2c, 0xe1, 0x4b, 0xff, 0x01, 0x87, 0x5d, 0xb1, 0xca, 0x55, 0xf6, 0x8c,
    0xfc, 0xf3, 0x95, 0x4d, 0xc8, 0xaf, 0xf5, 0x35, 0x59, 0xbd, 0x5e, 0x30,
    0x28, 0xb0, 0x80, 0xf7, 0xc0, 0x68
};

// RFC Test Case 5 repeats the inputs from RFC 5869 Test Case 2; RFC Test Case 6
// repeats the inputs from RFC 5869 Test Case 3.

const uint8_t kHKDF_ikm_tc7[] = {   // RFC 5869 Test Case 7
    0x0c, 0x0c, 0x0c, 0x0c, 0x0c, 0x0c, 0x0c, 0x0c, 0x0c, 0x0c, 0x0c, 0x0c,
    0x0c, 0x0c, 0x0c, 0x0c, 0x0c, 0x0c, 0x0c, 0x0c, 0x0c, 0x0c
};
// Salt for Test Case 7 is not specified (NULL). HKDF will use HashLen 0x00
// bytes instead.
const uint8_t kHKDF_info_tc7[] = {0};    // No info
const uint8_t kHKDF_okm_tc7_sha1[] = {
    0x2c, 0x91, 0x11, 0x72, 0x04, 0xd7, 0x45, 0xf3, 0x50, 0x0d, 0x63, 0x6a,
    0x62, 0xf6, 0x4f, 0x0a, 0xb3, 0xba, 0xe5, 0x48, 0xaa, 0x53, 0xd4, 0x23,
    0xb0, 0xd1, 0xf2, 0x7e, 0xbb, 0xa6, 0xf5, 0xe5, 0x67, 0x3a, 0x08, 0x1d,
    0x70, 0xcc, 0xe7, 0xac, 0xfc, 0x48
};
const uint8_t kHKDF_okm_tc7_sha224[] = {
    0xca, 0x84, 0x01, 0xe6, 0x45, 0xb3, 0xa5, 0x8e, 0x00, 0x99, 0x28, 0x57,
    0xfe, 0x00, 0x38, 0xcb, 0x1b, 0xf8, 0xdc, 0x51, 0xed, 0xf0, 0x52, 0x33,
    0x6c, 0x08, 0xf3, 0xbe, 0xd6, 0x82, 0xc8, 0x3e, 0x77, 0x80, 0x3c, 0xdd,
    0x16, 0xd1, 0x56, 0xbb, 0x8a, 0x30
};
const uint8_t kHKDF_okm_tc7_sha256[] = {
    0x59, 0x68, 0x99, 0x17, 0x9a, 0xb1, 0xbc, 0x00, 0xa7, 0xc0, 0x37, 0x86,
    0xff, 0x43, 0xee, 0x53, 0x50, 0x04, 0xbe, 0x2b, 0xb9, 0xbe, 0x68, 0xbc,
    0x14, 0x06, 0x63, 0x6f, 0x54, 0xbd, 0x33, 0x8a, 0x66, 0xa2, 0x37, 0xba,
    0x2a, 0xcb, 0xce, 0xe3, 0xc9, 0xa7
};
const uint8_t kHKDF_okm_tc7_sha384[] = {
    0x6a, 0xd7, 0xc7, 0x26, 0xc8, 0x40, 0x09, 0x54, 0x6a, 0x76, 0xe0, 0x54,
    0x5d, 0xf2, 0x66, 0x78, 0x7e, 0x2b, 0x2c, 0xd6, 0xca, 0x43, 0x73, 0xa1,
    0xf3, 0x14, 0x50, 0xa7, 0xbd, 0xf9, 0x48, 0x2b, 0xfa, 0xb8, 0x11, 0xf5,
    0x54, 0x20, 0x0e, 0xad, 0x8f, 0x53
};
const uint8_t kHKDF_okm_tc7_sha512[] = {
    0x14, 0x07, 0xd4, 0x60, 0x13, 0xd9, 0x8b, 0xc6, 0xde, 0xce, 0xfc, 0xfe,
    0xe5, 0x5f, 0x0f, 0x90, 0xb0, 0xc7, 0xf6, 0x3d, 0x68, 0xeb, 0x1a, 0x80,
    0xea, 0xf0, 0x7e, 0x95, 0x3c, 0xfc, 0x0a, 0x3a, 0x52, 0x40, 0xa1, 0x55,
    0xd6, 0xe4, 0xda, 0xa9, 0x65, 0xbb
};

static const struct HKDFTestVector {
    // func is the hash function for HMAC to test.
    const EVP_MD *(*func)(void);
    const uint8_t *ikm; // Initial Keying Material
    const size_t ikm_size;
    const uint8_t *salt;    // Salt
    const size_t salt_size;
    const uint8_t *info;    // "Other Info", the sequel to Salt.
    const size_t info_size;
    const uint8_t *expected_output;    // Expected Output Keying Material
    const uint8_t output_len;
    const FIPSStatus expect_approved;
} kHKDFTestVectors[] = {
    // RFC 5869 Test Case 1
    {
        EVP_md5,
        kHKDF_ikm_tc1, sizeof(kHKDF_ikm_tc1),
        kHKDF_salt_tc1, sizeof(kHKDF_salt_tc1),
        kHKDF_info_tc1, sizeof(kHKDF_info_tc1),
        kHKDF_okm_tc1_md5, sizeof(kHKDF_okm_tc1_md5),
        AWSLC_NOT_APPROVED,
    },
    {
        EVP_sha1,
        kHKDF_ikm_tc1, sizeof(kHKDF_ikm_tc1),
        kHKDF_salt_tc1, sizeof(kHKDF_salt_tc1),
        kHKDF_info_tc1, sizeof(kHKDF_info_tc1),
        kHKDF_okm_tc1_sha1, sizeof(kHKDF_okm_tc1_sha1),
        AWSLC_APPROVED,
    },
    {
        EVP_sha224,
        kHKDF_ikm_tc1, sizeof(kHKDF_ikm_tc1),
        kHKDF_salt_tc1, sizeof(kHKDF_salt_tc1),
        kHKDF_info_tc1, sizeof(kHKDF_info_tc1),
        kHKDF_okm_tc1_sha224, sizeof(kHKDF_okm_tc1_sha224),
        AWSLC_APPROVED,
    },
    {
        EVP_sha256,
        kHKDF_ikm_tc1, sizeof(kHKDF_ikm_tc1),
        kHKDF_salt_tc1, sizeof(kHKDF_salt_tc1),
        kHKDF_info_tc1, sizeof(kHKDF_info_tc1),
        kHKDF_okm_tc1_sha256, sizeof(kHKDF_okm_tc1_sha256),
        AWSLC_APPROVED,
    },
    {
        EVP_sha384,
        kHKDF_ikm_tc1, sizeof(kHKDF_ikm_tc1),
        kHKDF_salt_tc1, sizeof(kHKDF_salt_tc1),
        kHKDF_info_tc1, sizeof(kHKDF_info_tc1),
        kHKDF_okm_tc1_sha384, sizeof(kHKDF_okm_tc1_sha384),
        AWSLC_APPROVED,
    },
    {
        EVP_sha512,
        kHKDF_ikm_tc1, sizeof(kHKDF_ikm_tc1),
        kHKDF_salt_tc1, sizeof(kHKDF_salt_tc1),
        kHKDF_info_tc1, sizeof(kHKDF_info_tc1),
        kHKDF_okm_tc1_sha512, sizeof(kHKDF_okm_tc1_sha512),
        AWSLC_APPROVED,
    },

    // RFC 5869 Test Case 2
    {
        EVP_sha1,
        kHKDF_ikm_tc2, sizeof(kHKDF_ikm_tc2),
        kHKDF_salt_tc2, sizeof(kHKDF_salt_tc2),
        kHKDF_info_tc2, sizeof(kHKDF_info_tc2),
        kHKDF_okm_tc2_sha1, sizeof(kHKDF_okm_tc2_sha1),
        AWSLC_APPROVED,
    },
    {
        EVP_sha224,
        kHKDF_ikm_tc2, sizeof(kHKDF_ikm_tc2),
        kHKDF_salt_tc2, sizeof(kHKDF_salt_tc2),
        kHKDF_info_tc2, sizeof(kHKDF_info_tc2),
        kHKDF_okm_tc2_sha224, sizeof(kHKDF_okm_tc2_sha224),
        AWSLC_APPROVED,
    },
    {
        EVP_sha256,
        kHKDF_ikm_tc2, sizeof(kHKDF_ikm_tc2),
        kHKDF_salt_tc2, sizeof(kHKDF_salt_tc2),
        kHKDF_info_tc2, sizeof(kHKDF_info_tc2),
        kHKDF_okm_tc2_sha256, sizeof(kHKDF_okm_tc2_sha256),
        AWSLC_APPROVED,
    },
    {
        EVP_sha384,
        kHKDF_ikm_tc2, sizeof(kHKDF_ikm_tc2),
        kHKDF_salt_tc2, sizeof(kHKDF_salt_tc2),
        kHKDF_info_tc2, sizeof(kHKDF_info_tc2),
        kHKDF_okm_tc2_sha384, sizeof(kHKDF_okm_tc2_sha384),
        AWSLC_APPROVED,
    },
    {
        EVP_sha512,
        kHKDF_ikm_tc2, sizeof(kHKDF_ikm_tc2),
        kHKDF_salt_tc2, sizeof(kHKDF_salt_tc2),
        kHKDF_info_tc2, sizeof(kHKDF_info_tc2),
        kHKDF_okm_tc2_sha512, sizeof(kHKDF_okm_tc2_sha512),
        AWSLC_APPROVED,
    },

    // RFC 5869 Test Case 3
    //
    // Salt and Info are zero-length arrays, which aren't allowed in standard
    // C, thus the hard-coded sizes in this section.
    {
        EVP_sha1,
        kHKDF_ikm_tc3, sizeof(kHKDF_ikm_tc3),
        kHKDF_salt_tc3, 0,
        kHKDF_info_tc3, 0,
        kHKDF_okm_tc3_sha1, sizeof(kHKDF_okm_tc3_sha1),
        AWSLC_NOT_APPROVED,
    },
    {
        EVP_sha224,
        kHKDF_ikm_tc3, sizeof(kHKDF_ikm_tc3),
        kHKDF_salt_tc3, 0,
        kHKDF_info_tc3, 0,
        kHKDF_okm_tc3_sha224, sizeof(kHKDF_okm_tc3_sha224),
        AWSLC_NOT_APPROVED,
    },
    {
        EVP_sha256,
        kHKDF_ikm_tc3, sizeof(kHKDF_ikm_tc3),
        kHKDF_salt_tc3, 0,
        kHKDF_info_tc3, 0,
        kHKDF_okm_tc3_sha256, sizeof(kHKDF_okm_tc3_sha256),
        AWSLC_NOT_APPROVED,
    },
    {
        EVP_sha384,
        kHKDF_ikm_tc3, sizeof(kHKDF_ikm_tc3),
        kHKDF_salt_tc3, 0,
        kHKDF_info_tc3, 0,
        kHKDF_okm_tc3_sha384, sizeof(kHKDF_okm_tc3_sha384),
        AWSLC_NOT_APPROVED,
    },
    {
        EVP_sha512,
        kHKDF_ikm_tc3, sizeof(kHKDF_ikm_tc3),
        kHKDF_salt_tc3, 0,
        kHKDF_info_tc3, 0,
        kHKDF_okm_tc3_sha512, sizeof(kHKDF_okm_tc3_sha512),
        AWSLC_NOT_APPROVED,
    },

    // RFC 5869 Test Case 4
    {
        EVP_sha1,
        kHKDF_ikm_tc4, sizeof(kHKDF_ikm_tc4),
        kHKDF_salt_tc4, sizeof(kHKDF_salt_tc4),
        kHKDF_info_tc4, sizeof(kHKDF_info_tc4),
        kHKDF_okm_tc4_sha1, sizeof(kHKDF_okm_tc4_sha1),
        AWSLC_APPROVED,
    },
    {
        EVP_sha224,
        kHKDF_ikm_tc4, sizeof(kHKDF_ikm_tc4),
        kHKDF_salt_tc4, sizeof(kHKDF_salt_tc4),
        kHKDF_info_tc4, sizeof(kHKDF_info_tc4),
        kHKDF_okm_tc4_sha224, sizeof(kHKDF_okm_tc4_sha224),
        AWSLC_APPROVED,
    },
    {
        EVP_sha256,
        kHKDF_ikm_tc4, sizeof(kHKDF_ikm_tc4),
        kHKDF_salt_tc4, sizeof(kHKDF_salt_tc4),
        kHKDF_info_tc4, sizeof(kHKDF_info_tc4),
        kHKDF_okm_tc4_sha256, sizeof(kHKDF_okm_tc4_sha256),
        AWSLC_APPROVED,
    },
    {
        EVP_sha384,
        kHKDF_ikm_tc4, sizeof(kHKDF_ikm_tc4),
        kHKDF_salt_tc4, sizeof(kHKDF_salt_tc4),
        kHKDF_info_tc4, sizeof(kHKDF_info_tc4),
        kHKDF_okm_tc4_sha384, sizeof(kHKDF_okm_tc4_sha384),
        AWSLC_APPROVED,
    },
    {
        EVP_sha512,
        kHKDF_ikm_tc4, sizeof(kHKDF_ikm_tc4),
        kHKDF_salt_tc4, sizeof(kHKDF_salt_tc4),
        kHKDF_info_tc4, sizeof(kHKDF_info_tc4),
        kHKDF_okm_tc4_sha512, sizeof(kHKDF_okm_tc4_sha512),
        AWSLC_APPROVED,
    },

    // RFC Test Case 5 repeats the inputs from RFC 5869 Test Case 2; RFC Test
    // Case 6 repeats the inputs from RFC 5869 Test Case 3.

    // RFC 5869 Test Case 7
    //
    // Info is a zero-length array, thus the hard-coded length.
    {
        EVP_sha1,
        kHKDF_ikm_tc7, sizeof(kHKDF_ikm_tc7),
        NULL, 0,
        kHKDF_info_tc7, 0,
        kHKDF_okm_tc7_sha1, sizeof(kHKDF_okm_tc7_sha1),
        AWSLC_NOT_APPROVED,
    },
    {
        EVP_sha224,
        kHKDF_ikm_tc7, sizeof(kHKDF_ikm_tc7),
        NULL, 0,
        kHKDF_info_tc7, 0,
        kHKDF_okm_tc7_sha224, sizeof(kHKDF_okm_tc7_sha224),
        AWSLC_NOT_APPROVED,
    },
    {
        EVP_sha256,
        kHKDF_ikm_tc7, sizeof(kHKDF_ikm_tc7),
        NULL, 0,
        kHKDF_info_tc7, 0,
        kHKDF_okm_tc7_sha256, sizeof(kHKDF_okm_tc7_sha256),
        AWSLC_NOT_APPROVED,
    },
    {
        EVP_sha384,
        kHKDF_ikm_tc7, sizeof(kHKDF_ikm_tc7),
        NULL, 0,
        kHKDF_info_tc7, 0,
        kHKDF_okm_tc7_sha384, sizeof(kHKDF_okm_tc7_sha384),
        AWSLC_NOT_APPROVED,
    },
    {
        EVP_sha512,
        kHKDF_ikm_tc7, sizeof(kHKDF_ikm_tc7),
        NULL, 0,
        kHKDF_info_tc7, 0,
        kHKDF_okm_tc7_sha512, sizeof(kHKDF_okm_tc7_sha512),
        AWSLC_NOT_APPROVED,
    },
};

// Index into the kHKDFTestVectors array; used in the EVP_HKDF_Extract and
// EVP_HKDF_Expand tests, below.
#define EVP_HKDF_TEST_EXTRACT_EXPAND 3
#define EVP_HKDF_TEST_EXTRACT_EXPAND_FAIL 0

class HKDF_ServiceIndicatorTest : public TestWithNoErrors<HKDFTestVector> {};

INSTANTIATE_TEST_SUITE_P(All, HKDF_ServiceIndicatorTest,
                         testing::ValuesIn(kHKDFTestVectors));

TEST_P(HKDF_ServiceIndicatorTest, HKDFTest) {
  const HKDFTestVector &test = GetParam();

  FIPSStatus approved = AWSLC_NOT_APPROVED;

  uint8_t output[sizeof(kHKDF_okm_tc2_sha256)];   // largest test output size
  CALL_SERVICE_AND_CHECK_APPROVED(
    approved, ASSERT_TRUE(HKDF(output, test.output_len, test.func(),
                               test.ikm, test.ikm_size,
                               test.salt, test.salt_size,
                               test.info, test.info_size)));
  EXPECT_EQ(Bytes(test.expected_output, test.output_len),
            Bytes(output, test.output_len));
  EXPECT_EQ(approved, test.expect_approved);
}

class EVP_HKDF_ServiceIndicatorTest : public TestWithNoErrors<HKDFTestVector> {};

INSTANTIATE_TEST_SUITE_P(All, EVP_HKDF_ServiceIndicatorTest,
                         testing::ValuesIn(kHKDFTestVectors));

TEST_P(EVP_HKDF_ServiceIndicatorTest, EVP_HKDFTest) {
  const HKDFTestVector &test = GetParam();

  FIPSStatus approved = AWSLC_NOT_APPROVED;

  uint8_t output[sizeof(kHKDF_okm_tc2_sha256)];   // largest test output size
  EVP_PKEY_CTX *pctx;
  size_t outlen = test.output_len;

  pctx = EVP_PKEY_CTX_new_id(EVP_PKEY_HKDF, NULL);
  EXPECT_NE(pctx, nullptr);
  EXPECT_TRUE(EVP_PKEY_derive_init(pctx));
  EXPECT_TRUE(EVP_PKEY_CTX_hkdf_mode(pctx,
                                     EVP_PKEY_HKDEF_MODE_EXTRACT_AND_EXPAND));
  EXPECT_TRUE(EVP_PKEY_CTX_set_hkdf_md(pctx, test.func()));
  EXPECT_TRUE(EVP_PKEY_CTX_set1_hkdf_key(pctx, test.ikm, test.ikm_size));
  EXPECT_TRUE(EVP_PKEY_CTX_set1_hkdf_salt(pctx, test.salt, test.salt_size));
  EXPECT_TRUE(EVP_PKEY_CTX_add1_hkdf_info(pctx, test.info, test.info_size));

  CALL_SERVICE_AND_CHECK_APPROVED(
    approved, ASSERT_TRUE(EVP_PKEY_derive(pctx, output, &outlen)));
  EXPECT_EQ(outlen, test.output_len);
  EXPECT_EQ(Bytes(test.expected_output, test.output_len),
            Bytes(output, test.output_len));
  EXPECT_EQ(approved, test.expect_approved);

  if (pctx != NULL) {
    EVP_PKEY_CTX_free(pctx);
  }
}

// Test only HKDF's Extract phase, which is not approved on its own.
TEST(EVP_HKDF_ServiceIndicatorTest, EVP_HKDF_Extract) {
  const HKDFTestVector &test = kHKDFTestVectors[EVP_HKDF_TEST_EXTRACT_EXPAND];
  FIPSStatus approved = AWSLC_NOT_APPROVED;
  uint8_t output[sizeof(kHKDF_okm_tc2_sha256)];  // largest test output size
  EVP_PKEY_CTX *pctx;
  size_t outlen = test.output_len;

  pctx = EVP_PKEY_CTX_new_id(EVP_PKEY_HKDF, NULL);
  EXPECT_NE(pctx, nullptr);
  EXPECT_TRUE(EVP_PKEY_derive_init(pctx));
  EXPECT_TRUE(EVP_PKEY_CTX_hkdf_mode(pctx,
                                     EVP_PKEY_HKDEF_MODE_EXTRACT_ONLY));
  EXPECT_TRUE(EVP_PKEY_CTX_set_hkdf_md(pctx, test.func()));
  EXPECT_TRUE(EVP_PKEY_CTX_set1_hkdf_key(pctx, test.ikm, test.ikm_size));
  EXPECT_TRUE(EVP_PKEY_CTX_set1_hkdf_salt(pctx, test.salt, test.salt_size));
  EXPECT_TRUE(EVP_PKEY_CTX_add1_hkdf_info(pctx, test.info, test.info_size));

  CALL_SERVICE_AND_CHECK_APPROVED(
    approved, ASSERT_TRUE(EVP_PKEY_derive(pctx, output, &outlen)));
  EXPECT_EQ(approved, AWSLC_NOT_APPROVED);

  if (pctx != NULL) {
    EVP_PKEY_CTX_free(pctx);
  }
}

// Test only HKDF's Expand phase, which is approved as a "KBKDF in Feedback
// Mode" per NIST SP800-108r1.
TEST(EVP_HKDF_ServiceIndicatorTest, EVP_HKDF_Expand) {
    const HKDFTestVector &test = kHKDFTestVectors[EVP_HKDF_TEST_EXTRACT_EXPAND];
    FIPSStatus approved = AWSLC_NOT_APPROVED;
    uint8_t output[sizeof(kHKDF_okm_tc2_sha256)];  // largest test output size
    EVP_PKEY_CTX *pctx;
    size_t outlen = test.output_len;

    // Positive test; HKDF_Expand() with an allowed hash (SHA256) is approved.
    pctx = EVP_PKEY_CTX_new_id(EVP_PKEY_HKDF, NULL);
    EXPECT_NE(pctx, nullptr);
    EXPECT_TRUE(EVP_PKEY_derive_init(pctx));
    EXPECT_TRUE(EVP_PKEY_CTX_hkdf_mode(pctx,
                                       EVP_PKEY_HKDEF_MODE_EXPAND_ONLY));
    EXPECT_TRUE(EVP_PKEY_CTX_set_hkdf_md(pctx, test.func()));
    EXPECT_TRUE(EVP_PKEY_CTX_set1_hkdf_key(pctx, test.ikm, test.ikm_size));
    EXPECT_TRUE(EVP_PKEY_CTX_set1_hkdf_salt(pctx, test.salt, test.salt_size));
    EXPECT_TRUE(EVP_PKEY_CTX_add1_hkdf_info(pctx, test.info, test.info_size));

    CALL_SERVICE_AND_CHECK_APPROVED(
        approved, ASSERT_TRUE(EVP_PKEY_derive(pctx, output, &outlen)));
    EXPECT_EQ(approved, AWSLC_APPROVED);

    if (pctx != NULL) {
        EVP_PKEY_CTX_free(pctx);
    }

    // Negative test; HKDF_Expand() with a disallowed hash (MD5).
    const HKDFTestVector &bad_test = kHKDFTestVectors[EVP_HKDF_TEST_EXTRACT_EXPAND_FAIL];
    pctx = EVP_PKEY_CTX_new_id(EVP_PKEY_HKDF, NULL);
    EXPECT_NE(pctx, nullptr);
    EXPECT_TRUE(EVP_PKEY_derive_init(pctx));
    EXPECT_TRUE(EVP_PKEY_CTX_hkdf_mode(pctx,
                                       EVP_PKEY_HKDEF_MODE_EXPAND_ONLY));
    EXPECT_TRUE(EVP_PKEY_CTX_set_hkdf_md(pctx, bad_test.func()));
    EXPECT_TRUE(EVP_PKEY_CTX_set1_hkdf_key(pctx, bad_test.ikm, bad_test.ikm_size));
    EXPECT_TRUE(EVP_PKEY_CTX_set1_hkdf_salt(pctx, bad_test.salt, bad_test.salt_size));
    EXPECT_TRUE(EVP_PKEY_CTX_add1_hkdf_info(pctx, bad_test.info, bad_test.info_size));

    CALL_SERVICE_AND_CHECK_APPROVED(
        approved, ASSERT_TRUE(EVP_PKEY_derive(pctx, output, &outlen)));
    EXPECT_EQ(approved, AWSLC_NOT_APPROVED);

    if (pctx != NULL) {
        EVP_PKEY_CTX_free(pctx);
    }
}

// RSA tests are not parameterized with the |kRSATestVectors| as key
// generation for RSA is time consuming.
TEST(ServiceIndicatorTest, RSAKeyGen) {
  FIPSStatus approved = AWSLC_NOT_APPROVED;
  bssl::UniquePtr<RSA> rsa(RSA_new());
  ASSERT_TRUE(rsa);

  // |RSA_generate_key_fips| may only be used for 2048-, 3072-, and 4096-bit
  // keys.
  for (const size_t bits : {512, 1024, 3071, 4095}) {
    SCOPED_TRACE(bits);

    rsa.reset(RSA_new());
    CALL_SERVICE_AND_CHECK_APPROVED(approved,
        EXPECT_FALSE(RSA_generate_key_fips(rsa.get(), bits, nullptr)));
    EXPECT_EQ(approved, AWSLC_NOT_APPROVED);
  }

  // Test that we can generate keys of the supported lengths:
  for (const size_t bits : {2048, 3072, 4096}) {
    SCOPED_TRACE(bits);

    rsa.reset(RSA_new());
    CALL_SERVICE_AND_CHECK_APPROVED(approved,
        EXPECT_TRUE( RSA_generate_key_fips(rsa.get(), bits, nullptr)));
    EXPECT_EQ(approved, AWSLC_APPROVED);
    EXPECT_EQ(bits, BN_num_bits(rsa->n));
  }

  // Test running the EVP_PKEY_keygen interfaces one by one directly, and check
  // |EVP_PKEY_keygen| for approval at the end. |EVP_PKEY_keygen_init| should
  // not be approved because it does not indicate an entire service has been
  // completed.
  bssl::UniquePtr<EVP_PKEY_CTX> ctx(EVP_PKEY_CTX_new_id(EVP_PKEY_RSA, nullptr));
  EVP_PKEY *raw = nullptr;
  bssl::UniquePtr<EVP_PKEY> pkey(raw);
  ASSERT_TRUE(ctx);

  if (kEVPKeyGenShouldCallFIPSFunctions) {
    // Test unapproved key sizes of RSA.
    for (const size_t bits : {512, 1024, 3071, 4095}) {
      SCOPED_TRACE(bits);
      CALL_SERVICE_AND_CHECK_APPROVED(
          approved, ASSERT_TRUE(EVP_PKEY_keygen_init(ctx.get())));
      EXPECT_EQ(approved, AWSLC_NOT_APPROVED);
      ASSERT_TRUE(EVP_PKEY_CTX_set_rsa_keygen_bits(ctx.get(), bits));
      CALL_SERVICE_AND_CHECK_APPROVED(
          approved, ASSERT_FALSE(EVP_PKEY_keygen(ctx.get(), &raw)));
      EXPECT_EQ(approved, AWSLC_NOT_APPROVED);
      pkey.reset(raw);
      raw = nullptr;
    }

    // Test approved key sizes of RSA.
    for (const size_t bits : {2048, 3072, 4096}) {
      SCOPED_TRACE(bits);
      CALL_SERVICE_AND_CHECK_APPROVED(
          approved, ASSERT_TRUE(EVP_PKEY_keygen_init(ctx.get())));
      EXPECT_EQ(approved, AWSLC_NOT_APPROVED);
      ASSERT_TRUE(EVP_PKEY_CTX_set_rsa_keygen_bits(ctx.get(), bits));
      CALL_SERVICE_AND_CHECK_APPROVED(
          approved, ASSERT_TRUE(EVP_PKEY_keygen(ctx.get(), &raw)));
      EXPECT_EQ(approved, AWSLC_APPROVED);
      pkey.reset(raw);
      raw = nullptr;
    }
  }
}

struct RSATestVector {
  // key_size is the input rsa key size.
  const int key_size;
  // md_func is the digest to test.
  const EVP_MD *(*func)();
  // whether to use pss testing or not.
  const bool use_pss;
  // expected to be approved or not for signature generation.
  const FIPSStatus sig_gen_expect_approved;
  // expected to be approved or not for signature verification.
  const FIPSStatus sig_ver_expect_approved;
};
struct RSATestVector kRSATestVectors[] = {
    // RSA test cases that are not approved in any case.
    { 512, &EVP_sha1, false, AWSLC_NOT_APPROVED, AWSLC_NOT_APPROVED },
    // PSS with hashLen == saltLen is not possible for 512-bit modulus.
    { 1024, &EVP_md5, false, AWSLC_NOT_APPROVED, AWSLC_NOT_APPROVED },
    { 1536, &EVP_sha256, false, AWSLC_NOT_APPROVED, AWSLC_NOT_APPROVED },
    { 1536, &EVP_sha512, true, AWSLC_NOT_APPROVED, AWSLC_NOT_APPROVED },
    { 2048, &EVP_md5, false, AWSLC_NOT_APPROVED, AWSLC_NOT_APPROVED },
    { 3071, &EVP_md5, true, AWSLC_NOT_APPROVED, AWSLC_NOT_APPROVED },
    { 3071, &EVP_sha256, false, AWSLC_NOT_APPROVED, AWSLC_NOT_APPROVED },
    { 3071, &EVP_sha512, true, AWSLC_NOT_APPROVED, AWSLC_NOT_APPROVED },
    { 4096, &EVP_md5, false, AWSLC_NOT_APPROVED, AWSLC_NOT_APPROVED },

    // RSA test cases that are approved.
    { 1024, &EVP_sha1, false, AWSLC_NOT_APPROVED, AWSLC_APPROVED },
    { 1024, &EVP_sha256, false, AWSLC_NOT_APPROVED, AWSLC_APPROVED },
    { 1024, &EVP_sha512, false, AWSLC_NOT_APPROVED, AWSLC_APPROVED },
    { 1024, &EVP_sha1, true, AWSLC_NOT_APPROVED, AWSLC_APPROVED },
    { 1024, &EVP_sha256, true, AWSLC_NOT_APPROVED, AWSLC_APPROVED },
    // PSS with hashLen == saltLen is not possible for 1024-bit modulus and
    // SHA-512.

    { 2048, &EVP_sha1, false, AWSLC_NOT_APPROVED, AWSLC_APPROVED },
    { 2048, &EVP_sha224, false, AWSLC_APPROVED, AWSLC_APPROVED },
    { 2048, &EVP_sha256, false, AWSLC_APPROVED, AWSLC_APPROVED },
    { 2048, &EVP_sha384, false, AWSLC_APPROVED, AWSLC_APPROVED },
    { 2048, &EVP_sha512, false, AWSLC_APPROVED, AWSLC_APPROVED },
    // SHA-512/256 is not supported for PKCS#1v1.5 in AWS-LC.

    { 2048, &EVP_sha1, true, AWSLC_NOT_APPROVED, AWSLC_APPROVED },
    { 2048, &EVP_sha224, true, AWSLC_APPROVED, AWSLC_APPROVED },
    { 2048, &EVP_sha256, true, AWSLC_APPROVED, AWSLC_APPROVED },
    { 2048, &EVP_sha384, true, AWSLC_APPROVED, AWSLC_APPROVED },
    { 2048, &EVP_sha512, true, AWSLC_APPROVED, AWSLC_APPROVED },
    { 2048, &EVP_sha512_256, true, AWSLC_APPROVED, AWSLC_APPROVED },

    { 3072, &EVP_sha1, false, AWSLC_NOT_APPROVED, AWSLC_APPROVED },
    { 3072, &EVP_sha224, false, AWSLC_APPROVED, AWSLC_APPROVED },
    { 3072, &EVP_sha256, false, AWSLC_APPROVED, AWSLC_APPROVED },
    { 3072, &EVP_sha384, false, AWSLC_APPROVED, AWSLC_APPROVED },
    { 3072, &EVP_sha512, false, AWSLC_APPROVED, AWSLC_APPROVED },
    // SHA-512/256 is not supported for PKCS#1v1.5 in AWS-LC.

    { 3072, &EVP_sha1, true, AWSLC_NOT_APPROVED, AWSLC_APPROVED },
    { 3072, &EVP_sha224, true, AWSLC_APPROVED, AWSLC_APPROVED },
    { 3072, &EVP_sha256, true, AWSLC_APPROVED, AWSLC_APPROVED },
    { 3072, &EVP_sha384, true, AWSLC_APPROVED, AWSLC_APPROVED },
    { 3072, &EVP_sha512, true, AWSLC_APPROVED, AWSLC_APPROVED },
    { 3072, &EVP_sha512_256, true, AWSLC_APPROVED, AWSLC_APPROVED },

    { 4096, &EVP_sha1, false, AWSLC_NOT_APPROVED, AWSLC_APPROVED },
    { 4096, &EVP_sha224, false, AWSLC_APPROVED, AWSLC_APPROVED },
    { 4096, &EVP_sha256, false, AWSLC_APPROVED, AWSLC_APPROVED },
    { 4096, &EVP_sha384, false, AWSLC_APPROVED, AWSLC_APPROVED },
    { 4096, &EVP_sha512, false, AWSLC_APPROVED, AWSLC_APPROVED },
    // SHA-512/256 is not supported for PKCS#1v1.5 in AWS-LC.

    { 4096, &EVP_sha1, true, AWSLC_NOT_APPROVED, AWSLC_APPROVED },
    { 4096, &EVP_sha224, true, AWSLC_APPROVED, AWSLC_APPROVED },
    { 4096, &EVP_sha256, true, AWSLC_APPROVED, AWSLC_APPROVED },
    { 4096, &EVP_sha384, true, AWSLC_APPROVED, AWSLC_APPROVED },
    { 4096, &EVP_sha512, true, AWSLC_APPROVED, AWSLC_APPROVED },
    { 4096, &EVP_sha512_256, true, AWSLC_APPROVED, AWSLC_APPROVED },
};

class RSAServiceIndicatorTest : public TestWithNoErrors<RSATestVector> {};

INSTANTIATE_TEST_SUITE_P(All, RSAServiceIndicatorTest,
                         testing::ValuesIn(kRSATestVectors));

static std::map<unsigned, bssl::UniquePtr<RSA>> &CachedRSAKeys() {
  static std::map<unsigned, bssl::UniquePtr<RSA>> keys;
  return keys;
}


static RSA *GetRSAKey(unsigned bits) {
  auto it = CachedRSAKeys().find(bits);
  if (it != CachedRSAKeys().end()) {
    return it->second.get();
  }

  bssl::UniquePtr<BIGNUM> e(BN_new());
  if (!e || !BN_set_word(e.get(), RSA_F4)) {
    abort();
  }

  bssl::UniquePtr<RSA> key(RSA_new());
  if (!key || !RSA_generate_key_ex(key.get(), bits, e.get(), nullptr)) {
    abort();
  }

  RSA *const ret = key.get();
  CachedRSAKeys().emplace(static_cast<unsigned>(bits), std::move(key));
  return ret;
}

// When using |EVP_PKEY_assign| to assign |RSA| to |EVP_PKEY|, the pointer will
// get assigned to |EVP_PKEY| and get freed along with it.
static RSA *GetRSAPSSKey(unsigned bits) {
  bssl::UniquePtr<BIGNUM> e(BN_new());
  if (!e || !BN_set_word(e.get(), RSA_F4)) {
    abort();
  }

  RSA *key = RSA_new();
  if (!key || !RSA_generate_key_ex(key, bits, e.get(), nullptr)) {
    abort();
  }

  return key;
}

TEST_P(RSAServiceIndicatorTest, RSASigGen) {
  const RSATestVector &test = GetParam();
  SCOPED_TRACE(test.key_size);

  bssl::UniquePtr<EVP_PKEY> pkey(EVP_PKEY_new());
  ASSERT_TRUE(pkey);
  RSA *rsa = nullptr;
  if(test.use_pss) {
    rsa = GetRSAPSSKey(test.key_size);
    ASSERT_TRUE(EVP_PKEY_assign(pkey.get(), EVP_PKEY_RSA_PSS, rsa));
  } else {
    rsa = GetRSAKey(test.key_size);
    ASSERT_TRUE(EVP_PKEY_set1_RSA(pkey.get(), rsa));
 }

  // Test running the EVP_DigestSign interfaces one by one directly, and check
  // |EVP_DigestSignFinal| for approval at the end. |EVP_DigestSignInit|, and
  // |EVP_DigestSignUpdate| should not be approved because they do not indicate
  // an entire service has been completed.
  FIPSStatus approved = AWSLC_NOT_APPROVED;
  bssl::ScopedEVP_MD_CTX md_ctx;
  EVP_PKEY_CTX *pctx = nullptr;
  size_t sig_len;
  CALL_SERVICE_AND_CHECK_APPROVED(approved,
        ASSERT_TRUE(EVP_DigestSignInit(md_ctx.get(), &pctx, test.func(),
                                       nullptr, pkey.get())));
  EXPECT_EQ(approved, AWSLC_NOT_APPROVED);
  if (test.use_pss) {
    CALL_SERVICE_AND_CHECK_APPROVED(approved,
        ASSERT_TRUE(EVP_PKEY_CTX_set_rsa_padding(pctx, RSA_PKCS1_PSS_PADDING)));
    EXPECT_EQ(approved, AWSLC_NOT_APPROVED);
    CALL_SERVICE_AND_CHECK_APPROVED(
        approved, ASSERT_TRUE(EVP_PKEY_CTX_set_rsa_pss_saltlen(pctx, -1)));
    EXPECT_EQ(approved, AWSLC_NOT_APPROVED);
  }
  CALL_SERVICE_AND_CHECK_APPROVED(
      approved, ASSERT_TRUE(EVP_DigestSignUpdate(md_ctx.get(), kPlaintext,
                                                 sizeof(kPlaintext))));
  EXPECT_EQ(approved, AWSLC_NOT_APPROVED);
  // Determine the size of the signature. The first call of
  // |EVP_DigestSignFinal| should not return an approval check because no crypto
  // is being done when |nullptr| is inputted in the |*out_sig| field.
  CALL_SERVICE_AND_CHECK_APPROVED(
      approved, ASSERT_TRUE(EVP_DigestSignFinal(md_ctx.get(), nullptr,
                                                &sig_len)));
  EXPECT_EQ(approved, AWSLC_NOT_APPROVED);
  std::vector<uint8_t> signature(sig_len);
  // The second call performs the actual operation.
  CALL_SERVICE_AND_CHECK_APPROVED(
      approved, ASSERT_TRUE(EVP_DigestSignFinal(md_ctx.get(), signature.data(),
                                                &sig_len)));
  EXPECT_EQ(approved, test.sig_gen_expect_approved);

  // Test using the one-shot |EVP_DigestSign| function for approval.
  md_ctx.Reset();
  std::vector<uint8_t> oneshot_output(sig_len);
  CALL_SERVICE_AND_CHECK_APPROVED(
      approved, ASSERT_TRUE(EVP_DigestSignInit(md_ctx.get(), &pctx, test.func(),
                                               nullptr, pkey.get())));
  EXPECT_EQ(approved, AWSLC_NOT_APPROVED);
  if (test.use_pss) {
   CALL_SERVICE_AND_CHECK_APPROVED(approved,
      ASSERT_TRUE(EVP_PKEY_CTX_set_rsa_padding(pctx, RSA_PKCS1_PSS_PADDING)));
    EXPECT_EQ(approved, AWSLC_NOT_APPROVED);
    CALL_SERVICE_AND_CHECK_APPROVED(
        approved, ASSERT_TRUE(EVP_PKEY_CTX_set_rsa_pss_saltlen(pctx, -1)));
    EXPECT_EQ(approved, AWSLC_NOT_APPROVED);
  }
  CALL_SERVICE_AND_CHECK_APPROVED(approved,
      ASSERT_TRUE(EVP_DigestSign(md_ctx.get(), oneshot_output.data(), &sig_len,
                                 kPlaintext, sizeof(kPlaintext))));
  EXPECT_EQ(approved, test.sig_gen_expect_approved);

  if (test.use_pss) {
    // Odd configurations of PSS, for example where the salt length is not equal
    // to the hash length, are not approved.
    md_ctx.Reset();
    ASSERT_TRUE(EVP_DigestSignInit(md_ctx.get(), &pctx, test.func(), nullptr,
                                   pkey.get()));
    ASSERT_TRUE(EVP_PKEY_CTX_set_rsa_padding(pctx, RSA_PKCS1_PSS_PADDING));
    ASSERT_TRUE(EVP_PKEY_CTX_set_rsa_pss_saltlen(pctx, 10));
    CALL_SERVICE_AND_CHECK_APPROVED(approved,
        ASSERT_TRUE(EVP_DigestSign(md_ctx.get(), oneshot_output.data(),
                                   &sig_len, kPlaintext, sizeof(kPlaintext))));
    EXPECT_EQ(approved, AWSLC_NOT_APPROVED);
  }
}

TEST_P(RSAServiceIndicatorTest, RSASigVer) {
  const RSATestVector &test = GetParam();

  bssl::UniquePtr<EVP_PKEY> pkey(EVP_PKEY_new());
  ASSERT_TRUE(pkey);

  RSA *rsa = nullptr;
  if(test.use_pss) {
    rsa = GetRSAPSSKey(test.key_size);
    ASSERT_TRUE(EVP_PKEY_assign(pkey.get(), EVP_PKEY_RSA_PSS, rsa));
  } else {
    rsa = GetRSAKey(test.key_size);
    ASSERT_TRUE(EVP_PKEY_set1_RSA(pkey.get(), rsa));
 }

  std::vector<uint8_t> signature;
  size_t sig_len;
  bssl::ScopedEVP_MD_CTX md_ctx;
  EVP_PKEY_CTX *pctx = nullptr;
  ASSERT_TRUE(EVP_DigestSignInit(md_ctx.get(), &pctx, test.func(), nullptr,
                                 pkey.get()));
  if (test.use_pss) {
    ASSERT_TRUE(EVP_PKEY_CTX_set_rsa_padding(pctx, RSA_PKCS1_PSS_PADDING));
    ASSERT_TRUE(EVP_PKEY_CTX_set_rsa_pss_saltlen(pctx, -1));
  }
  ASSERT_TRUE(EVP_DigestSign(md_ctx.get(), nullptr, &sig_len, nullptr, 0));
  signature.resize(sig_len);
  ASSERT_TRUE(EVP_DigestSign(md_ctx.get(), signature.data(), &sig_len,
                             kPlaintext, sizeof(kPlaintext)));
  signature.resize(sig_len);

  // Service Indicator approval checks for RSA signature verification.

  // Test running the EVP_DigestVerify interfaces one by one directly, and check
  // |EVP_DigestVerifyFinal| for approval at the end. |EVP_DigestVerifyInit|,
  // |EVP_DigestVerifyUpdate| should not be approved because they do not
  // indicate an entire service has been done.
  FIPSStatus approved = AWSLC_NOT_APPROVED;
  md_ctx.Reset();
  CALL_SERVICE_AND_CHECK_APPROVED(approved,
      ASSERT_TRUE(EVP_DigestVerifyInit(md_ctx.get(), &pctx, test.func(),
                                       nullptr, pkey.get())));
  EXPECT_EQ(approved, AWSLC_NOT_APPROVED);
  if (test.use_pss) {
    CALL_SERVICE_AND_CHECK_APPROVED(approved,
      ASSERT_TRUE(EVP_PKEY_CTX_set_rsa_padding(pctx, RSA_PKCS1_PSS_PADDING)));
    EXPECT_EQ(approved, AWSLC_NOT_APPROVED);
    ASSERT_TRUE(EVP_PKEY_CTX_set_rsa_pss_saltlen(pctx, -1));
  }
  CALL_SERVICE_AND_CHECK_APPROVED(approved,
      ASSERT_TRUE(EVP_DigestVerifyUpdate(md_ctx.get(), kPlaintext,
                                         sizeof(kPlaintext))));
  EXPECT_EQ(approved, AWSLC_NOT_APPROVED);
  CALL_SERVICE_AND_CHECK_APPROVED(approved,
      ASSERT_TRUE(EVP_DigestVerifyFinal(md_ctx.get(), signature.data(),
                                        signature.size())));
  EXPECT_EQ(approved, test.sig_ver_expect_approved);

  // Test using the one-shot |EVP_DigestVerify| function for approval.
  md_ctx.Reset();
  CALL_SERVICE_AND_CHECK_APPROVED(approved,
      ASSERT_TRUE(EVP_DigestVerifyInit(md_ctx.get(), &pctx, test.func(),
                                       nullptr, pkey.get())));
  EXPECT_EQ(approved, AWSLC_NOT_APPROVED);
  if (test.use_pss) {
    CALL_SERVICE_AND_CHECK_APPROVED(approved,
      ASSERT_TRUE(EVP_PKEY_CTX_set_rsa_padding(pctx, RSA_PKCS1_PSS_PADDING)));
    EXPECT_EQ(approved, AWSLC_NOT_APPROVED);
    ASSERT_TRUE(EVP_PKEY_CTX_set_rsa_pss_saltlen(pctx, -1));
  }
  CALL_SERVICE_AND_CHECK_APPROVED(approved,
      ASSERT_TRUE(EVP_DigestVerify(md_ctx.get(), signature.data(),
                                   signature.size(), kPlaintext,
                                   sizeof(kPlaintext))));
  EXPECT_EQ(approved, test.sig_ver_expect_approved);
}

// Test that |EVP_DigestSignFinal| and |EVP_DigestSignVerify| are approved with
// manually constructing using the context setting functions.
// AWS-LC uses this to test support of the function |EVP_MD_CTX_set_pkey_ctx|.
TEST_P(RSAServiceIndicatorTest, ManualRSASignVerify) {
  const RSATestVector &test = GetParam();

  FIPSStatus approved = AWSLC_NOT_APPROVED;

  bssl::UniquePtr<EVP_PKEY> pkey(EVP_PKEY_new());
  ASSERT_TRUE(pkey);

  RSA *rsa = nullptr;
  if(test.use_pss) {
    rsa = GetRSAPSSKey(test.key_size);
    ASSERT_TRUE(EVP_PKEY_assign(pkey.get(), EVP_PKEY_RSA_PSS, rsa));
  } else {
    rsa = GetRSAKey(test.key_size);
    ASSERT_TRUE(EVP_PKEY_set1_RSA(pkey.get(), rsa));
 }

  bssl::ScopedEVP_MD_CTX ctx;
  ASSERT_TRUE(EVP_DigestInit(ctx.get(), test.func()));
  ASSERT_TRUE(EVP_DigestUpdate(ctx.get(), kPlaintext, sizeof(kPlaintext)));

  // Manual construction for signing.
  bssl::UniquePtr<EVP_PKEY_CTX> pctx(EVP_PKEY_CTX_new(pkey.get(), nullptr));
  ASSERT_TRUE(EVP_PKEY_sign_init(pctx.get()));
  ASSERT_TRUE(EVP_PKEY_CTX_set_signature_md(pctx.get(), test.func()));
  if (test.use_pss) {
    ASSERT_TRUE(EVP_PKEY_CTX_set_rsa_padding(pctx.get(),
                                             RSA_PKCS1_PSS_PADDING));
    ASSERT_TRUE(EVP_PKEY_CTX_set_rsa_pss_saltlen(pctx.get(), -1));
  }
  EVP_MD_CTX_set_pkey_ctx(ctx.get(), pctx.get());
  // Determine the size of the signature.
  size_t sig_len = 0;
  CALL_SERVICE_AND_CHECK_APPROVED(approved,
    ASSERT_TRUE(EVP_DigestSignFinal(ctx.get(), nullptr, &sig_len)));
  ASSERT_EQ(approved, AWSLC_NOT_APPROVED);

  std::vector<uint8_t> sig;
  sig.resize(sig_len);
  CALL_SERVICE_AND_CHECK_APPROVED(approved,
    EVP_DigestSignFinal(ctx.get(), sig.data(), &sig_len));
  ASSERT_EQ(approved, test.sig_gen_expect_approved);
  sig.resize(sig_len);

  // Manual construction for verification.
  ASSERT_TRUE(EVP_PKEY_verify_init(pctx.get()));
  ASSERT_TRUE(EVP_PKEY_CTX_set_signature_md(pctx.get(), test.func()));
  EVP_MD_CTX_set_pkey_ctx(ctx.get(), pctx.get());

  CALL_SERVICE_AND_CHECK_APPROVED(approved,
            EVP_DigestVerifyFinal(ctx.get(), sig.data(), sig_len));
  ASSERT_EQ(approved, test.sig_ver_expect_approved);
}

struct ECDSATestVector {
  // nid is the input curve nid.
  const int nid;
  // md_func is the digest to test.
  const EVP_MD *(*func)();
  // expected to be approved or not for signature generation.
  const FIPSStatus key_check_expect_approved;
  // expected to be approved or not for signature generation.
  const FIPSStatus sig_gen_expect_approved;
  // expected to be approved or not for signature verification.
  const FIPSStatus sig_ver_expect_approved;
};

static const struct ECDSATestVector kECDSATestVectors[] = {
    // Only the following NIDs for |EC_GROUP| are creatable with
    // |EC_GROUP_new_by_curve_name|, and |NID_secp256k1| will only work if
    // |kCurveSecp256k1Supported| is true.
    {NID_secp224r1, &EVP_sha1, AWSLC_APPROVED, AWSLC_NOT_APPROVED,
     AWSLC_APPROVED},
    {NID_secp224r1, &EVP_sha224, AWSLC_APPROVED, AWSLC_APPROVED,
     AWSLC_APPROVED},
    {NID_secp224r1, &EVP_sha256, AWSLC_APPROVED, AWSLC_APPROVED,
     AWSLC_APPROVED},
    {NID_secp224r1, &EVP_sha384, AWSLC_APPROVED, AWSLC_APPROVED,
     AWSLC_APPROVED},
    {NID_secp224r1, &EVP_sha512, AWSLC_APPROVED, AWSLC_APPROVED,
     AWSLC_APPROVED},

    {NID_X9_62_prime256v1, &EVP_sha1, AWSLC_APPROVED,
     AWSLC_NOT_APPROVED, AWSLC_APPROVED},
    {NID_X9_62_prime256v1, &EVP_sha224, AWSLC_APPROVED,
     AWSLC_APPROVED, AWSLC_APPROVED},
    {NID_X9_62_prime256v1, &EVP_sha256, AWSLC_APPROVED,
     AWSLC_APPROVED, AWSLC_APPROVED},
    {NID_X9_62_prime256v1, &EVP_sha384, AWSLC_APPROVED,
     AWSLC_APPROVED, AWSLC_APPROVED},
    {NID_X9_62_prime256v1, &EVP_sha512, AWSLC_APPROVED,
     AWSLC_APPROVED, AWSLC_APPROVED},

    {NID_secp384r1, &EVP_sha1, AWSLC_APPROVED, AWSLC_NOT_APPROVED,
     AWSLC_APPROVED},
    {NID_secp384r1, &EVP_sha224, AWSLC_APPROVED, AWSLC_APPROVED,
     AWSLC_APPROVED},
    {NID_secp384r1, &EVP_sha256, AWSLC_APPROVED, AWSLC_APPROVED,
     AWSLC_APPROVED},
    {NID_secp384r1, &EVP_sha384, AWSLC_APPROVED, AWSLC_APPROVED,
     AWSLC_APPROVED},
    {NID_secp384r1, &EVP_sha512, AWSLC_APPROVED, AWSLC_APPROVED,
     AWSLC_APPROVED},

    {NID_secp521r1, &EVP_sha1, AWSLC_APPROVED, AWSLC_NOT_APPROVED,
     AWSLC_APPROVED},
    {NID_secp521r1, &EVP_sha224, AWSLC_APPROVED, AWSLC_APPROVED,
     AWSLC_APPROVED},
    {NID_secp521r1, &EVP_sha256, AWSLC_APPROVED, AWSLC_APPROVED,
     AWSLC_APPROVED},
    {NID_secp521r1, &EVP_sha384, AWSLC_APPROVED, AWSLC_APPROVED,
     AWSLC_APPROVED},
    {NID_secp521r1, &EVP_sha512, AWSLC_APPROVED, AWSLC_APPROVED,
     AWSLC_APPROVED},

    {NID_secp256k1, &EVP_sha1, AWSLC_NOT_APPROVED,
     AWSLC_NOT_APPROVED, AWSLC_NOT_APPROVED},
    {NID_secp256k1, &EVP_sha224, AWSLC_NOT_APPROVED,
     AWSLC_NOT_APPROVED, AWSLC_NOT_APPROVED},
    {NID_secp256k1, &EVP_sha256, AWSLC_NOT_APPROVED,
     AWSLC_NOT_APPROVED, AWSLC_NOT_APPROVED},
    {NID_secp256k1, &EVP_sha384, AWSLC_NOT_APPROVED,
     AWSLC_NOT_APPROVED, AWSLC_NOT_APPROVED},
    {NID_secp256k1, &EVP_sha512, AWSLC_NOT_APPROVED,
     AWSLC_NOT_APPROVED, AWSLC_NOT_APPROVED},
};

class ECDSAServiceIndicatorTest : public TestWithNoErrors<ECDSATestVector> {};

INSTANTIATE_TEST_SUITE_P(All, ECDSAServiceIndicatorTest,
                         testing::ValuesIn(kECDSATestVectors));

TEST_P(ECDSAServiceIndicatorTest, ECDSAKeyCheck) {
  const ECDSATestVector &test = GetParam();
  if (test.nid == NID_secp256k1 && !kCurveSecp256k1Supported) {
    GTEST_SKIP();
  }

  FIPSStatus approved = AWSLC_NOT_APPROVED;

  // Test service indicator approval for |EC_KEY_generate_key_fips| and
  // |EC_KEY_check_fips|.
  bssl::UniquePtr<EC_KEY> key(EC_KEY_new_by_curve_name(test.nid));
  CALL_SERVICE_AND_CHECK_APPROVED(
      approved, ASSERT_TRUE(EC_KEY_generate_key_fips(key.get())));
  EXPECT_EQ(approved, test.key_check_expect_approved);
  CALL_SERVICE_AND_CHECK_APPROVED(approved,
                                  ASSERT_TRUE(EC_KEY_check_fips(key.get())));
  EXPECT_EQ(approved, test.key_check_expect_approved);

  // See if |EC_KEY_check_fips| still returns approval with only the public
  // component.
  bssl::UniquePtr<EC_KEY> key_only_public(EC_KEY_new_by_curve_name(test.nid));
  ASSERT_TRUE(EC_KEY_set_public_key(key_only_public.get(),
                                    EC_KEY_get0_public_key(key.get())));
  CALL_SERVICE_AND_CHECK_APPROVED(
      approved, ASSERT_TRUE(EC_KEY_check_fips(key_only_public.get())));
  EXPECT_EQ(approved, test.key_check_expect_approved);

  if (kEVPKeyGenShouldCallFIPSFunctions) {
    // Test running the EVP_PKEY_keygen interfaces one by one directly, and
    // check |EVP_PKEY_keygen| for approval at the end. |EVP_PKEY_keygen_init|
    // should not be approved because it does not indicate that an entire
    // service has been completed.
    bssl::UniquePtr<EVP_PKEY_CTX> ctx(
        EVP_PKEY_CTX_new_id(EVP_PKEY_EC, nullptr));
    EVP_PKEY *raw = nullptr;
    ASSERT_TRUE(ctx);
    ASSERT_TRUE(EVP_PKEY_keygen_init(ctx.get()));
    ASSERT_TRUE(EVP_PKEY_CTX_set_ec_paramgen_curve_nid(ctx.get(), test.nid));
    CALL_SERVICE_AND_CHECK_APPROVED(approved,
        ASSERT_TRUE(EVP_PKEY_keygen(ctx.get(), &raw)));
    EXPECT_EQ(approved, test.key_check_expect_approved);

    EVP_PKEY_free(raw);
  }
}

TEST_P(ECDSAServiceIndicatorTest, ECDSASigGen) {
  const ECDSATestVector &test = GetParam();
  if (test.nid == NID_secp256k1 && !kCurveSecp256k1Supported) {
    GTEST_SKIP();
  }

  FIPSStatus approved = AWSLC_NOT_APPROVED;

  bssl::UniquePtr<EC_GROUP> group(EC_GROUP_new_by_curve_name(test.nid));
  bssl::UniquePtr<EC_KEY> eckey(EC_KEY_new());
  bssl::UniquePtr<EVP_PKEY> pkey(EVP_PKEY_new());
  bssl::ScopedEVP_MD_CTX md_ctx;
  ASSERT_TRUE(eckey);
  ASSERT_TRUE(EC_KEY_set_group(eckey.get(), group.get()));

  // Generate a generic EC key.
  ASSERT_TRUE(EC_KEY_generate_key(eckey.get()));
  ASSERT_TRUE(EVP_PKEY_set1_EC_KEY(pkey.get(), eckey.get()));

  // Test running the EVP_DigestSign interfaces one by one directly, and check
  // |EVP_DigestSignFinal| for approval at the end. |EVP_DigestSignInit|,
  // |EVP_DigestSignUpdate| should not be approved because they do not indicate
  // an entire service has been done.
  CALL_SERVICE_AND_CHECK_APPROVED(
      approved, ASSERT_TRUE(EVP_DigestSignInit(md_ctx.get(), nullptr,
                                               test.func(), nullptr,
                                               pkey.get())));
  EXPECT_EQ(approved, AWSLC_NOT_APPROVED);
  CALL_SERVICE_AND_CHECK_APPROVED(approved,
      ASSERT_TRUE(EVP_DigestSignUpdate(md_ctx.get(), kPlaintext,
                                       sizeof(kPlaintext))));
  EXPECT_EQ(approved, AWSLC_NOT_APPROVED);
  // Determine the size of the signature. The first call of
  // |EVP_DigestSignFinal| should not return an approval check because no crypto
  // is being done when |nullptr| is given as the |out_sig| field.
  size_t max_sig_len;
  CALL_SERVICE_AND_CHECK_APPROVED(approved,
      ASSERT_TRUE(EVP_DigestSignFinal(md_ctx.get(), nullptr, &max_sig_len)));
  EXPECT_EQ(approved, AWSLC_NOT_APPROVED);
  std::vector<uint8_t> signature(max_sig_len);
  // The second call performs the actual operation.
  size_t sig_len = max_sig_len;
  CALL_SERVICE_AND_CHECK_APPROVED(approved,
      ASSERT_TRUE(EVP_DigestSignFinal(md_ctx.get(), signature.data(),
                                      &sig_len)));
  ASSERT_LE(sig_len, signature.size());
  EXPECT_EQ(approved, test.sig_gen_expect_approved);

  // Test using the one-shot |EVP_DigestSign| function for approval.
  md_ctx.Reset();
  CALL_SERVICE_AND_CHECK_APPROVED(approved,
      ASSERT_TRUE(EVP_DigestSignInit(md_ctx.get(), nullptr, test.func(),
                                     nullptr, pkey.get())));
  EXPECT_EQ(approved, AWSLC_NOT_APPROVED);
  sig_len = max_sig_len;
  CALL_SERVICE_AND_CHECK_APPROVED(approved,
      ASSERT_TRUE(EVP_DigestSign(md_ctx.get(), signature.data(), &sig_len,
                                 kPlaintext, sizeof(kPlaintext))));
  ASSERT_LE(sig_len, signature.size());
  EXPECT_EQ(approved, test.sig_gen_expect_approved);
}

TEST_P(ECDSAServiceIndicatorTest, ECDSASigVer) {
  const ECDSATestVector &test = GetParam();
  if (test.nid == NID_secp256k1 && !kCurveSecp256k1Supported) {
    GTEST_SKIP();
  }

  FIPSStatus approved = AWSLC_NOT_APPROVED;

  bssl::UniquePtr<EC_GROUP> group(EC_GROUP_new_by_curve_name(test.nid));
  bssl::UniquePtr<EC_KEY> eckey(EC_KEY_new());
  bssl::UniquePtr<EVP_PKEY> pkey(EVP_PKEY_new());
  bssl::ScopedEVP_MD_CTX md_ctx;
  ASSERT_TRUE(eckey);
  ASSERT_TRUE(EC_KEY_set_group(eckey.get(), group.get()));

  // Generate ECDSA signatures for ECDSA verification.
  ASSERT_TRUE(EC_KEY_generate_key(eckey.get()));
  ASSERT_TRUE(EVP_PKEY_set1_EC_KEY(pkey.get(), eckey.get()));
  std::vector<uint8_t> signature;
  size_t sig_len = 0;
  ASSERT_TRUE(EVP_DigestSignInit(md_ctx.get(), nullptr, test.func(), nullptr,
                                 pkey.get()));
  ASSERT_TRUE(EVP_DigestSignFinal(md_ctx.get(), nullptr, &sig_len));
  signature.resize(sig_len);
  ASSERT_TRUE(EVP_DigestSign(md_ctx.get(), signature.data(), &sig_len,
                             kPlaintext, sizeof(kPlaintext)));
  signature.resize(sig_len);

  // Service Indicator approval checks for ECDSA signature verification.

  // Test running the EVP_DigestVerify interfaces one by one directly, and check
  // |EVP_DigestVerifyFinal| for approval at the end. |EVP_DigestVerifyInit|,
  // |EVP_DigestVerifyUpdate| should not be approved because they do not
  // indicate an entire service has been done.
  md_ctx.Reset();
  CALL_SERVICE_AND_CHECK_APPROVED(approved,
      ASSERT_TRUE(EVP_DigestVerifyInit(md_ctx.get(), nullptr, test.func(),
                                       nullptr, pkey.get())));
  EXPECT_EQ(approved, AWSLC_NOT_APPROVED);
  CALL_SERVICE_AND_CHECK_APPROVED(approved,
      ASSERT_TRUE(EVP_DigestVerifyUpdate(md_ctx.get(), kPlaintext,
                                         sizeof(kPlaintext))));
  EXPECT_EQ(approved, AWSLC_NOT_APPROVED);
  CALL_SERVICE_AND_CHECK_APPROVED(approved,
      ASSERT_TRUE(EVP_DigestVerifyFinal(md_ctx.get(), signature.data(),
                                        signature.size())));
  EXPECT_EQ(approved, test.sig_ver_expect_approved);

  // Test using the one-shot |EVP_DigestVerify| function for approval.
  md_ctx.Reset();
  CALL_SERVICE_AND_CHECK_APPROVED(approved,
      ASSERT_TRUE(EVP_DigestVerifyInit(md_ctx.get(), nullptr, test.func(),
                                       nullptr, pkey.get())));
  EXPECT_EQ(approved, AWSLC_NOT_APPROVED);
  CALL_SERVICE_AND_CHECK_APPROVED(approved,
      ASSERT_TRUE(EVP_DigestVerify(md_ctx.get(), signature.data(),
                                   signature.size(), kPlaintext,
                                   sizeof(kPlaintext))));
  EXPECT_EQ(approved, test.sig_ver_expect_approved);
}

// Test that |EVP_DigestSignFinal| and |EVP_DigestSignVerify| are approved with
// manually constructing using the context setting functions.
TEST_P(ECDSAServiceIndicatorTest, ManualECDSASignVerify) {
  const ECDSATestVector &test = GetParam();

  FIPSStatus approved = AWSLC_NOT_APPROVED;

  bssl::ScopedEVP_MD_CTX ctx;
  ASSERT_TRUE(EVP_DigestInit(ctx.get(), test.func()));
  ASSERT_TRUE(EVP_DigestUpdate(ctx.get(), kPlaintext, sizeof(kPlaintext)));

  bssl::UniquePtr<EC_GROUP> group(EC_GROUP_new_by_curve_name(test.nid));
  bssl::UniquePtr<EC_KEY> eckey(EC_KEY_new());
  bssl::UniquePtr<EVP_PKEY> pkey(EVP_PKEY_new());
  bssl::ScopedEVP_MD_CTX md_ctx;
  ASSERT_TRUE(eckey);
  ASSERT_TRUE(EC_KEY_set_group(eckey.get(), group.get()));

  // Generate a generic ec key.
  EC_KEY_generate_key(eckey.get());
  ASSERT_TRUE(EVP_PKEY_set1_EC_KEY(pkey.get(), eckey.get()));

  // Manual construction for signing.
  bssl::UniquePtr<EVP_PKEY_CTX> pctx(EVP_PKEY_CTX_new(pkey.get(), nullptr));
  ASSERT_TRUE(EVP_PKEY_sign_init(pctx.get()));
  ASSERT_TRUE(EVP_PKEY_CTX_set_signature_md(pctx.get(), test.func()));
  EVP_MD_CTX_set_pkey_ctx(ctx.get(), pctx.get());
  // Determine the size of the signature.
  size_t sig_len = 0;
  CALL_SERVICE_AND_CHECK_APPROVED(approved,
      ASSERT_TRUE(EVP_DigestSignFinal(ctx.get(), nullptr, &sig_len)));
  EXPECT_EQ(approved, AWSLC_NOT_APPROVED);

  std::vector<uint8_t> sig;
  sig.resize(sig_len);
  CALL_SERVICE_AND_CHECK_APPROVED(approved,
      ASSERT_TRUE(EVP_DigestSignFinal(ctx.get(), sig.data(), &sig_len)));
  EXPECT_EQ(approved, test.sig_gen_expect_approved);
  sig.resize(sig_len);

  // Manual construction for verification.
  ASSERT_TRUE(EVP_PKEY_verify_init(pctx.get()));
  ASSERT_TRUE(EVP_PKEY_CTX_set_signature_md(pctx.get(), test.func()));
  EVP_MD_CTX_set_pkey_ctx(ctx.get(), pctx.get());

  CALL_SERVICE_AND_CHECK_APPROVED(approved,
      ASSERT_TRUE(EVP_DigestVerifyFinal(ctx.get(), sig.data(), sig_len)));
  EXPECT_EQ(approved, test.sig_ver_expect_approved);
}

struct ECDHTestVector {
  // nid is the input curve nid.
  const int nid;
  // md_func is the digest to test.
  const int digest_length;
  // expected to be approved or not.
  const FIPSStatus expect_approved;
};
static const struct ECDHTestVector kECDHTestVectors[] = {
    // Only the following NIDs for |EC_GROUP| are creatable with
    // |EC_GROUP_new_by_curve_name|.
    // |ECDH_compute_key_fips| fails directly when an invalid hash length is
    // inputted.
    { NID_secp224r1, SHA224_DIGEST_LENGTH, AWSLC_APPROVED },
    { NID_secp224r1, SHA256_DIGEST_LENGTH, AWSLC_APPROVED },
    { NID_secp224r1, SHA384_DIGEST_LENGTH, AWSLC_APPROVED },
    { NID_secp224r1, SHA512_DIGEST_LENGTH, AWSLC_APPROVED },

    { NID_X9_62_prime256v1, SHA224_DIGEST_LENGTH, AWSLC_APPROVED },
    { NID_X9_62_prime256v1, SHA256_DIGEST_LENGTH, AWSLC_APPROVED },
    { NID_X9_62_prime256v1, SHA384_DIGEST_LENGTH, AWSLC_APPROVED },
    { NID_X9_62_prime256v1, SHA512_DIGEST_LENGTH, AWSLC_APPROVED },

    { NID_secp384r1, SHA224_DIGEST_LENGTH, AWSLC_APPROVED },
    { NID_secp384r1, SHA256_DIGEST_LENGTH, AWSLC_APPROVED },
    { NID_secp384r1, SHA384_DIGEST_LENGTH, AWSLC_APPROVED },
    { NID_secp384r1, SHA512_DIGEST_LENGTH, AWSLC_APPROVED },

    { NID_secp521r1, SHA224_DIGEST_LENGTH, AWSLC_APPROVED },
    { NID_secp521r1, SHA256_DIGEST_LENGTH, AWSLC_APPROVED },
    { NID_secp521r1, SHA384_DIGEST_LENGTH, AWSLC_APPROVED },
    { NID_secp521r1, SHA512_DIGEST_LENGTH, AWSLC_APPROVED },

    { NID_secp256k1, SHA224_DIGEST_LENGTH, AWSLC_NOT_APPROVED },
    { NID_secp256k1, SHA256_DIGEST_LENGTH, AWSLC_NOT_APPROVED },
    { NID_secp256k1, SHA384_DIGEST_LENGTH, AWSLC_NOT_APPROVED },
    { NID_secp256k1, SHA512_DIGEST_LENGTH, AWSLC_NOT_APPROVED },
};

class ECDH_ServiceIndicatorTest : public TestWithNoErrors<ECDHTestVector> {};

INSTANTIATE_TEST_SUITE_P(All, ECDH_ServiceIndicatorTest,
                         testing::ValuesIn(kECDHTestVectors));

TEST_P(ECDH_ServiceIndicatorTest, ECDH) {
  const ECDHTestVector &test = GetParam();
  if (test.nid == NID_secp256k1 && !kCurveSecp256k1Supported) {
    GTEST_SKIP();
  }

  FIPSStatus approved = AWSLC_NOT_APPROVED;

  bssl::UniquePtr<EC_GROUP> group(EC_GROUP_new_by_curve_name(test.nid));
  bssl::UniquePtr<EC_KEY> our_key(EC_KEY_new());
  bssl::UniquePtr<EC_KEY> peer_key(EC_KEY_new());
  bssl::ScopedEVP_MD_CTX md_ctx;
  ASSERT_TRUE(our_key);
  ASSERT_TRUE(peer_key);

  // Generate two generic ec key pairs.
  ASSERT_TRUE(EC_KEY_set_group(our_key.get(), group.get()));
  ASSERT_TRUE(EC_KEY_generate_key(our_key.get()));
  ASSERT_TRUE(EC_KEY_check_key(our_key.get()));

  ASSERT_TRUE(EC_KEY_set_group(peer_key.get(), group.get()));
  ASSERT_TRUE(EC_KEY_generate_key(peer_key.get()));
  ASSERT_TRUE(EC_KEY_check_key(peer_key.get()));

  // Test that |ECDH_compute_key_fips| has service indicator approval as
  // expected.
  std::vector<uint8_t> digest(test.digest_length);
  CALL_SERVICE_AND_CHECK_APPROVED(approved,
      ASSERT_TRUE(ECDH_compute_key_fips(digest.data(), digest.size(),
                                        EC_KEY_get0_public_key(peer_key.get()),
                                        our_key.get())));
  EXPECT_EQ(approved, test.expect_approved);

  // Test running the EVP_PKEY_derive interfaces one by one directly, and check
  // |EVP_PKEY_derive| for approval at the end. |EVP_PKEY_derive_init| and
  // |EVP_PKEY_derive_set_peer| should not be approved because they do not
  // indicate an entire service has been done.
  bssl::UniquePtr<EVP_PKEY> our_pkey(EVP_PKEY_new());
  ASSERT_TRUE(EVP_PKEY_set1_EC_KEY(our_pkey.get(), our_key.get()));
  bssl::UniquePtr<EVP_PKEY_CTX> our_ctx(
      EVP_PKEY_CTX_new(our_pkey.get(), nullptr));
  bssl::UniquePtr<EVP_PKEY> peer_pkey(EVP_PKEY_new());
  ASSERT_TRUE(EVP_PKEY_set1_EC_KEY(peer_pkey.get(), peer_key.get()));

  CALL_SERVICE_AND_CHECK_APPROVED(approved,
      ASSERT_TRUE(EVP_PKEY_derive_init(our_ctx.get())));
  EXPECT_EQ(approved, AWSLC_NOT_APPROVED);
  CALL_SERVICE_AND_CHECK_APPROVED(approved,
      ASSERT_TRUE(EVP_PKEY_derive_set_peer(our_ctx.get(), peer_pkey.get())));
  EXPECT_EQ(approved, AWSLC_NOT_APPROVED);
  // Determine the size of the output key. The first call of |EVP_PKEY_derive|
  // should not return an approval check because no crypto is being done when
  // |nullptr| is inputted in the |*key| field
  size_t out_len = 0;
  CALL_SERVICE_AND_CHECK_APPROVED(
      approved, ASSERT_TRUE(EVP_PKEY_derive(our_ctx.get(), nullptr, &out_len)));
  EXPECT_EQ(approved, AWSLC_NOT_APPROVED);
  std::vector<uint8_t> derive_output(out_len);
  CALL_SERVICE_AND_CHECK_APPROVED(approved,
      ASSERT_TRUE(EVP_PKEY_derive(our_ctx.get(), derive_output.data(),
                                  &out_len)));
  EXPECT_EQ(approved, kEVPDeriveSetsServiceIndicator
                          ? test.expect_approved
                          : AWSLC_NOT_APPROVED);
}

static const struct KDFTestVector {
  // func is the hash function for KDF to test.
  const EVP_MD *(*func)();
  const uint8_t *expected_output;
  const FIPSStatus expect_approved;
} kKDFTestVectors[] = {
    {EVP_md5, kTLSOutput_md, AWSLC_APPROVED},
    {EVP_sha1, kTLSOutput_sha1, AWSLC_APPROVED},
    {EVP_md5_sha1, kTLSOutput_mdsha1, AWSLC_APPROVED},
    {EVP_sha224, kTLSOutput_sha224, AWSLC_NOT_APPROVED},
    {EVP_sha256, kTLSOutput_sha256, AWSLC_APPROVED},
    {EVP_sha384, kTLSOutput_sha384, AWSLC_APPROVED},
    {EVP_sha512, kTLSOutput_sha512, AWSLC_APPROVED},
};

class KDF_ServiceIndicatorTest : public TestWithNoErrors<KDFTestVector> {};

INSTANTIATE_TEST_SUITE_P(All, KDF_ServiceIndicatorTest,
                         testing::ValuesIn(kKDFTestVectors));

TEST_P(KDF_ServiceIndicatorTest, TLSKDF) {
  const KDFTestVector &test = GetParam();

  FIPSStatus approved = AWSLC_NOT_APPROVED;

  uint8_t output[32];
  CALL_SERVICE_AND_CHECK_APPROVED(
      approved, ASSERT_TRUE(CRYPTO_tls1_prf(test.func(), output, sizeof(output),
                                kTLSSecret, sizeof(kTLSSecret), kTLSLabel,
                                sizeof(kTLSLabel), kTLSSeed1, sizeof(kTLSSeed1),
                                kTLSSeed2, sizeof(kTLSSeed2))));
  EXPECT_EQ(Bytes(test.expected_output, sizeof(output)),
            Bytes(output, sizeof(output)));
  EXPECT_EQ(approved, test.expect_approved);
}

// PBKDF2 test data from RFC 6070.
//
// Set 1 - short password/salt; these are too short for FIPS, so they'll
//         return NOT_APPROVED
// Set 2 - long password/salt; APPROVED for FIPS
// Set 3 - Not included, it's another short password/salt test, to ensure the
//         password/salt are being handled as byte buffers rather than strings.
static const uint8_t kPBKDF2Password1[] = {
    'p', 'a', 's', 's', 'w', 'o', 'r', 'd'
};
static const uint8_t kPBKDF2Salt1[] = {'s', 'a', 'l', 't'};
static const uint8_t kPBKDF2Password2[] = {
    'p', 'a', 's', 's', 'w', 'o', 'r', 'd', 'P', 'A', 'S', 'S', 'W', 'O', 'R',
    'D', 'p', 'a', 's', 's', 'w', 'o', 'r', 'd'
};
static const uint8_t kPBKDF2Salt2[] = {
    's', 'a', 'l', 't', 'S', 'A', 'L', 'T', 's', 'a', 'l', 't', 'S', 'A', 'L',
    'T', 's', 'a', 'l', 't', 'S', 'A', 'L', 'T', 's', 'a', 'l', 't', 'S', 'A',
    'L', 'T', 's', 'a', 'l', 't'
};

static const uint8_t kPBKDF2DerivedKey1SHA1[] = {
    0x0c, 0x60, 0xc8, 0x0f, 0x96, 0x1f, 0x0e, 0x71, 0xf3, 0xa9, 0xb5, 0x24,
    0xaf, 0x60, 0x12, 0x06, 0x2f, 0xe0, 0x37, 0xa6  // 20 bytes
};
static const uint8_t kPBKDF2DerivedKey2SHA1[] = {
    0xea, 0x6c, 0x01, 0x4d, 0xc7, 0x2d, 0x6f, 0x8c, 0xcd, 0x1e, 0xd9, 0x2a,
    0xce, 0x1d, 0x41, 0xf0, 0xd8, 0xde, 0x89, 0x57  // 20 bytes
};
static const uint8_t kPBKDF2DerivedKey3SHA1[] = {
    0x4b, 0x00, 0x79, 0x01, 0xb7, 0x65, 0x48, 0x9a, 0xbe, 0xad, 0x49, 0xd9,
    0x26, 0xf7, 0x21, 0xd0, 0x65, 0xa4, 0x29, 0xc1  // 20 bytes
};
static const uint8_t kPBKDF2DerivedKey4SHA1[] = {
    0xee, 0xfe, 0x3d, 0x61, 0xcd, 0x4d, 0xa4, 0xe4, 0xe9, 0x94, 0x5b, 0x3d,
    0x6b, 0xa2, 0x15, 0x8c, 0x26, 0x34, 0xe9, 0x84  // 20 bytes
};
static const uint8_t kPBKDF2DerivedKey5SHA1[] = {
    0x3d, 0x2e, 0xec, 0x4f, 0xe4, 0x1c, 0x84, 0x9b, 0x80, 0xc8, 0xd8, 0x36,
    0x62, 0xc0, 0xe4, 0x4a, 0x8b, 0x29, 0x1a, 0x96, 0x4c, 0xf2, 0xf0, 0x70,
    0x38    // 25 bytes
};

static const uint8_t kPBKDF2DerivedKey1SHA224[] = {
    0x3c, 0x19, 0x8c, 0xbd, 0xb9, 0x46, 0x4b, 0x78, 0x57, 0x96, 0x6b, 0xd0,
    0x5b, 0x7b, 0xc9, 0x2b, 0xc1, 0xcc, 0x4e, 0x6e  // 20 bytes
};
static const uint8_t kPBKDF2DerivedKey2SHA224[] = {
    0x93, 0x20, 0x0f, 0xfa, 0x96, 0xc5, 0x77, 0x6d, 0x38, 0xfa, 0x10, 0xab,
    0xdf, 0x8f, 0x5b, 0xfc, 0x00, 0x54, 0xb9, 0x71  // 20 bytes
};
static const uint8_t kPBKDF2DerivedKey3SHA224[] = {
    0x21, 0x8c, 0x45, 0x3b, 0xf9, 0x06, 0x35, 0xbd, 0x0a, 0x21, 0xa7, 0x5d,
    0x17, 0x27, 0x03, 0xff, 0x61, 0x08, 0xef, 0x60  // 20 bytes
};
static const uint8_t kPBKDF2DerivedKey4SHA224[] = {
    0xb4, 0x99, 0x25, 0x18, 0x4c, 0xb4, 0xb5, 0x59, 0xf3, 0x65, 0xe9, 0x4f,
    0xca, 0xfc, 0xd4, 0xcd, 0xb9, 0xf7, 0xae, 0xf4  // 20 bytes
};
static const uint8_t kPBKDF2DerivedKey5SHA224[] = {
    0x05, 0x6c, 0x4b, 0xa4, 0x38, 0xde, 0xd9, 0x1f, 0xc1, 0x4e, 0x05, 0x94,
    0xe6, 0xf5, 0x2b, 0x87, 0xe1, 0xf3, 0x69, 0x0c, 0x0d, 0xc0, 0xfb, 0xc0,
    0x57    // 25 bytes
};

static const uint8_t kPBKDF2DerivedKey1SHA256[] = {
    0x12, 0x0f, 0xb6, 0xcf, 0xfc, 0xf8, 0xb3, 0x2c, 0x43, 0xe7, 0x22, 0x52,
    0x56, 0xc4, 0xf8, 0x37, 0xa8, 0x65, 0x48, 0xc9  // 20 bytes
};
static const uint8_t kPBKDF2DerivedKey2SHA256[] = {
    0xae, 0x4d, 0x0c, 0x95, 0xaf, 0x6b, 0x46, 0xd3, 0x2d, 0x0a, 0xdf, 0xf9,
    0x28, 0xf0, 0x6d, 0xd0, 0x2a, 0x30, 0x3f, 0x8e  // 20 bytes
};
static const uint8_t kPBKDF2DerivedKey3SHA256[] = {
    0xc5, 0xe4, 0x78, 0xd5, 0x92, 0x88, 0xc8, 0x41, 0xaa, 0x53, 0x0d, 0xb6,
    0x84, 0x5c, 0x4c, 0x8d, 0x96, 0x28, 0x93, 0xa0  // 20 bytes
};
static const uint8_t kPBKDF2DerivedKey4SHA256[] = {
    0xcf, 0x81, 0xc6, 0x6f, 0xe8, 0xcf, 0xc0, 0x4d, 0x1f, 0x31, 0xec, 0xb6,
    0x5d, 0xab, 0x40, 0x89, 0xf7, 0xf1, 0x79, 0xe8  // 20 bytes
};
static const uint8_t kPBKDF2DerivedKey5SHA256[] = {
    0x34, 0x8c, 0x89, 0xdb, 0xcb, 0xd3, 0x2b, 0x2f, 0x32, 0xd8, 0x14, 0xb8,
    0x11, 0x6e, 0x84, 0xcf, 0x2b, 0x17, 0x34, 0x7e, 0xbc, 0x18, 0x00, 0x18,
    0x1c    // 25 bytes
};

static const uint8_t kPBKDF2DerivedKey1SHA384[] = {
    0xc0, 0xe1, 0x4f, 0x06, 0xe4, 0x9e, 0x32, 0xd7, 0x3f, 0x9f, 0x52, 0xdd,
    0xf1, 0xd0, 0xc5, 0xc7, 0x19, 0x16, 0x09, 0x23  // 20 bytes
};
static const uint8_t kPBKDF2DerivedKey2SHA384[] = {
    0x54, 0xf7, 0x75, 0xc6, 0xd7, 0x90, 0xf2, 0x19, 0x30, 0x45, 0x91, 0x62,
    0xfc, 0x53, 0x5d, 0xbf, 0x04, 0xa9, 0x39, 0x18  // 20 bytes
};
static const uint8_t kPBKDF2DerivedKey3SHA384[] = {
    0x55, 0x97, 0x26, 0xbe, 0x38, 0xdb, 0x12, 0x5b, 0xc8, 0x5e, 0xd7, 0x89,
    0x5f, 0x6e, 0x3c, 0xf5, 0x74, 0xc7, 0xa0, 0x1c  // 20 bytes
};
static const uint8_t kPBKDF2DerivedKey4SHA384[] = {
    0xa7, 0xfd, 0xb3, 0x49, 0xba, 0x2b, 0xfa, 0x6b, 0xf6, 0x47, 0xbb, 0x01,
    0x61, 0xba, 0xe1, 0x32, 0x0d, 0xf2, 0x7e, 0x64  // 20 bytes
};
static const uint8_t kPBKDF2DerivedKey5SHA384[] = {
    0x81, 0x91, 0x43, 0xad, 0x66, 0xdf, 0x9a, 0x55, 0x25, 0x59, 0xb9, 0xe1,
    0x31, 0xc5, 0x2a, 0xe6, 0xc5, 0xc1, 0xb0, 0xee, 0xd1, 0x8f, 0x4d, 0x28,
    0x3b    // 25 bytes
};

static const uint8_t kPBKDF2DerivedKey1SHA512[] = {
    0x86, 0x7f, 0x70, 0xcf, 0x1a, 0xde, 0x02, 0xcf, 0xf3, 0x75, 0x25, 0x99,
    0xa3, 0xa5, 0x3d, 0xc4, 0xaf, 0x34, 0xc7, 0xa6  // 20 bytes
};
static const uint8_t kPBKDF2DerivedKey2SHA512[] = {
    0xe1, 0xd9, 0xc1, 0x6a, 0xa6, 0x81, 0x70, 0x8a, 0x45, 0xf5, 0xc7, 0xc4,
    0xe2, 0x15, 0xce, 0xb6, 0x6e, 0x01, 0x1a, 0x2e  // 20 bytes
};
static const uint8_t kPBKDF2DerivedKey3SHA512[] = {
    0xd1, 0x97, 0xb1, 0xb3, 0x3d, 0xb0, 0x14, 0x3e, 0x01, 0x8b, 0x12, 0xf3,
    0xd1, 0xd1, 0x47, 0x9e, 0x6c, 0xde, 0xbd, 0xcc  // 20 bytes
};
static const uint8_t kPBKDF2DerivedKey4SHA512[] = {
    0x61, 0x80, 0xa3, 0xce, 0xab, 0xab, 0x45, 0xcc, 0x39, 0x64, 0x11, 0x2c,
    0x81, 0x1e, 0x01, 0x31, 0xbc, 0xa9, 0x3a, 0x35  // 20 bytes
};
static const uint8_t kPBKDF2DerivedKey5SHA512[] = {
    0x8c, 0x05, 0x11, 0xf4, 0xc6, 0xe5, 0x97, 0xc6, 0xac, 0x63, 0x15, 0xd8,
    0xf0, 0x36, 0x2e, 0x22, 0x5f, 0x3c, 0x50, 0x14, 0x95, 0xba, 0x23, 0xb8,
    0x68    // 25 bytes
};

static const struct PBKDF2TestVector {
    // func is the hash function for PBKDF2 to test.
    const EVP_MD *(*func)();
    const uint8_t *password;
    const size_t password_len;
    const uint8_t *salt;
    const size_t salt_len;
    const unsigned iterations;
    const size_t output_len;
    const uint8_t *expected_output;
    const FIPSStatus expect_approved;
} kPBKDF2TestVectors[] = {
    // SHA1 outputs
    {
        EVP_sha1,
        kPBKDF2Password1, sizeof(kPBKDF2Password1),
        kPBKDF2Salt1, sizeof(kPBKDF2Salt1),
        1,
        sizeof(kPBKDF2DerivedKey1SHA1), kPBKDF2DerivedKey1SHA1,
        AWSLC_NOT_APPROVED
    },
    {
        EVP_sha1,
        kPBKDF2Password1, sizeof(kPBKDF2Password1),
        kPBKDF2Salt1, sizeof(kPBKDF2Salt1),
        2,
        sizeof(kPBKDF2DerivedKey2SHA1), kPBKDF2DerivedKey2SHA1,
        AWSLC_NOT_APPROVED
    },
    {
        EVP_sha1,
        kPBKDF2Password1, sizeof(kPBKDF2Password1),
        kPBKDF2Salt1, sizeof(kPBKDF2Salt1),
        4096,
        sizeof(kPBKDF2DerivedKey3SHA1), kPBKDF2DerivedKey3SHA1,
        AWSLC_NOT_APPROVED
    },
    {
        EVP_sha1,
        kPBKDF2Password1, sizeof(kPBKDF2Password1),
        kPBKDF2Salt1, sizeof(kPBKDF2Salt1),
        16777216,
        sizeof(kPBKDF2DerivedKey4SHA1), kPBKDF2DerivedKey4SHA1,
        AWSLC_NOT_APPROVED
    },
    {
        EVP_sha1,
        kPBKDF2Password2, sizeof(kPBKDF2Password2),
        kPBKDF2Salt2, sizeof(kPBKDF2Salt2),
        4096,
        sizeof(kPBKDF2DerivedKey5SHA1), kPBKDF2DerivedKey5SHA1,
        AWSLC_APPROVED
    },

    // SHA224 outputs from
    // https://github.com/brycx/Test-Vector-Generation/pull/1
    {
        EVP_sha224,
        kPBKDF2Password1, sizeof(kPBKDF2Password1),
        kPBKDF2Salt1, sizeof(kPBKDF2Salt1),
        1,
        sizeof(kPBKDF2DerivedKey1SHA224), kPBKDF2DerivedKey1SHA224,
        AWSLC_NOT_APPROVED
    },
    {
        EVP_sha224,
        kPBKDF2Password1, sizeof(kPBKDF2Password1),
        kPBKDF2Salt1, sizeof(kPBKDF2Salt1),
        2,
        sizeof(kPBKDF2DerivedKey2SHA224), kPBKDF2DerivedKey2SHA224,
        AWSLC_NOT_APPROVED
    },
    {
        EVP_sha224,
        kPBKDF2Password1, sizeof(kPBKDF2Password1),
        kPBKDF2Salt1, sizeof(kPBKDF2Salt1),
        4096,
        sizeof(kPBKDF2DerivedKey3SHA224), kPBKDF2DerivedKey3SHA224,
        AWSLC_NOT_APPROVED
    },
    {
        EVP_sha224,
        kPBKDF2Password1, sizeof(kPBKDF2Password1),
        kPBKDF2Salt1, sizeof(kPBKDF2Salt1),
        16777216,
        sizeof(kPBKDF2DerivedKey4SHA224), kPBKDF2DerivedKey4SHA224,
        AWSLC_NOT_APPROVED
    },
    {
        EVP_sha224,
        kPBKDF2Password2, sizeof(kPBKDF2Password2),
        kPBKDF2Salt2, sizeof(kPBKDF2Salt2),
        4096,
        sizeof(kPBKDF2DerivedKey5SHA224), kPBKDF2DerivedKey5SHA224,
        AWSLC_APPROVED
    },

    // SHA256 outputs from
    // https://github.com/brycx/Test-Vector-Generation/blob/master/PBKDF2/pbkdf2-hmac-sha2-test-vectors.md
    {
        EVP_sha256,
        kPBKDF2Password1, sizeof(kPBKDF2Password1),
        kPBKDF2Salt1, sizeof(kPBKDF2Salt1),
        1,
        sizeof(kPBKDF2DerivedKey1SHA256), kPBKDF2DerivedKey1SHA256,
        AWSLC_NOT_APPROVED
    },
    {
        EVP_sha256,
        kPBKDF2Password1, sizeof(kPBKDF2Password1),
        kPBKDF2Salt1, sizeof(kPBKDF2Salt1),
        2,
        sizeof(kPBKDF2DerivedKey2SHA256), kPBKDF2DerivedKey2SHA256,
        AWSLC_NOT_APPROVED
    },
    {
        EVP_sha256,
        kPBKDF2Password1, sizeof(kPBKDF2Password1),
        kPBKDF2Salt1, sizeof(kPBKDF2Salt1),
        4096,
        sizeof(kPBKDF2DerivedKey3SHA256), kPBKDF2DerivedKey3SHA256,
        AWSLC_NOT_APPROVED
    },
    {
        EVP_sha256,
        kPBKDF2Password1, sizeof(kPBKDF2Password1),
        kPBKDF2Salt1, sizeof(kPBKDF2Salt1),
        16777216,
        sizeof(kPBKDF2DerivedKey4SHA256), kPBKDF2DerivedKey4SHA256,
        AWSLC_NOT_APPROVED
    },
    {
        EVP_sha256,
        kPBKDF2Password2, sizeof(kPBKDF2Password2),
        kPBKDF2Salt2, sizeof(kPBKDF2Salt2),
        4096,
        sizeof(kPBKDF2DerivedKey5SHA256), kPBKDF2DerivedKey5SHA256,
        AWSLC_APPROVED
    },

    // SHA384 outputs from
    // https://github.com/brycx/Test-Vector-Generation/blob/master/PBKDF2/pbkdf2-hmac-sha2-test-vectors.md
    {
        EVP_sha384,
        kPBKDF2Password1, sizeof(kPBKDF2Password1),
        kPBKDF2Salt1, sizeof(kPBKDF2Salt1),
        1,
        sizeof(kPBKDF2DerivedKey1SHA384), kPBKDF2DerivedKey1SHA384,
        AWSLC_NOT_APPROVED
    },
    {
        EVP_sha384,
        kPBKDF2Password1, sizeof(kPBKDF2Password1),
        kPBKDF2Salt1, sizeof(kPBKDF2Salt1),
        2,
        sizeof(kPBKDF2DerivedKey2SHA384), kPBKDF2DerivedKey2SHA384,
        AWSLC_NOT_APPROVED
    },
    {
        EVP_sha384,
        kPBKDF2Password1, sizeof(kPBKDF2Password1),
        kPBKDF2Salt1, sizeof(kPBKDF2Salt1),
        4096,
        sizeof(kPBKDF2DerivedKey3SHA384), kPBKDF2DerivedKey3SHA384,
        AWSLC_NOT_APPROVED
    },
    {
        EVP_sha384,
        kPBKDF2Password1, sizeof(kPBKDF2Password1),
        kPBKDF2Salt1, sizeof(kPBKDF2Salt1),
        16777216,
        sizeof(kPBKDF2DerivedKey4SHA384), kPBKDF2DerivedKey4SHA384,
        AWSLC_NOT_APPROVED
    },
    {
        EVP_sha384,
        kPBKDF2Password2, sizeof(kPBKDF2Password2),
        kPBKDF2Salt2, sizeof(kPBKDF2Salt2),
        4096,
        sizeof(kPBKDF2DerivedKey5SHA384), kPBKDF2DerivedKey5SHA384,
        AWSLC_APPROVED
    },

    // SHA512 outputs from
    // https://github.com/brycx/Test-Vector-Generation/blob/master/PBKDF2/pbkdf2-hmac-sha2-test-vectors.md
    {
        EVP_sha512,
        kPBKDF2Password1, sizeof(kPBKDF2Password1),
        kPBKDF2Salt1, sizeof(kPBKDF2Salt1),
        1,
        sizeof(kPBKDF2DerivedKey1SHA512), kPBKDF2DerivedKey1SHA512,
        AWSLC_NOT_APPROVED
    },
    {
        EVP_sha512,
        kPBKDF2Password1, sizeof(kPBKDF2Password1),
        kPBKDF2Salt1, sizeof(kPBKDF2Salt1),
        2,
        sizeof(kPBKDF2DerivedKey2SHA512), kPBKDF2DerivedKey2SHA512,
        AWSLC_NOT_APPROVED
    },
    {
        EVP_sha512,
        kPBKDF2Password1, sizeof(kPBKDF2Password1),
        kPBKDF2Salt1, sizeof(kPBKDF2Salt1),
        4096,
        sizeof(kPBKDF2DerivedKey3SHA512), kPBKDF2DerivedKey3SHA512,
        AWSLC_NOT_APPROVED
    },
    {
        EVP_sha512,
        kPBKDF2Password1, sizeof(kPBKDF2Password1),
        kPBKDF2Salt1, sizeof(kPBKDF2Salt1),
        16777216,
        sizeof(kPBKDF2DerivedKey4SHA512), kPBKDF2DerivedKey4SHA512,
        AWSLC_NOT_APPROVED
    },
    {
        EVP_sha512,
        kPBKDF2Password2, sizeof(kPBKDF2Password2),
        kPBKDF2Salt2, sizeof(kPBKDF2Salt2),
        4096,
        sizeof(kPBKDF2DerivedKey5SHA512), kPBKDF2DerivedKey5SHA512,
        AWSLC_APPROVED
    },
};

class PBKDF2_ServiceIndicatorTest : public TestWithNoErrors<PBKDF2TestVector> {
};

INSTANTIATE_TEST_SUITE_P(All, PBKDF2_ServiceIndicatorTest,
                         testing::ValuesIn(kPBKDF2TestVectors));

TEST_P(PBKDF2_ServiceIndicatorTest, PBKDF2) {
  const PBKDF2TestVector &test = GetParam();

  FIPSStatus approved = AWSLC_NOT_APPROVED;

  uint8_t output[sizeof(kPBKDF2DerivedKey5SHA1)];   // largest test vector output size
  CALL_SERVICE_AND_CHECK_APPROVED(
      approved, ASSERT_TRUE(PKCS5_PBKDF2_HMAC((const char *)test.password,
                                              test.password_len,
                                              test.salt, test.salt_len,
                                              test.iterations,
                                              test.func(), test.output_len,
                                              output)));
  EXPECT_EQ(Bytes(test.expected_output, test.output_len),
            Bytes(output, test.output_len));
  EXPECT_EQ(approved, test.expect_approved);
}

// SSHKDF test vector from NIST CAVS 14.1 test vectors
// https://csrc.nist.gov/Projects/Cryptographic-Algorithm-Validation-Program/Component-Testing#KDF135
static const char kSSHKDFtype = EVP_KDF_SSHKDF_TYPE_INITIAL_IV_CLI_TO_SRV;

const uint8_t kSSHKDFkeySHA1[] = {
    0x00, 0x00, 0x00, 0x80, 0x55, 0xba, 0xe9, 0x31, 0xc0, 0x7f, 0xd8, 0x24,
    0xbf, 0x10, 0xad, 0xd1, 0x90, 0x2b, 0x6f, 0xbc, 0x7c, 0x66, 0x53, 0x47,
    0x38, 0x34, 0x98, 0xa6, 0x86, 0x92, 0x9f, 0xf5, 0xa2, 0x5f, 0x8e, 0x40,
    0xcb, 0x66, 0x45, 0xea, 0x81, 0x4f, 0xb1, 0xa5, 0xe0, 0xa1, 0x1f, 0x85,
    0x2f, 0x86, 0x25, 0x56, 0x41, 0xe5, 0xed, 0x98, 0x6e, 0x83, 0xa7, 0x8b,
    0xc8, 0x26, 0x94, 0x80, 0xea, 0xc0, 0xb0, 0xdf, 0xd7, 0x70, 0xca, 0xb9,
    0x2e, 0x7a, 0x28, 0xdd, 0x87, 0xff, 0x45, 0x24, 0x66, 0xd6, 0xae, 0x86,
    0x7c, 0xea, 0xd6, 0x3b, 0x36, 0x6b, 0x1c, 0x28, 0x6e, 0x6c, 0x48, 0x11,
    0xa9, 0xf1, 0x4c, 0x27, 0xae, 0xa1, 0x4c, 0x51, 0x71, 0xd4, 0x9b, 0x78,
    0xc0, 0x6e, 0x37, 0x35, 0xd3, 0x6e, 0x6a, 0x3b, 0xe3, 0x21, 0xdd, 0x5f,
    0xc8, 0x23, 0x08, 0xf3, 0x4e, 0xe1, 0xcb, 0x17, 0xfb, 0xa9, 0x4a, 0x59
};
const uint8_t kSSHKDFxcghashSHA1[] = {
    0xa4, 0xeb, 0xd4, 0x59, 0x34, 0xf5, 0x67, 0x92, 0xb5, 0x11, 0x2d, 0xcd,
    0x75, 0xa1, 0x07, 0x5f, 0xdc, 0x88, 0x92, 0x45
};
const uint8_t kSSHKDFsessionSHA1[] = {
    0xa4, 0xeb, 0xd4, 0x59, 0x34, 0xf5, 0x67, 0x92, 0xb5, 0x11, 0x2d, 0xcd,
    0x75, 0xa1, 0x07, 0x5f, 0xdc, 0x88, 0x92, 0x45
};
const uint8_t kSSHKDFexpectedSHA1[] = {
    0xe2, 0xf6, 0x27, 0xc0, 0xb4, 0x3f, 0x1a, 0xc1
};

const uint8_t kSSHKDFkeySHA224[] = {
    0x00, 0x00, 0x00, 0x81, 0x00, 0x8d, 0xe6, 0x0d, 0xf0, 0x19, 0xc2, 0x39,
    0x66, 0xd2, 0x15, 0xd9, 0xb8, 0x49, 0x0a, 0xc4, 0x93, 0xdf, 0xae, 0x59,
    0xb9, 0x9d, 0xbe, 0xfd, 0xad, 0x81, 0xd2, 0xc9, 0xe7, 0x61, 0x20, 0x5c,
    0x93, 0xa6, 0x96, 0xdb, 0xd9, 0xe5, 0x38, 0xcc, 0x57, 0xcd, 0x3e, 0x24,
    0xc2, 0x79, 0x8d, 0x2c, 0x56, 0x56, 0x1d, 0x68, 0x03, 0xe8, 0xee, 0x24,
    0xe1, 0x12, 0xba, 0xbe, 0xf8, 0x4a, 0xd5, 0xa2, 0xc5, 0x71, 0xc5, 0x72,
    0x33, 0x9f, 0x2b, 0x38, 0xf1, 0x34, 0x51, 0x64, 0x31, 0x4f, 0x8f, 0x47,
    0x14, 0x04, 0x7f, 0x0c, 0x66, 0x65, 0x0f, 0x10, 0x05, 0x10, 0x44, 0xf8,
    0xdc, 0xd2, 0x56, 0xbf, 0xe8, 0x17, 0x13, 0x02, 0xa8, 0x1c, 0xe1, 0x3f,
    0x47, 0xf7, 0x37, 0x5d, 0xb8, 0x0a, 0x6b, 0xbf, 0x8c, 0xe7, 0xd8, 0xf9,
    0x6e, 0x03, 0xfc, 0x62, 0x75, 0xfd, 0x5d, 0xac, 0xfb, 0xdd, 0x16, 0x67,
    0x92
};
const uint8_t kSSHKDFxcghashSHA224[] = {
    0xe6, 0x9f, 0xbb, 0xee, 0x90, 0xf0, 0xcb, 0x7c, 0x57, 0x99, 0x6c, 0x6f,
    0x3f, 0x9e, 0xc4, 0xc7, 0xde, 0x9f, 0x0c, 0x43, 0xb7, 0xc9, 0x93, 0xec,
    0x3e, 0xc1, 0xd4, 0xca
};
const uint8_t kSSHKDFsessionSHA224[] = {
    0xe6, 0x9f, 0xbb, 0xee, 0x90, 0xf0, 0xcb, 0x7c, 0x57, 0x99, 0x6c, 0x6f,
    0x3f, 0x9e, 0xc4, 0xc7, 0xde, 0x9f, 0x0c, 0x43, 0xb7, 0xc9, 0x93, 0xec,
    0x3e, 0xc1, 0xd4, 0xca
};
const uint8_t kSSHKDFexpectedSHA224[] = {
    0x9f, 0xff, 0x6c, 0x6a, 0x6d, 0x1f, 0x5c, 0x31
};

static const uint8_t kSSHKDFkeySHA256[] = {
    0x00, 0x00, 0x00, 0x81, 0x00, 0x87, 0x5c, 0x55, 0x1c, 0xef, 0x52, 0x6a,
    0x4a, 0x8b, 0xe1, 0xa7, 0xdf, 0x27, 0xe9, 0xed, 0x35, 0x4b, 0xac, 0x9a,
    0xfb, 0x71, 0xf5, 0x3d, 0xba, 0xe9, 0x05, 0x67, 0x9d, 0x14, 0xf9, 0xfa,
    0xf2, 0x46, 0x9c, 0x53, 0x45, 0x7c, 0xf8, 0x0a, 0x36, 0x6b, 0xe2, 0x78,
    0x96, 0x5b, 0xa6, 0x25, 0x52, 0x76, 0xca, 0x2d, 0x9f, 0x4a, 0x97, 0xd2,
    0x71, 0xf7, 0x1e, 0x50, 0xd8, 0xa9, 0xec, 0x46, 0x25, 0x3a, 0x6a, 0x90,
    0x6a, 0xc2, 0xc5, 0xe4, 0xf4, 0x8b, 0x27, 0xa6, 0x3c, 0xe0, 0x8d, 0x80,
    0x39, 0x0a, 0x49, 0x2a, 0xa4, 0x3b, 0xad, 0x9d, 0x88, 0x2c, 0xca, 0xc2,
    0x3d, 0xac, 0x88, 0xbc, 0xad, 0xa4, 0xb4, 0xd4, 0x26, 0xa3, 0x62, 0x08,
    0x3d, 0xab, 0x65, 0x69, 0xc5, 0x4c, 0x22, 0x4d, 0xd2, 0xd8, 0x76, 0x43,
    0xaa, 0x22, 0x76, 0x93, 0xe1, 0x41, 0xad, 0x16, 0x30, 0xce, 0x13, 0x14,
    0x4e
};
static const uint8_t kSSHKDFxcghashSHA256[] = {
    0x0e, 0x68, 0x3f, 0xc8, 0xa9, 0xed, 0x7c, 0x2f, 0xf0, 0x2d, 0xef, 0x23,
    0xb2, 0x74, 0x5e, 0xbc, 0x99, 0xb2, 0x67, 0xda, 0xa8, 0x6a, 0x4a, 0xa7,
    0x69, 0x72, 0x39, 0x08, 0x82, 0x53, 0xf6, 0x42
};
static const uint8_t kSSHKDFsessionSHA256[] = {
    0x0e, 0x68, 0x3f, 0xc8, 0xa9, 0xed, 0x7c, 0x2f, 0xf0, 0x2d, 0xef, 0x23,
    0xb2, 0x74, 0x5e, 0xbc, 0x99, 0xb2, 0x67, 0xda, 0xa8, 0x6a, 0x4a, 0xa7,
    0x69, 0x72, 0x39, 0x08, 0x82, 0x53, 0xf6, 0x42
};
static const uint8_t kSSHKDFexpectedSHA256[] = {
    0x41, 0xff, 0x2e, 0xad, 0x16, 0x83, 0xf1, 0xe6
};

const uint8_t kSSHKDFkeySHA384[] = {
    0x00, 0x00, 0x00, 0x81, 0x00, 0x94, 0x14, 0x56, 0xbd, 0x72, 0x26, 0x7a,
    0x90, 0x69, 0x0f, 0xfc, 0x87, 0x35, 0x28, 0xf4, 0xb7, 0x63, 0x94, 0x43,
    0x1a, 0xce, 0xee, 0x1e, 0x24, 0xa7, 0xbe, 0xd4, 0x14, 0x56, 0x8d, 0x9b,
    0x97, 0xc8, 0x4c, 0xe1, 0x3d, 0x34, 0xa2, 0xb4, 0xa6, 0x3e, 0xf7, 0x35,
    0xba, 0xc2, 0x3a, 0xf0, 0xb7, 0xfa, 0x63, 0x4a, 0x9e, 0x56, 0xc2, 0xd7,
    0x75, 0xc7, 0x41, 0xa6, 0x1d, 0x63, 0x98, 0x13, 0x32, 0xf9, 0x02, 0x7d,
    0x3f, 0x52, 0xc4, 0xa9, 0xa3, 0xad, 0xb8, 0x3e, 0x96, 0xd3, 0x9f, 0x7e,
    0x6b, 0xb7, 0x25, 0x14, 0x79, 0x7d, 0xa3, 0x2f, 0x2f, 0x0e, 0xdb, 0x59,
    0xac, 0xcf, 0xc5, 0x8a, 0x49, 0xfc, 0x34, 0xb1, 0x98, 0xe0, 0x28, 0x5b,
    0x31, 0x03, 0x2a, 0xc9, 0xf0, 0x69, 0x07, 0xde, 0xf1, 0x96, 0xf5, 0x74,
    0x8b, 0xd3, 0x2c, 0xe2, 0x2a, 0x53, 0x83, 0xa1, 0xbb, 0xdb, 0xd3, 0x1f,
    0x24
};
const uint8_t kSSHKDFxcghashSHA384[] = {
    0xe0, 0xde, 0xe8, 0x0c, 0xcc, 0x16, 0x28, 0x84, 0x39, 0x39, 0x30, 0xad,
    0x20, 0x73, 0xd9, 0x21, 0x20, 0xc8, 0x04, 0x25, 0x41, 0x62, 0x44, 0x6b,
    0x7d, 0x04, 0x8f, 0x85, 0xa1, 0xa4, 0xdd, 0x7b, 0x63, 0x6a, 0x09, 0xb6,
    0x92, 0x52, 0xb8, 0x09, 0x52, 0xa0, 0x58, 0x1e, 0x94, 0x90, 0xee, 0x5a
};
const uint8_t kSSHKDFsessionSHA384[] = {
    0xe0, 0xde, 0xe8, 0x0c, 0xcc, 0x16, 0x28, 0x84, 0x39, 0x39, 0x30, 0xad,
    0x20, 0x73, 0xd9, 0x21, 0x20, 0xc8, 0x04, 0x25, 0x41, 0x62, 0x44, 0x6b,
    0x7d, 0x04, 0x8f, 0x85, 0xa1, 0xa4, 0xdd, 0x7b, 0x63, 0x6a, 0x09, 0xb6,
    0x92, 0x52, 0xb8, 0x09, 0x52, 0xa0, 0x58, 0x1e, 0x94, 0x90, 0xee, 0x5a
};
const uint8_t kSSHKDFexpectedSHA384[] = {
    0xd3, 0x1c, 0x16, 0xf6, 0x7b, 0x17, 0xbc, 0x69
};

const uint8_t kSSHKDFkeySHA512[] = {
    0x00, 0x00, 0x00, 0x80, 0x57, 0x53, 0x08, 0xca, 0x39, 0x57, 0x98, 0xbb,
    0x21, 0xec, 0x54, 0x38, 0xc4, 0x6a, 0x88, 0xff, 0xa3, 0xf7, 0xf7, 0x67,
    0x1c, 0x06, 0xf9, 0x24, 0xab, 0xf7, 0xc3, 0xcf, 0xb4, 0x6c, 0x78, 0xc0,
    0x25, 0x59, 0x6e, 0x4a, 0xba, 0x50, 0xc3, 0x27, 0x10, 0x89, 0x18, 0x4a,
    0x44, 0x7a, 0x57, 0x1a, 0xbb, 0x7f, 0x4a, 0x1b, 0x1c, 0x41, 0xf5, 0xd5,
    0xca, 0x80, 0x62, 0x94, 0x0d, 0x43, 0x69, 0x77, 0x85, 0x89, 0xfd, 0xe8,
    0x1a, 0x71, 0xb2, 0x22, 0x8f, 0x01, 0x8c, 0x4c, 0x83, 0x6c, 0xf3, 0x89,
    0xf8, 0x54, 0xf8, 0x6d, 0xe7, 0x1a, 0x68, 0xb1, 0x69, 0x3f, 0xe8, 0xff,
    0xa1, 0xc5, 0x9c, 0xe7, 0xe9, 0xf9, 0x22, 0x3d, 0xeb, 0xad, 0xa2, 0x56,
    0x6d, 0x2b, 0x0e, 0x56, 0x78, 0xa4, 0x8b, 0xfb, 0x53, 0x0e, 0x7b, 0xee,
    0x42, 0xbd, 0x2a, 0xc7, 0x30, 0x4a, 0x0a, 0x5a, 0xe3, 0x39, 0xa2, 0xcd
};
const uint8_t kSSHKDFxcghashSHA512[] = {
    0xa4, 0x12, 0x5a, 0xa9, 0x89, 0x80, 0x92, 0xca, 0x50, 0xc3, 0xc1, 0x63,
    0x1c, 0x03, 0xdc, 0xbc, 0x9d, 0xf9, 0x5c, 0xeb, 0xb4, 0x09, 0x88, 0x1e,
    0x58, 0x01, 0x08, 0xb6, 0xcc, 0x47, 0x04, 0xb7, 0x6c, 0xc7, 0x7b, 0x87,
    0x95, 0xfd, 0x59, 0x40, 0x56, 0x1e, 0x32, 0x24, 0xcc, 0x75, 0x84, 0x85,
    0x18, 0x99, 0x2b, 0xd8, 0xd9, 0xb7, 0x0f, 0xe0, 0xfc, 0x97, 0x7a, 0x47,
    0x60, 0x63, 0xc8, 0xbf
};
const uint8_t kSSHKDFsessionSHA512[] = {
    0xa4, 0x12, 0x5a, 0xa9, 0x89, 0x80, 0x92, 0xca, 0x50, 0xc3, 0xc1, 0x63,
    0x1c, 0x03, 0xdc, 0xbc, 0x9d, 0xf9, 0x5c, 0xeb, 0xb4, 0x09, 0x88, 0x1e,
    0x58, 0x01, 0x08, 0xb6, 0xcc, 0x47, 0x04, 0xb7, 0x6c, 0xc7, 0x7b, 0x87,
    0x95, 0xfd, 0x59, 0x40, 0x56, 0x1e, 0x32, 0x24, 0xcc, 0x75, 0x84, 0x85,
    0x18, 0x99, 0x2b, 0xd8, 0xd9, 0xb7, 0x0f, 0xe0, 0xfc, 0x97, 0x7a, 0x47,
    0x60, 0x63, 0xc8, 0xbf
};
const uint8_t kSSHKDFexpectedSHA512[] = {
    0x0e, 0x26, 0x93, 0xad, 0xe0, 0x52, 0x4a, 0xf8
};

static const struct SSHKDFTestVector {
    // func is the hash function for PBKDF2 to test.
    const EVP_MD *(*func)();
    const uint8_t *key;
    const size_t key_len;
    const uint8_t *xcghash;
    const size_t xcghash_len;
    const uint8_t *session_id;
    const size_t session_id_len;
    const char type;
    const size_t output_len;
    const uint8_t *expected_output;
    const FIPSStatus expect_approved;
} kSSHKDFTestVectors[] = {
    {
        EVP_sha1,
        kSSHKDFkeySHA1, sizeof(kSSHKDFkeySHA1),
        kSSHKDFxcghashSHA1, sizeof(kSSHKDFxcghashSHA1),
        kSSHKDFsessionSHA1, sizeof(kSSHKDFsessionSHA1),
        kSSHKDFtype,
        sizeof(kSSHKDFexpectedSHA1),
        kSSHKDFexpectedSHA1,
        AWSLC_APPROVED
    },
    {
        EVP_sha224,
        kSSHKDFkeySHA224, sizeof(kSSHKDFkeySHA224),
        kSSHKDFxcghashSHA224, sizeof(kSSHKDFxcghashSHA224),
        kSSHKDFsessionSHA224, sizeof(kSSHKDFsessionSHA224),
        kSSHKDFtype,
        sizeof(kSSHKDFexpectedSHA224),
        kSSHKDFexpectedSHA224,
        AWSLC_APPROVED
    },
    {
        EVP_sha256,
        kSSHKDFkeySHA256, sizeof(kSSHKDFkeySHA256),
        kSSHKDFxcghashSHA256, sizeof(kSSHKDFxcghashSHA256),
        kSSHKDFsessionSHA256, sizeof(kSSHKDFsessionSHA256),
        kSSHKDFtype,
        sizeof(kSSHKDFexpectedSHA256),
        kSSHKDFexpectedSHA256,
        AWSLC_APPROVED
    },
    {
        EVP_sha384,
        kSSHKDFkeySHA384, sizeof(kSSHKDFkeySHA384),
        kSSHKDFxcghashSHA384, sizeof(kSSHKDFxcghashSHA384),
        kSSHKDFsessionSHA384, sizeof(kSSHKDFsessionSHA384),
        kSSHKDFtype,
        sizeof(kSSHKDFexpectedSHA384),
        kSSHKDFexpectedSHA384,
        AWSLC_APPROVED
    },
    {
        EVP_sha512,
        kSSHKDFkeySHA512, sizeof(kSSHKDFkeySHA512),
        kSSHKDFxcghashSHA512, sizeof(kSSHKDFxcghashSHA512),
        kSSHKDFsessionSHA512, sizeof(kSSHKDFsessionSHA512),
        kSSHKDFtype,
        sizeof(kSSHKDFexpectedSHA512),
        kSSHKDFexpectedSHA512,
        AWSLC_APPROVED
    },
    {
        EVP_md5,
        kSSHKDFkeySHA256, sizeof(kSSHKDFkeySHA256),
        kSSHKDFxcghashSHA256, sizeof(kSSHKDFxcghashSHA256),
        kSSHKDFsessionSHA256, sizeof(kSSHKDFsessionSHA256),
        kSSHKDFtype,
        sizeof(kSSHKDFexpectedSHA256),
        kSSHKDFexpectedSHA256,  // Not actually, that's the SHA-256 data.
        AWSLC_NOT_APPROVED
    },
};

class SSHKDF_ServiceIndicatorTest : public TestWithNoErrors<SSHKDFTestVector> {
};

INSTANTIATE_TEST_SUITE_P(All, SSHKDF_ServiceIndicatorTest,
                         testing::ValuesIn(kSSHKDFTestVectors));

TEST_P(SSHKDF_ServiceIndicatorTest, SSHKDF) {
    const SSHKDFTestVector &test = GetParam();

    FIPSStatus approved = AWSLC_NOT_APPROVED;
    uint8_t output[sizeof(kSSHKDFexpectedSHA512)];   // largest test vector output size
    CALL_SERVICE_AND_CHECK_APPROVED(
        approved, ASSERT_TRUE(SSHKDF(test.func(), test.key, test.key_len,
            test.xcghash, test.xcghash_len,
            test.session_id, test.session_id_len,
            test.type,
            output, test.output_len)));
    if (test.expect_approved) {
        EXPECT_EQ(Bytes(test.expected_output, test.output_len),
                  Bytes(output, test.output_len));
    }
    EXPECT_EQ(approved, test.expect_approved);
}

TEST(ServiceIndicatorTest, CMAC) {
  FIPSStatus approved = AWSLC_NOT_APPROVED;

  bssl::UniquePtr<CMAC_CTX> ctx(CMAC_CTX_new());
  ASSERT_TRUE(ctx);

  // Test running the CMAC interfaces one by one directly, and check
  // |CMAC_Final| for approval at the end. |CMAC_Init| and |CMAC_Update|
  // should not be approved, because the functions do not indicate that a
  // service has been fully completed yet.
  CALL_SERVICE_AND_CHECK_APPROVED(approved,
      ASSERT_TRUE(CMAC_Init(ctx.get(), kAESKey, sizeof(kAESKey),
                            EVP_aes_128_cbc(), nullptr)));
  EXPECT_EQ(approved, AWSLC_NOT_APPROVED);
  CALL_SERVICE_AND_CHECK_APPROVED(approved,
      ASSERT_TRUE(CMAC_Update(ctx.get(), kPlaintext, sizeof(kPlaintext))));
  EXPECT_EQ(approved, AWSLC_NOT_APPROVED);

  uint8_t mac[16];
  size_t out_len;
  CALL_SERVICE_AND_CHECK_APPROVED(approved,
      ASSERT_TRUE(CMAC_Final(ctx.get(), mac, &out_len)));
  EXPECT_EQ(approved, AWSLC_APPROVED);
  EXPECT_EQ(Bytes(kAESCMACOutput), Bytes(mac));

  // Test using the one-shot API for approval.
  CALL_SERVICE_AND_CHECK_APPROVED(approved,
      ASSERT_TRUE(AES_CMAC(mac, kAESKey, sizeof(kAESKey), kPlaintext,
                           sizeof(kPlaintext))));
  EXPECT_EQ(Bytes(kAESCMACOutput), Bytes(mac));
  EXPECT_EQ(approved, AWSLC_APPROVED);
}

TEST(ServiceIndicatorTest, BasicTest) {
  FIPSStatus approved = AWSLC_NOT_APPROVED;

  bssl::ScopedEVP_AEAD_CTX aead_ctx;
  AES_KEY aes_key;
  uint8_t aes_iv[sizeof(kAESIV)];
  uint8_t output[256];
  uint8_t ofb_output[sizeof(kPlaintext)];
  size_t out_len;
  int num = 0;
  uint64_t counter_before, counter_after;

  ASSERT_TRUE(EVP_AEAD_CTX_init(aead_ctx.get(), EVP_aead_aes_128_gcm_randnonce(),
                                kAESKey, sizeof(kAESKey), 0, nullptr));
  // Because the service indicator gets initialised in
  // |FIPS_service_indicator_update_state|, which is called by all approved
  // services, the self_test run at the beginning would have updated it more
  // than once. The following test ensures that it's not zero and that it gets
  // updated by calling an approved service without calling
  // |FIPS_service_indicator_before_call| first, which can init the counter, but
  // instead calling |FIPS_service_indicator_after_call|
  // This test also ensures that the counter gets incremented once, i.e. it was
  // locked through the internal calls.
  counter_before = FIPS_service_indicator_after_call();
  ASSERT_NE(counter_before, (uint64_t)0);
  EVP_AEAD_CTX_seal(aead_ctx.get(), output, &out_len, sizeof(output), nullptr,
                    0, kPlaintext, sizeof(kPlaintext), nullptr, 0);
  counter_after = FIPS_service_indicator_after_call();
  ASSERT_EQ(counter_after, counter_before+1);

  // Call an approved service.
  CALL_SERVICE_AND_CHECK_APPROVED(approved,
      EVP_AEAD_CTX_seal(aead_ctx.get(), output, &out_len, sizeof(output),
                      nullptr, 0, kPlaintext, sizeof(kPlaintext), nullptr, 0));
  ASSERT_EQ(approved, AWSLC_APPROVED);

  // Call an approved service in a macro.
  CALL_SERVICE_AND_CHECK_APPROVED(approved,
      ASSERT_EQ(EVP_AEAD_CTX_seal(aead_ctx.get(), output, &out_len,
                                  sizeof(output), nullptr, 0, kPlaintext,
                                  sizeof(kPlaintext), nullptr, 0), 1));
  ASSERT_EQ(approved, AWSLC_APPROVED);

  // Call an approved service and compare expected return value.
  int return_val = 0;
  CALL_SERVICE_AND_CHECK_APPROVED(approved,
      return_val = EVP_AEAD_CTX_seal(aead_ctx.get(),  output, &out_len,
                                     sizeof(output), nullptr, 0, kPlaintext,
                                     sizeof(kPlaintext), nullptr, 0));
  ASSERT_EQ(return_val, 1);
  ASSERT_EQ(approved, AWSLC_APPROVED);

  // Call an approved service wrapped in an if statement.
  return_val = 0;
  CALL_SERVICE_AND_CHECK_APPROVED(approved,
    if(EVP_AEAD_CTX_seal(aead_ctx.get(), output, &out_len, sizeof(output),
         nullptr, 0, kPlaintext, sizeof(kPlaintext), nullptr, 0) == 1)
    {
      return_val = 1;
    }
  );
  ASSERT_EQ(return_val, 1);
  ASSERT_EQ(approved, AWSLC_APPROVED);

  // Fail an approved service on purpose.
  return_val = 0;
  CALL_SERVICE_AND_CHECK_APPROVED(approved,
      return_val = EVP_AEAD_CTX_seal(aead_ctx.get(), output, &out_len, 0,
                                     nullptr, 0, kPlaintext, sizeof(kPlaintext),
                                     nullptr, 0));
  ASSERT_EQ(return_val, 0);
  ASSERT_EQ(approved, AWSLC_NOT_APPROVED);

  // Fail an approved service on purpose while wrapped in an if statement.
  return_val = 0;
  CALL_SERVICE_AND_CHECK_APPROVED(approved,
    if(EVP_AEAD_CTX_seal(aead_ctx.get(), output, &out_len, 0,
        nullptr, 0, kPlaintext, sizeof(kPlaintext), nullptr, 0) == 1)
    {
      return_val = 1;
    }
  );
  ASSERT_EQ(return_val, 0);
  ASSERT_EQ(approved, AWSLC_NOT_APPROVED);

  // Call a non-approved service.
  memcpy(aes_iv, kAESIV, sizeof(kAESIV));
  ASSERT_TRUE(AES_set_encrypt_key(kAESKey, 8 * sizeof(kAESKey), &aes_key) == 0);
  CALL_SERVICE_AND_CHECK_APPROVED(approved,
      AES_ofb128_encrypt(kPlaintext, ofb_output, sizeof(kPlaintext), &aes_key,
                         aes_iv, &num));
  EXPECT_EQ(Bytes(kAESOFBCiphertext), Bytes(ofb_output));
  ASSERT_EQ(approved, AWSLC_NOT_APPROVED);
}

// Test the SHA interfaces one by one and check that only |*_Final| does the
// approval at the end.
TEST(ServiceIndicatorTest, SHA) {
  FIPSStatus approved = AWSLC_NOT_APPROVED;
  std::vector<uint8_t> digest;

  digest.resize(MD4_DIGEST_LENGTH);
  MD4_CTX md4_ctx;
  CALL_SERVICE_AND_CHECK_APPROVED(approved, ASSERT_TRUE(MD4_Init(&md4_ctx)));
  EXPECT_EQ(approved, AWSLC_NOT_APPROVED);
  CALL_SERVICE_AND_CHECK_APPROVED(approved,
      ASSERT_TRUE(MD4_Update(&md4_ctx, kPlaintext, sizeof(kPlaintext))));
  EXPECT_EQ(approved, AWSLC_NOT_APPROVED);
  CALL_SERVICE_AND_CHECK_APPROVED(approved,
      ASSERT_TRUE(MD4_Final(digest.data(), &md4_ctx)));
  EXPECT_EQ(Bytes(kOutput_md4), Bytes(digest));
  EXPECT_EQ(approved, AWSLC_NOT_APPROVED);

  digest.resize(MD5_DIGEST_LENGTH);
  MD5_CTX md5_ctx;
  CALL_SERVICE_AND_CHECK_APPROVED(approved, ASSERT_TRUE(MD5_Init(&md5_ctx)));
  EXPECT_EQ(approved, AWSLC_NOT_APPROVED);
  CALL_SERVICE_AND_CHECK_APPROVED(approved,
      ASSERT_TRUE(MD5_Update(&md5_ctx, kPlaintext, sizeof(kPlaintext))));
  EXPECT_EQ(approved, AWSLC_NOT_APPROVED);
  CALL_SERVICE_AND_CHECK_APPROVED(approved,
      ASSERT_TRUE(MD5_Final(digest.data(), &md5_ctx)));
  EXPECT_EQ(Bytes(kOutput_md5), Bytes(digest));
  EXPECT_EQ(approved, AWSLC_NOT_APPROVED);

  digest.resize(SHA_DIGEST_LENGTH);
  SHA_CTX sha_ctx;
  CALL_SERVICE_AND_CHECK_APPROVED(approved, ASSERT_TRUE(SHA1_Init(&sha_ctx)));
  EXPECT_EQ(approved, AWSLC_NOT_APPROVED);
  CALL_SERVICE_AND_CHECK_APPROVED(approved,
      ASSERT_TRUE(SHA1_Update(&sha_ctx, kPlaintext, sizeof(kPlaintext))));
  EXPECT_EQ(approved, AWSLC_NOT_APPROVED);
  CALL_SERVICE_AND_CHECK_APPROVED(approved,
      ASSERT_TRUE(SHA1_Final(digest.data(), &sha_ctx)));
  EXPECT_EQ(Bytes(kOutput_sha1), Bytes(digest));
  EXPECT_EQ(approved, AWSLC_APPROVED);

  digest.resize(SHA224_DIGEST_LENGTH);
  SHA256_CTX sha224_ctx;
  CALL_SERVICE_AND_CHECK_APPROVED(approved,
      ASSERT_TRUE(SHA224_Init(&sha224_ctx)));
  EXPECT_EQ(approved, AWSLC_NOT_APPROVED);
  CALL_SERVICE_AND_CHECK_APPROVED(approved,
      ASSERT_TRUE(SHA224_Update(&sha224_ctx, kPlaintext, sizeof(kPlaintext))));
  EXPECT_EQ(approved, AWSLC_NOT_APPROVED);
  CALL_SERVICE_AND_CHECK_APPROVED(approved,
      ASSERT_TRUE(SHA224_Final(digest.data(), &sha224_ctx)));
  EXPECT_EQ(Bytes(kOutput_sha224), Bytes(digest));
  EXPECT_EQ(approved, AWSLC_APPROVED);

  digest.resize(SHA256_DIGEST_LENGTH);
  SHA256_CTX sha256_ctx;
  CALL_SERVICE_AND_CHECK_APPROVED(approved,
      ASSERT_TRUE(SHA256_Init(&sha256_ctx)));
  EXPECT_EQ(approved, AWSLC_NOT_APPROVED);
  CALL_SERVICE_AND_CHECK_APPROVED(approved,
      ASSERT_TRUE(SHA256_Update(&sha256_ctx, kPlaintext, sizeof(kPlaintext))));
  EXPECT_EQ(approved, AWSLC_NOT_APPROVED);
  CALL_SERVICE_AND_CHECK_APPROVED(approved,
      ASSERT_TRUE(SHA256_Final(digest.data(), &sha256_ctx)));
  EXPECT_EQ(Bytes(kOutput_sha256), Bytes(digest));
  EXPECT_EQ(approved, AWSLC_APPROVED);

  digest.resize(SHA384_DIGEST_LENGTH);
  SHA512_CTX sha384_ctx;
  CALL_SERVICE_AND_CHECK_APPROVED(approved,
      ASSERT_TRUE(SHA384_Init(&sha384_ctx)));
  EXPECT_EQ(approved, AWSLC_NOT_APPROVED);
  CALL_SERVICE_AND_CHECK_APPROVED(approved,
      ASSERT_TRUE(SHA384_Update(&sha384_ctx, kPlaintext, sizeof(kPlaintext))));
  EXPECT_EQ(approved, AWSLC_NOT_APPROVED);
  CALL_SERVICE_AND_CHECK_APPROVED(approved,
      ASSERT_TRUE(SHA384_Final(digest.data(), &sha384_ctx)));
  EXPECT_EQ(Bytes(kOutput_sha384), Bytes(digest));
  EXPECT_EQ(approved, AWSLC_APPROVED);

  digest.resize(SHA512_DIGEST_LENGTH);
  SHA512_CTX sha512_ctx;
  CALL_SERVICE_AND_CHECK_APPROVED(approved,
      ASSERT_TRUE(SHA512_Init(&sha512_ctx)));
  EXPECT_EQ(approved, AWSLC_NOT_APPROVED);
  CALL_SERVICE_AND_CHECK_APPROVED(approved,
      ASSERT_TRUE(SHA512_Update(&sha512_ctx, kPlaintext, sizeof(kPlaintext))));
  EXPECT_EQ(approved, AWSLC_NOT_APPROVED);
  CALL_SERVICE_AND_CHECK_APPROVED(approved,
      ASSERT_TRUE(SHA512_Final(digest.data(), &sha512_ctx)));
  EXPECT_EQ(Bytes(kOutput_sha512), Bytes(digest));
  EXPECT_EQ(approved, AWSLC_APPROVED);

  digest.resize(SHA512_256_DIGEST_LENGTH);
  SHA512_CTX sha512_256_ctx;
  CALL_SERVICE_AND_CHECK_APPROVED(approved,
      ASSERT_TRUE(SHA512_256_Init(&sha512_256_ctx)));
  EXPECT_EQ(approved, AWSLC_NOT_APPROVED);
  CALL_SERVICE_AND_CHECK_APPROVED(approved,
      ASSERT_TRUE(SHA512_256_Update(&sha512_256_ctx, kPlaintext,
                                    sizeof(kPlaintext))));
  EXPECT_EQ(approved, AWSLC_NOT_APPROVED);
  CALL_SERVICE_AND_CHECK_APPROVED(approved,
      ASSERT_TRUE(SHA512_256_Final(digest.data(), &sha512_256_ctx)));
  EXPECT_EQ(Bytes(kOutput_sha512_256), Bytes(digest));
  EXPECT_EQ(approved, AWSLC_APPROVED);
}

TEST(ServiceIndicatorTest, AESECB) {
  FIPSStatus approved = AWSLC_NOT_APPROVED;

  AES_KEY aes_key;
  uint8_t output[256];

  // AES-ECB Encryption KAT for 128 bit key.
  ASSERT_TRUE(AES_set_encrypt_key(kAESKey, 8 * sizeof(kAESKey), &aes_key) == 0);
  // AES_ecb_encrypt encrypts (or decrypts) a single, 16 byte block from in to
  // out.
  for (size_t i = 0; i < sizeof(kPlaintext) / AES_BLOCK_SIZE; i++) {
    CALL_SERVICE_AND_CHECK_APPROVED(
        approved,
        AES_ecb_encrypt(&kPlaintext[i * AES_BLOCK_SIZE],
                        &output[i * AES_BLOCK_SIZE], &aes_key, AES_ENCRYPT));
    EXPECT_EQ(approved, AWSLC_APPROVED);
  }
  EXPECT_EQ(Bytes(kAESECBCiphertext), Bytes(output, sizeof(kAESECBCiphertext)));

  // AES-ECB Decryption KAT for 128 bit key.
  ASSERT_TRUE(AES_set_decrypt_key(kAESKey, 8 * sizeof(kAESKey), &aes_key) == 0);
  for (size_t i = 0; i < sizeof(kPlaintext) / AES_BLOCK_SIZE; i++) {
    CALL_SERVICE_AND_CHECK_APPROVED(
        approved,
        AES_ecb_encrypt(&kAESECBCiphertext[i * AES_BLOCK_SIZE],
                        &output[i * AES_BLOCK_SIZE], &aes_key, AES_DECRYPT));
    EXPECT_EQ(approved, AWSLC_APPROVED);
  }
  EXPECT_EQ(Bytes(kPlaintext), Bytes(output, sizeof(kPlaintext)));

  // AES-ECB Encryption KAT for 192 bit key.
  ASSERT_TRUE(
      AES_set_encrypt_key(kAESKey_192, 8 * sizeof(kAESKey_192), &aes_key) == 0);
  for (size_t i = 0; i < sizeof(kPlaintext) / AES_BLOCK_SIZE; i++) {
    CALL_SERVICE_AND_CHECK_APPROVED(
        approved,
        AES_ecb_encrypt(&kPlaintext[i * AES_BLOCK_SIZE],
                        &output[i * AES_BLOCK_SIZE], &aes_key, AES_ENCRYPT));
    EXPECT_EQ(approved, AWSLC_APPROVED);
  }
  EXPECT_EQ(Bytes(kAESECBCiphertext_192),
            Bytes(output, sizeof(kAESECBCiphertext_192)));

  // AES-ECB Decryption KAT for 192 bit key.
  ASSERT_TRUE(
      AES_set_decrypt_key(kAESKey_192, 8 * sizeof(kAESKey_192), &aes_key) == 0);
  for (size_t i = 0; i < sizeof(kPlaintext) / AES_BLOCK_SIZE; i++) {
    CALL_SERVICE_AND_CHECK_APPROVED(
        approved,
        AES_ecb_encrypt(&kAESECBCiphertext_192[i * AES_BLOCK_SIZE],
                        &output[i * AES_BLOCK_SIZE], &aes_key, AES_DECRYPT));
    EXPECT_EQ(approved, AWSLC_APPROVED);
  }
  EXPECT_EQ(Bytes(kPlaintext), Bytes(output, sizeof(kPlaintext)));

  // AES-ECB Encryption KAT for 256 bit key.
  ASSERT_TRUE(
      AES_set_encrypt_key(kAESKey_256, 8 * sizeof(kAESKey_256), &aes_key) == 0);
  for (size_t i = 0; i < sizeof(kPlaintext) / AES_BLOCK_SIZE; i++) {
    CALL_SERVICE_AND_CHECK_APPROVED(
        approved,
        AES_ecb_encrypt(&kPlaintext[i * AES_BLOCK_SIZE],
                        &output[i * AES_BLOCK_SIZE], &aes_key, AES_ENCRYPT));
    EXPECT_EQ(approved, AWSLC_APPROVED);
  }
  EXPECT_EQ(Bytes(kAESECBCiphertext_256),
            Bytes(output, sizeof(kAESECBCiphertext_256)));

  // AES-ECB Decryption KAT for 256 bit key.
  ASSERT_TRUE(
      AES_set_decrypt_key(kAESKey_256, 8 * sizeof(kAESKey_256), &aes_key) == 0);
  for (size_t i = 0; i < sizeof(kPlaintext) / AES_BLOCK_SIZE; i++) {
    CALL_SERVICE_AND_CHECK_APPROVED(
        approved,
        AES_ecb_encrypt(&kAESECBCiphertext_256[i * AES_BLOCK_SIZE],
                        &output[i * AES_BLOCK_SIZE], &aes_key, AES_DECRYPT));
    EXPECT_EQ(approved, AWSLC_APPROVED);
  }
  EXPECT_EQ(Bytes(kPlaintext), Bytes(output, sizeof(kPlaintext)));
}

TEST(ServiceIndicatorTest, AESCBC) {
  FIPSStatus approved = AWSLC_NOT_APPROVED;

  AES_KEY aes_key;
  uint8_t aes_iv[sizeof(kAESIV)];
  uint8_t output[sizeof(kPlaintext)];

  // AES-CBC Encryption KAT for 128 bit key.
  memcpy(aes_iv, kAESIV, sizeof(aes_iv));
  ASSERT_TRUE(AES_set_encrypt_key(kAESKey, 8 * sizeof(kAESKey), &aes_key) == 0);
  CALL_SERVICE_AND_CHECK_APPROVED(
      approved, AES_cbc_encrypt(kPlaintext, output, sizeof(kPlaintext),
                                &aes_key, aes_iv, AES_ENCRYPT));
  EXPECT_EQ(Bytes(kAESCBCCiphertext), Bytes(output));
  EXPECT_EQ(approved, AWSLC_APPROVED);

  // AES-CBC Decryption KAT for 128 bit key.
  memcpy(aes_iv, kAESIV, sizeof(aes_iv));
  ASSERT_TRUE(AES_set_decrypt_key(kAESKey, 8 * sizeof(kAESKey), &aes_key) == 0);
  CALL_SERVICE_AND_CHECK_APPROVED(
      approved,
      AES_cbc_encrypt(kAESCBCCiphertext, output, sizeof(kAESCBCCiphertext),
                      &aes_key, aes_iv, AES_DECRYPT));
  EXPECT_EQ(Bytes(kPlaintext), Bytes(output));
  EXPECT_EQ(approved, AWSLC_APPROVED);

  // AES-CBC Encryption KAT for 192 bit key.
  memcpy(aes_iv, kAESIV, sizeof(aes_iv));
  ASSERT_TRUE(
      AES_set_encrypt_key(kAESKey_192, 8 * sizeof(kAESKey_192), &aes_key) == 0);
  CALL_SERVICE_AND_CHECK_APPROVED(
      approved, AES_cbc_encrypt(kPlaintext, output, sizeof(kPlaintext),
                                &aes_key, aes_iv, AES_ENCRYPT));
  EXPECT_EQ(Bytes(kAESCBCCiphertext_192), Bytes(output));
  EXPECT_EQ(approved, AWSLC_APPROVED);

  // AES-CBC Decryption KAT for 192 bit key.
  memcpy(aes_iv, kAESIV, sizeof(aes_iv));
  ASSERT_TRUE(
      AES_set_decrypt_key(kAESKey_192, 8 * sizeof(kAESKey_192), &aes_key) == 0);
  CALL_SERVICE_AND_CHECK_APPROVED(
      approved, AES_cbc_encrypt(kAESCBCCiphertext_192, output,
                                sizeof(kAESCBCCiphertext_192), &aes_key, aes_iv,
                                AES_DECRYPT));
  EXPECT_EQ(Bytes(kPlaintext), Bytes(output));
  EXPECT_EQ(approved, AWSLC_APPROVED);

  // AES-CBC Encryption KAT for 256 bit key.
  memcpy(aes_iv, kAESIV, sizeof(aes_iv));
  ASSERT_TRUE(
      AES_set_encrypt_key(kAESKey_256, 8 * sizeof(kAESKey_256), &aes_key) == 0);
  CALL_SERVICE_AND_CHECK_APPROVED(
      approved, AES_cbc_encrypt(kPlaintext, output, sizeof(kPlaintext),
                                &aes_key, aes_iv, AES_ENCRYPT));
  EXPECT_EQ(Bytes(kAESCBCCiphertext_256), Bytes(output));
  EXPECT_EQ(approved, AWSLC_APPROVED);

  // AES-CBC Decryption KAT for 256 bit key.
  memcpy(aes_iv, kAESIV, sizeof(aes_iv));
  ASSERT_TRUE(
      AES_set_decrypt_key(kAESKey_256, 8 * sizeof(kAESKey_256), &aes_key) == 0);
  CALL_SERVICE_AND_CHECK_APPROVED(
      approved, AES_cbc_encrypt(kAESCBCCiphertext_256, output,
                                sizeof(kAESCBCCiphertext_256), &aes_key, aes_iv,
                                AES_DECRYPT));
  EXPECT_EQ(Bytes(kPlaintext), Bytes(output));
  EXPECT_EQ(approved, AWSLC_APPROVED);
}

TEST(ServiceIndicatorTest, AESCTR) {
  FIPSStatus approved = AWSLC_NOT_APPROVED;

  AES_KEY aes_key;
  uint8_t aes_iv[sizeof(kAESIV)];
  uint8_t output[sizeof(kPlaintext)];
  unsigned num = 0;
  uint8_t ecount_buf[AES_BLOCK_SIZE];

  // AES-CTR Encryption KAT
  memcpy(aes_iv, kAESIV, sizeof(aes_iv));
  ASSERT_TRUE(AES_set_encrypt_key(kAESKey, 8 * sizeof(kAESKey), &aes_key) == 0);
  CALL_SERVICE_AND_CHECK_APPROVED(
      approved, AES_ctr128_encrypt(kPlaintext, output, sizeof(kPlaintext),
                                   &aes_key, aes_iv, ecount_buf, &num));
  EXPECT_EQ(Bytes(kAESCTRCiphertext), Bytes(output));
  EXPECT_EQ(approved, AWSLC_APPROVED);

  // AES-CTR Decryption KAT
  memcpy(aes_iv, kAESIV, sizeof(aes_iv));
  CALL_SERVICE_AND_CHECK_APPROVED(
      approved,
      AES_ctr128_encrypt(kAESCTRCiphertext, output, sizeof(kAESCTRCiphertext),
                         &aes_key, aes_iv, ecount_buf, &num));
  EXPECT_EQ(Bytes(kPlaintext), Bytes(output));
  EXPECT_EQ(approved, AWSLC_APPROVED);

  // AES-CTR Encryption KAT for 192 bit key.
  memcpy(aes_iv, kAESIV, sizeof(aes_iv));
  ASSERT_TRUE(
      AES_set_encrypt_key(kAESKey_192, 8 * sizeof(kAESKey_192), &aes_key) == 0);
  CALL_SERVICE_AND_CHECK_APPROVED(
      approved, AES_ctr128_encrypt(kPlaintext, output, sizeof(kPlaintext),
                                   &aes_key, aes_iv, ecount_buf, &num));
  EXPECT_EQ(Bytes(kAESCTRCiphertext_192), Bytes(output));
  EXPECT_EQ(approved, AWSLC_APPROVED);

  // AES-CTR Decryption KAT for 192 bit key.
  memcpy(aes_iv, kAESIV, sizeof(aes_iv));
  CALL_SERVICE_AND_CHECK_APPROVED(
      approved, AES_ctr128_encrypt(kAESCTRCiphertext_192, output,
                                   sizeof(kAESCTRCiphertext_192), &aes_key,
                                   aes_iv, ecount_buf, &num));
  EXPECT_EQ(Bytes(kPlaintext), Bytes(output));
  EXPECT_EQ(approved, AWSLC_APPROVED);

  // AES-CTR Encryption KAT for 256 bit key.
  memcpy(aes_iv, kAESIV, sizeof(aes_iv));
  ASSERT_TRUE(
      AES_set_encrypt_key(kAESKey_256, 8 * sizeof(kAESKey_256), &aes_key) == 0);
  CALL_SERVICE_AND_CHECK_APPROVED(
      approved, AES_ctr128_encrypt(kPlaintext, output, sizeof(kPlaintext),
                                   &aes_key, aes_iv, ecount_buf, &num));
  EXPECT_EQ(Bytes(kAESCTRCiphertext_256), Bytes(output));
  EXPECT_EQ(approved, AWSLC_APPROVED);

  // AES-CTR Decryption KAT for 256 bit key.
  memcpy(aes_iv, kAESIV, sizeof(aes_iv));
  CALL_SERVICE_AND_CHECK_APPROVED(
      approved, AES_ctr128_encrypt(kAESCTRCiphertext_256, output,
                                   sizeof(kAESCTRCiphertext_256), &aes_key,
                                   aes_iv, ecount_buf, &num));
  EXPECT_EQ(Bytes(kPlaintext), Bytes(output));
  EXPECT_EQ(approved, AWSLC_APPROVED);
}

TEST(ServiceIndicatorTest, AESOFB) {
  FIPSStatus approved = AWSLC_NOT_APPROVED;

  AES_KEY aes_key;
  uint8_t aes_iv[sizeof(kAESIV)];
  uint8_t output[sizeof(kPlaintext)];
  int num = 0;

  // AES-OFB Encryption KAT
  memcpy(aes_iv, kAESIV, sizeof(aes_iv));
  ASSERT_TRUE(AES_set_encrypt_key(kAESKey, 8 * sizeof(kAESKey), &aes_key) == 0);
  CALL_SERVICE_AND_CHECK_APPROVED(
      approved, AES_ofb128_encrypt(kPlaintext, output, sizeof(kPlaintext),
                                   &aes_key, aes_iv, &num));
  EXPECT_EQ(Bytes(kAESOFBCiphertext), Bytes(output));
  EXPECT_EQ(approved, AWSLC_NOT_APPROVED);

  // AES-OFB Decryption KAT
  memcpy(aes_iv, kAESIV, sizeof(aes_iv));
  CALL_SERVICE_AND_CHECK_APPROVED(
      approved,
      AES_ofb128_encrypt(kAESOFBCiphertext, output, sizeof(kAESOFBCiphertext),
                         &aes_key, aes_iv, &num));
  EXPECT_EQ(Bytes(kPlaintext), Bytes(output));
  EXPECT_EQ(approved, AWSLC_NOT_APPROVED);
}

TEST(ServiceIndicatorTest, AESCFB) {
  FIPSStatus approved = AWSLC_NOT_APPROVED;

  AES_KEY aes_key;
  uint8_t aes_iv[sizeof(kAESIV)];
  uint8_t output[sizeof(kPlaintext)];
  int num = 0;

  // AES-CFB Encryption KAT
  memcpy(aes_iv, kAESIV, sizeof(aes_iv));
  ASSERT_TRUE(AES_set_encrypt_key(kAESKey, 8 * sizeof(kAESKey), &aes_key) == 0);
  CALL_SERVICE_AND_CHECK_APPROVED(
      approved, AES_cfb128_encrypt(kPlaintext, output, sizeof(kPlaintext),
                                   &aes_key, aes_iv, &num, AES_ENCRYPT));
  EXPECT_EQ(Bytes(kAESCFBCiphertext), Bytes(output));
  EXPECT_EQ(approved, AWSLC_NOT_APPROVED);

  // AES-CFB Decryption KAT
  memcpy(aes_iv, kAESIV, sizeof(aes_iv));
  CALL_SERVICE_AND_CHECK_APPROVED(
      approved,
      AES_cfb128_encrypt(kAESCFBCiphertext, output, sizeof(kAESCFBCiphertext),
                         &aes_key, aes_iv, &num, AES_DECRYPT));
  EXPECT_EQ(Bytes(kPlaintext), Bytes(output));
  EXPECT_EQ(approved, AWSLC_NOT_APPROVED);
}

TEST(ServiceIndicatorTest, AESKW) {
  FIPSStatus approved = AWSLC_NOT_APPROVED;

  AES_KEY aes_key;
  uint8_t output[sizeof(kPlaintext) + 8];
  size_t outlen;

  // AES-KW Encryption KAT
  ASSERT_TRUE(AES_set_encrypt_key(kAESKey, 8 * sizeof(kAESKey), &aes_key) == 0);
  CALL_SERVICE_AND_CHECK_APPROVED(
      approved, outlen = AES_wrap_key(&aes_key, nullptr, output, kPlaintext,
                                      sizeof(kPlaintext)));
  ASSERT_EQ(outlen, sizeof(kAESKWCiphertext));
  EXPECT_EQ(Bytes(kAESKWCiphertext), Bytes(output));
  EXPECT_EQ(approved, AWSLC_APPROVED);

  // AES-KW Decryption KAT
  ASSERT_TRUE(AES_set_decrypt_key(kAESKey, 8 * sizeof(kAESKey), &aes_key) == 0);
  CALL_SERVICE_AND_CHECK_APPROVED(
      approved, outlen = AES_unwrap_key(&aes_key, nullptr, output,
                                        kAESKWCiphertext,
                                        sizeof(kAESKWCiphertext)));
  ASSERT_EQ(outlen, sizeof(kPlaintext));
  EXPECT_EQ(Bytes(kPlaintext), Bytes(output, sizeof(kPlaintext)));
  EXPECT_EQ(approved, AWSLC_APPROVED);
}

TEST(ServiceIndicatorTest, AESKWP) {
  FIPSStatus approved = AWSLC_NOT_APPROVED;

  AES_KEY aes_key;
  uint8_t output[sizeof(kPlaintext) + 15];
  size_t outlen;

  // AES-KWP Encryption KAT
  ASSERT_TRUE(AES_set_encrypt_key(kAESKey, 8 * sizeof(kAESKey), &aes_key) == 0);
  CALL_SERVICE_AND_CHECK_APPROVED(approved,
      ASSERT_TRUE(AES_wrap_key_padded(&aes_key, output, &outlen, sizeof(output),
                                      kPlaintext, sizeof(kPlaintext))));
  EXPECT_EQ(Bytes(kAESKWPCiphertext), Bytes(output, outlen));
  EXPECT_EQ(approved, AWSLC_APPROVED);

  // AES-KWP Decryption KAT
  ASSERT_TRUE(AES_set_decrypt_key(kAESKey, 8 * sizeof(kAESKey), &aes_key) == 0);
  CALL_SERVICE_AND_CHECK_APPROVED(approved,
      ASSERT_TRUE(AES_unwrap_key_padded(&aes_key, output, &outlen,
                                        sizeof(output), kAESKWPCiphertext,
                                        sizeof(kAESKWPCiphertext))));
  EXPECT_EQ(Bytes(kPlaintext), Bytes(output, outlen));
  EXPECT_EQ(approved, AWSLC_APPROVED);
}

TEST(ServiceIndicatorTest, AESXTS) {
  FIPSStatus approved = AWSLC_NOT_APPROVED;
  std::vector<uint8_t> key(
      kAESXTSKey_256,
      kAESXTSKey_256 + sizeof(kAESXTSKey_256));
  std::vector<uint8_t> iv(
      kAESXTSIV_256,
      kAESXTSIV_256 + sizeof(kAESXTSIV_256));
  std::vector<uint8_t> plaintext(
      kAESXTSPlaintext_256,
      kAESXTSPlaintext_256 + sizeof(kAESXTSPlaintext_256));
  std::vector<uint8_t> ciphertext(
      kAESXTSCiphertext_256,
      kAESXTSCiphertext_256 + sizeof(kAESXTSCiphertext_256));
  bssl::ScopedEVP_CIPHER_CTX ctx;

  CALL_SERVICE_AND_CHECK_APPROVED(approved,
    ASSERT_TRUE(EVP_CipherInit_ex(ctx.get(), EVP_aes_256_xts(), nullptr,
                                key.data(), iv.data(), 1)));
  EXPECT_EQ(approved, AWSLC_NOT_APPROVED);
  ASSERT_LE(EVP_CIPHER_CTX_iv_length(ctx.get()), iv.size());

  ASSERT_TRUE(EVP_CIPHER_CTX_set_key_length(ctx.get(), key.size()));
  CALL_SERVICE_AND_CHECK_APPROVED(approved,
    ASSERT_TRUE(EVP_CipherInit_ex(ctx.get(), EVP_aes_256_xts(), nullptr,
                                key.data(), iv.data(), 1)));
  EXPECT_EQ(approved, AWSLC_NOT_APPROVED);
  ASSERT_TRUE(EVP_CIPHER_CTX_set_padding(ctx.get(), 0));
  std::vector<uint8_t> encrypt_result;

  size_t max_out = plaintext.size();
  unsigned block_size = EVP_CIPHER_CTX_block_size(ctx.get());
  max_out += block_size - (max_out % block_size);
  encrypt_result.resize(max_out);
  size_t total = 0;
  int len = 0;

  // Result should be fully encrypted during |EVP_CipherUpdate| for AES-XTS.
  CALL_SERVICE_AND_CHECK_APPROVED(approved,
    EVP_CipherUpdate(ctx.get(), encrypt_result.data(), &len,
                          plaintext.data(), plaintext.size()));
  ASSERT_EQ(approved, AWSLC_NOT_APPROVED);
  total += static_cast<size_t>(len);
  encrypt_result.resize(total);
  EXPECT_EQ(Bytes(encrypt_result), Bytes(ciphertext));

  // Ensure |EVP_CipherFinal_ex| is a no-op, but only |*Final| functions
  // should indicate service indicator approval.
  CALL_SERVICE_AND_CHECK_APPROVED(approved,
    EVP_CipherFinal_ex(ctx.get(), encrypt_result.data() + total, &len));
  EXPECT_EQ(Bytes(encrypt_result), Bytes(ciphertext));
  EXPECT_EQ(0, len);

  ASSERT_EQ(approved, AWSLC_APPROVED);
}

TEST(ServiceIndicatorTest, FFDH) {
  FIPSStatus approved = AWSLC_NOT_APPROVED;

  // |DH_compute_key_padded| should be a non-approved service.
  bssl::UniquePtr<DH> dh(GetDH());
  uint8_t dh_out[sizeof(kDHOutput)];
  ASSERT_EQ(DH_size(dh.get()), static_cast<int>(sizeof(dh_out)));
  CALL_SERVICE_AND_CHECK_APPROVED(approved, ASSERT_EQ(DH_compute_key_padded(
                          dh_out, DH_get0_priv_key(dh.get()), dh.get()),
                          static_cast<int>(sizeof(dh_out))));
  EXPECT_EQ(Bytes(kDHOutput), Bytes(dh_out));
  EXPECT_EQ(approved, AWSLC_NOT_APPROVED);
}

TEST(ServiceIndicatorTest, DRBG) {
  FIPSStatus approved = AWSLC_NOT_APPROVED;
  CTR_DRBG_STATE drbg;
  uint8_t output[sizeof(kDRBGOutput)];

  // Test running the DRBG interfaces and check |CTR_DRBG_generate| for approval
  // at the end since it indicates a service is being done. |CTR_DRBG_init| and
  // |CTR_DRBG_reseed| should not be approved, because the functions do not
  // indicate that a service has been fully completed yet.
  CALL_SERVICE_AND_CHECK_APPROVED(approved,
      ASSERT_TRUE(CTR_DRBG_init(&drbg, kDRBGEntropy, kDRBGPersonalization,
                                sizeof(kDRBGPersonalization))));
  EXPECT_EQ(approved, AWSLC_NOT_APPROVED);
  CALL_SERVICE_AND_CHECK_APPROVED(approved,
      ASSERT_TRUE(CTR_DRBG_generate(&drbg, output, sizeof(kDRBGOutput), kDRBGAD,
                                    sizeof(kDRBGAD))));
  EXPECT_EQ(approved, AWSLC_APPROVED);
  EXPECT_EQ(Bytes(kDRBGOutput), Bytes(output));

  CALL_SERVICE_AND_CHECK_APPROVED(approved,
      ASSERT_TRUE(CTR_DRBG_reseed(&drbg, kDRBGEntropy2, kDRBGAD,
                                  sizeof(kDRBGAD))));
  EXPECT_EQ(approved, AWSLC_NOT_APPROVED);
  CALL_SERVICE_AND_CHECK_APPROVED(approved,
      ASSERT_TRUE(CTR_DRBG_generate(&drbg, output, sizeof(kDRBGReseedOutput),
                                    kDRBGAD, sizeof(kDRBGAD))));
  EXPECT_EQ(approved, AWSLC_APPROVED);
  EXPECT_EQ(Bytes(kDRBGReseedOutput), Bytes(output));

  CALL_SERVICE_AND_CHECK_APPROVED(
      approved, ASSERT_TRUE(RAND_bytes(output, sizeof(output))));
  EXPECT_EQ(approved, AWSLC_APPROVED);
}

// Verifies that the awslc_version_string is as expected.
// Since this is running in FIPS mode it should end in FIPS
// Update this when the AWS-LC version number is modified
TEST(ServiceIndicatorTest, AWSLCVersionString) {
<<<<<<< HEAD
  ASSERT_STREQ(awslc_version_string(), "AWS-LC FIPS 1.5.0");
=======
  ASSERT_STREQ(awslc_version_string(), "AWS-LC FIPS 1.5.1");
>>>>>>> da92fdba
}

#else
// Service indicator calls should not be used in non-FIPS builds. However, if
// used, the macro |CALL_SERVICE_AND_CHECK_APPROVED| will return
// |AWSLC_APPROVED|, but the direct calls to |FIPS_service_indicator_xxx|
// will not indicate an approved state.
TEST(ServiceIndicatorTest, BasicTest) {
   // Reset and check the initial state and counter.
  FIPSStatus approved = AWSLC_NOT_APPROVED;
  uint64_t before = FIPS_service_indicator_before_call();
  ASSERT_EQ(before, (uint64_t)0);

  // Call an approved service.
  bssl::ScopedEVP_AEAD_CTX aead_ctx;
  uint8_t nonce[EVP_AEAD_MAX_NONCE_LENGTH] = {0};
  uint8_t output[256];
  size_t out_len;
  ASSERT_TRUE(EVP_AEAD_CTX_init(aead_ctx.get(),
                                EVP_aead_aes_128_gcm_randnonce(), kAESKey,
                                sizeof(kAESKey), 0, nullptr));
  CALL_SERVICE_AND_CHECK_APPROVED(approved,
      EVP_AEAD_CTX_seal(aead_ctx.get(), output, &out_len, sizeof(output),
                      nullptr, 0, kPlaintext, sizeof(kPlaintext), nullptr, 0));
  // Macro should return true, to ensure FIPS/Non-FIPS compatibility.
  ASSERT_EQ(approved, AWSLC_APPROVED);

  // Call a non-approved service.
  ASSERT_TRUE(EVP_AEAD_CTX_init(aead_ctx.get(), EVP_aead_aes_128_gcm(),
                                kAESKey, sizeof(kAESKey), 0, nullptr));
  CALL_SERVICE_AND_CHECK_APPROVED(approved,
      EVP_AEAD_CTX_seal(aead_ctx.get(), output, &out_len, sizeof(output), nonce,
          EVP_AEAD_nonce_length(EVP_aead_aes_128_gcm()), kPlaintext,
          sizeof(kPlaintext), nullptr, 0));
  ASSERT_EQ(approved, AWSLC_APPROVED);
}


// Verifies that the awslc_version_string is as expected.
// Since this is not running in FIPS mode it shouldn't end in FIPS
// Update this when the AWS-LC version number is modified
TEST(ServiceIndicatorTest, AWSLCVersionString) {
<<<<<<< HEAD
  ASSERT_STREQ(awslc_version_string(), "AWS-LC 1.5.0");
=======
  ASSERT_STREQ(awslc_version_string(), "AWS-LC 1.5.1");
>>>>>>> da92fdba
}
#endif // AWSLC_FIPS<|MERGE_RESOLUTION|>--- conflicted
+++ resolved
@@ -3899,11 +3899,7 @@
 // Since this is running in FIPS mode it should end in FIPS
 // Update this when the AWS-LC version number is modified
 TEST(ServiceIndicatorTest, AWSLCVersionString) {
-<<<<<<< HEAD
-  ASSERT_STREQ(awslc_version_string(), "AWS-LC FIPS 1.5.0");
-=======
   ASSERT_STREQ(awslc_version_string(), "AWS-LC FIPS 1.5.1");
->>>>>>> da92fdba
 }
 
 #else
@@ -3946,10 +3942,6 @@
 // Since this is not running in FIPS mode it shouldn't end in FIPS
 // Update this when the AWS-LC version number is modified
 TEST(ServiceIndicatorTest, AWSLCVersionString) {
-<<<<<<< HEAD
-  ASSERT_STREQ(awslc_version_string(), "AWS-LC 1.5.0");
-=======
   ASSERT_STREQ(awslc_version_string(), "AWS-LC 1.5.1");
->>>>>>> da92fdba
 }
 #endif // AWSLC_FIPS