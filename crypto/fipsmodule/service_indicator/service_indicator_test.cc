// Copyright Amazon.com, Inc. or its affiliates. All Rights Reserved.
// SPDX-License-Identifier: Apache-2.0


#include <gtest/gtest.h>

#include <openssl/aead.h>
#include <openssl/aes.h>
#include <openssl/bn.h>
#include <openssl/cipher.h>
#include <openssl/crypto.h>
#include <openssl/cmac.h>
#include <openssl/des.h>
#include <openssl/dh.h>
#include <openssl/digest.h>
#include <openssl/ec.h>
#include <openssl/ec_key.h>
#include <openssl/ecdsa.h>
#include <openssl/evp.h>
#include <openssl/hmac.h>
#include <openssl/md5.h>
#include <openssl/nid.h>
#include <openssl/rsa.h>
#include <openssl/service_indicator.h>
#include <openssl/sha.h>

#include "../../test/abi_test.h"
#include "../../test/file_test.h"
#include "../../test/test_util.h"

static const uint8_t kAESKey[16] = {
    'A','W','S','-','L','C','C','r','y','p','t','o',' ','K', 'e','y'};
static const uint8_t kPlaintext[64] = {
    'A','W','S','-','L','C','C','r','y','p','t','o','M','o','d','u','l','e',
    ' ','F','I','P','S',' ','K','A','T',' ','E','n','c','r','y','p','t','i',
    'o','n',' ','a','n','d',' ','D','e','c','r','y','p','t','i','o','n',' ',
    'P','l','a','i','n','t','e','x','t','!'};

#if defined(AWSLC_FIPS)
static const uint8_t kAESKey_192[24] = {
    'A','W','S','-','L','C','C','r','y','p','t','o',' ','1', '9','2', '-','b',
    'i','t',' ','K','e','y'
};

static const uint8_t kAESKey_256[32] = {
    'A','W','S','-','L','C','C','r','y','p','t','o',' ','2', '5','6', '-','b',
    'i','t',' ','L','o','n','g',' ','K','e','y','!','!','!'
};

static const uint8_t kAESIV[AES_BLOCK_SIZE] = {0};

static void hex_dump(const uint8_t *in, size_t len) {
  for (size_t i = 0; i < len; i++) {
    fprintf(stderr, "%02x", in[i]);
  }
}

static int check_test(const uint8_t *expected, const uint8_t *actual,
                      size_t expected_len, const char *name) {
  if (OPENSSL_memcmp(actual, expected, expected_len) != 0) {
    fprintf(stderr, "%s failed.\nExpected: ", name);
    hex_dump(expected, expected_len);
    fprintf(stderr, "\nCalculated: ");
    hex_dump(actual, expected_len);
    fprintf(stderr, "\n");
    fflush(stderr);
    return 0;
  }
  return 1;
}

static void DoEncryptFinal(EVP_CIPHER_CTX *ctx, std::vector<uint8_t> *out,
                     bssl::Span<const uint8_t> in, int expect_approved) {
  int approved = AWSLC_NOT_APPROVED;
  size_t max_out = in.size();
  if (EVP_CIPHER_CTX_encrypting(ctx)) {
    unsigned block_size = EVP_CIPHER_CTX_block_size(ctx);
    max_out += block_size - (max_out % block_size);
  }
  out->resize(max_out);

  size_t total = 0;
  int len;
  ASSERT_TRUE(EVP_CipherUpdate(ctx, out->data(), &len, in.data(), in.size()));
  total += static_cast<size_t>(len);
  // Check if the overall service is approved by checking |EVP_EncryptFinal_ex|
  // or |EVP_DecryptFinal_ex|, which should be the last part of the service.
  if (ctx->encrypt) {
    CALL_SERVICE_AND_CHECK_APPROVED(approved, ASSERT_TRUE(EVP_EncryptFinal_ex(ctx, out->data() + total, &len)));
  } else {
    CALL_SERVICE_AND_CHECK_APPROVED(approved, ASSERT_TRUE(EVP_DecryptFinal_ex(ctx, out->data() + total, &len)));
  }
  total += static_cast<size_t>(len);
  ASSERT_EQ(approved, expect_approved);
  out->resize(total);
}

static void DoCipherFinal(EVP_CIPHER_CTX *ctx, std::vector<uint8_t> *out,
                     bssl::Span<const uint8_t> in, int expect_approved) {
  int approved = AWSLC_NOT_APPROVED;
  size_t max_out = in.size();
  if (EVP_CIPHER_CTX_encrypting(ctx)) {
    unsigned block_size = EVP_CIPHER_CTX_block_size(ctx);
    max_out += block_size - (max_out % block_size);
  }
  out->resize(max_out);

  size_t total = 0;
  int len = 0;
  ASSERT_TRUE(EVP_CipherUpdate(ctx, out->data(), &len, in.data(), in.size()));
  total += static_cast<size_t>(len);
  // Check if the overall service is approved by checking |EVP_CipherFinal_ex|,
  // which should be the last part of the service.
  CALL_SERVICE_AND_CHECK_APPROVED(approved, ASSERT_TRUE(
                    EVP_CipherFinal_ex(ctx, out->data() + total, &len)));
  total += static_cast<size_t>(len);
  ASSERT_EQ(approved, expect_approved);
  out->resize(total);
}

static void TestOperation(const EVP_CIPHER *cipher, bool encrypt,
                          const std::vector<uint8_t> &key,
                          const std::vector<uint8_t> &plaintext,
                          const std::vector<uint8_t> &ciphertext,
                          int expect_approved) {
  int approved = AWSLC_NOT_APPROVED;
  const std::vector<uint8_t> *in, *out;
  if (encrypt) {
    in = &plaintext;
    out = &ciphertext;
  } else {
    in = &ciphertext;
    out = &plaintext;
  }

  bssl::ScopedEVP_CIPHER_CTX ctx;
  // Test running the EVP_Cipher interfaces one by one directly, and check
  // |EVP_EncryptFinal_ex| and |EVP_DecryptFinal_ex| for approval at the end.
  ASSERT_TRUE(EVP_CipherInit_ex(ctx.get(), cipher, nullptr, nullptr,
                                    nullptr, encrypt ? 1 : 0));
  std::vector<uint8_t> iv(kAESIV, kAESIV + EVP_CIPHER_CTX_iv_length(ctx.get()));
  ASSERT_EQ(iv.size(), EVP_CIPHER_CTX_iv_length(ctx.get()));

  ASSERT_TRUE(EVP_CIPHER_CTX_set_key_length(ctx.get(), key.size()));
  ASSERT_TRUE(EVP_CipherInit_ex(ctx.get(), cipher, nullptr, key.data(), iv.data(), encrypt ? 1 : 0));
  ASSERT_TRUE(EVP_CIPHER_CTX_set_padding(ctx.get(), 0));
  std::vector<uint8_t> encrypt_result;
  DoEncryptFinal(ctx.get(), &encrypt_result, *in, expect_approved);
  ASSERT_EQ(Bytes(*out), Bytes(encrypt_result));

  bssl::ScopedEVP_CIPHER_CTX ctx1;
  // Test running the EVP_Cipher interfaces one by one directly, and check
  // |EVP_CipherFinal_ex| for approval at the end.
  ASSERT_TRUE(EVP_CipherInit_ex(ctx1.get(), cipher, nullptr, nullptr,
                                    nullptr, encrypt ? 1 : 0));
  ASSERT_EQ(iv.size(), EVP_CIPHER_CTX_iv_length(ctx1.get()));

  ASSERT_TRUE(EVP_CIPHER_CTX_set_key_length(ctx1.get(), key.size()));
  ASSERT_TRUE(EVP_CipherInit_ex(ctx1.get(), cipher, nullptr, key.data(), iv.data(), encrypt ? 1 : 0));
  ASSERT_TRUE(EVP_CIPHER_CTX_set_padding(ctx1.get(), 0));
  std::vector<uint8_t> final_result;
  DoCipherFinal(ctx1.get(), &final_result, *in, expect_approved);
  ASSERT_EQ(Bytes(*out), Bytes(final_result));


  // Test using the one-shot |EVP_Cipher| function for approval.
  bssl::ScopedEVP_CIPHER_CTX ctx2;
  uint8_t output[256];
  ASSERT_TRUE(EVP_CipherInit_ex(ctx2.get(), cipher, nullptr, key.data(), iv.data(), encrypt ? 1 : 0));
  CALL_SERVICE_AND_CHECK_APPROVED(approved, EVP_Cipher(ctx2.get(), output,
                                               in->data(), in->size()));
  ASSERT_EQ(approved, expect_approved);
  ASSERT_TRUE(check_test(out->data(), output, in->size(), "EVP_Cipher Encryption KAT"));
}

static const uint8_t KTDES_EDE3_CipherText[64] = {
    0x2a, 0x17, 0x79, 0x5a, 0x9b, 0x1d, 0xd8, 0x72, 0x06, 0xc6, 0xe7,
    0x55, 0x14, 0xaa, 0x7b, 0x2a, 0x6e, 0xfc, 0x71, 0x29, 0xff, 0x9b,
    0x67, 0x73, 0x7c, 0x9e, 0x15, 0x74, 0x80, 0xc8, 0x2f, 0xca, 0x93,
    0xaa, 0x8e, 0xba, 0x2c, 0x48, 0x88, 0x51, 0xc7, 0xa4, 0xf4, 0xe3,
    0x2b, 0x33, 0xe5, 0xa1, 0x58, 0x0a, 0x08, 0x3c, 0xb9, 0xf6, 0xf1,
    0x20, 0x67, 0x02, 0x49, 0xa0, 0x92, 0x18, 0xde, 0x2b
};

static const uint8_t KTDES_EDE3_CBCCipherText[64] = {
    0x2a, 0x17, 0x79, 0x5a, 0x9b, 0x1d, 0xd8, 0x72, 0xbf, 0x3f, 0xfd,
    0xe4, 0x0d, 0x66, 0x33, 0x49, 0x3b, 0x8c, 0xa6, 0xd0, 0x0a, 0x66,
    0xae, 0xf1, 0xd9, 0xa7, 0xd6, 0xfb, 0xa2, 0x39, 0x6f, 0xf6, 0x1b,
    0x8f, 0x67, 0xe1, 0x2b, 0x58, 0x1c, 0xb6, 0xa2, 0xec, 0xb3, 0xc2,
    0xe6, 0xd1, 0xcc, 0x11, 0x05, 0xdd, 0xee, 0x9d, 0x87, 0x95, 0xe9,
    0x58, 0xc7, 0xef, 0xa4, 0x6d, 0x5e, 0xd6, 0x57, 0x01
};

// AES-OFB is not an approved service, and is only used to test we are not
// validating un-approved services correctly.
static const uint8_t kAESOFBCiphertext[64] = {
    0x49, 0xf5, 0x6a, 0x7d, 0x3e, 0xd7, 0xb2, 0x47, 0x35, 0xca, 0x54,
    0xf5, 0xf1, 0xb8, 0xd1, 0x48, 0x8e, 0x47, 0x09, 0x95, 0xd5, 0xa0,
    0xc6, 0xa3, 0xe4, 0x94, 0xaf, 0xd4, 0x1b, 0x64, 0x25, 0x65, 0x28,
    0x9e, 0x82, 0xba, 0x92, 0xca, 0x75, 0xb3, 0xf3, 0x78, 0x44, 0x87,
    0xd6, 0x11, 0xf9, 0x22, 0xa3, 0xf3, 0xc6, 0x1d, 0x30, 0x00, 0x5b,
    0x77, 0x18, 0x38, 0x39, 0x08, 0x5e, 0x0a, 0x56, 0x6b
};

static const uint8_t kAESECBCiphertext[64] = {
    0xa4, 0xc1, 0x5c, 0x51, 0x2a, 0x2e, 0x2a, 0xda, 0xd9, 0x02, 0x23,
    0xe7, 0xa9, 0x34, 0x9d, 0xd8, 0x15, 0xc5, 0xf5, 0x55, 0x8e, 0xb0,
    0x29, 0x95, 0x48, 0x6c, 0x7f, 0xa9, 0x47, 0x19, 0x0b, 0x54, 0xe5,
    0x0f, 0x05, 0x76, 0xbb, 0xd0, 0x1a, 0x6c, 0xab, 0xe9, 0xfd, 0x5b,
    0xd8, 0x0b, 0x0a, 0xbd, 0x7f, 0xea, 0xda, 0x52, 0x07, 0x65, 0x13,
    0x6c, 0xbe, 0xfc, 0x36, 0x82, 0x4b, 0x6a, 0xc3, 0xd5
};

static const uint8_t kAESECBCiphertext_192[64] = {
    0x1d, 0xc8, 0xaa, 0xa7, 0x29, 0x01, 0x17, 0x09, 0x72, 0xc6, 0xe9,
    0x63, 0x02, 0x9d, 0xeb, 0x01, 0xeb, 0xc0, 0xda, 0x82, 0x6c, 0x30,
    0x7d, 0x60, 0x1b, 0x3e, 0xc7, 0x7b, 0xe3, 0x18, 0xa2, 0x43, 0x59,
    0x15, 0x4a, 0xe4, 0x8a, 0x84, 0xda, 0x16, 0x90, 0x7b, 0xfa, 0x64,
    0x37, 0x62, 0x19, 0xf1, 0x95, 0x11, 0x61, 0x84, 0xb0, 0x70, 0x49,
    0x72, 0x9f, 0xe7, 0x3a, 0x18, 0x99, 0x01, 0xba, 0xb0
};

static const uint8_t kAESECBCiphertext_256[64] = {
    0x6f, 0x2d, 0x6d, 0x7a, 0xc1, 0x8f, 0x00, 0x9f, 0x2d, 0xcf, 0xba,
    0xe6, 0x4f, 0xdd, 0xe0, 0x09, 0x5b, 0xf3, 0xa4, 0xaf, 0xce, 0x45,
    0x49, 0x6e, 0x28, 0x7b, 0x48, 0x57, 0xb5, 0xf5, 0xd8, 0x05, 0x16,
    0x0f, 0xea, 0x21, 0x0c, 0x39, 0x78, 0xee, 0x9e, 0x57, 0x3c, 0x40,
    0x11, 0x9c, 0xd9, 0x34, 0x97, 0xb9, 0xa6, 0x06, 0x40, 0x60, 0xa2,
    0x0c, 0x01, 0xe3, 0x9c, 0xda, 0x3e, 0xad, 0x99, 0x3d
};

static const uint8_t kAESCBCCiphertext[64] = {
    0xa4, 0xc1, 0x5c, 0x51, 0x2a, 0x2e, 0x2a, 0xda, 0xd9, 0x02, 0x23,
    0xe7, 0xa9, 0x34, 0x9d, 0xd8, 0x5c, 0xb3, 0x65, 0x54, 0x72, 0xc8,
    0x06, 0xf1, 0x36, 0xc3, 0x97, 0x73, 0x87, 0xca, 0x44, 0x99, 0x21,
    0xb8, 0xdb, 0x93, 0x22, 0x00, 0x89, 0x7c, 0x1c, 0xea, 0x36, 0x23,
    0x18, 0xdb, 0xc1, 0x52, 0x8c, 0x23, 0x66, 0x11, 0x0d, 0xa8, 0xe9,
    0xb8, 0x08, 0x8b, 0xaa, 0x81, 0x47, 0x01, 0xa4, 0x4f
};

static const uint8_t kAESCBCCiphertext_192[64] = {
    0x1d, 0xc8, 0xaa, 0xa7, 0x29, 0x01, 0x17, 0x09, 0x72, 0xc6, 0xe9,
    0x63, 0x02, 0x9d, 0xeb, 0x01, 0xb4, 0x48, 0xa8, 0x00, 0x94, 0x46,
    0x7f, 0xe3, 0xc1, 0x24, 0xea, 0x41, 0xa0, 0x2b, 0x47, 0x2f, 0xae,
    0x19, 0xce, 0x0d, 0xfa, 0x90, 0x45, 0x85, 0xce, 0xc4, 0x21, 0x0c,
    0x74, 0x38, 0x13, 0xfd, 0x64, 0xba, 0x58, 0x10, 0x37, 0x53, 0x48,
    0x66, 0x02, 0x76, 0xfb, 0xb1, 0x3a, 0x19, 0xce, 0x61
};

static const uint8_t kAESCBCCiphertext_256[64] = {
    0x6f, 0x2d, 0x6d, 0x7a, 0xc1, 0x8f, 0x00, 0x9f, 0x2d, 0xcf, 0xba,
    0xe6, 0x4f, 0xdd, 0xe0, 0x09, 0x9e, 0xa8, 0x28, 0xdc, 0x27, 0xde,
    0x89, 0x26, 0xc7, 0x94, 0x6a, 0xbf, 0xb6, 0x94, 0x05, 0x08, 0x6c,
    0x39, 0x07, 0x52, 0xfa, 0x7b, 0xca, 0x7d, 0x9b, 0xbf, 0xb2, 0x43,
    0x2b, 0x69, 0xee, 0xc5, 0x68, 0x4c, 0xdd, 0x62, 0xae, 0x8d, 0x7e,
    0x71, 0x0c, 0x8f, 0x11, 0xce, 0x1d, 0x8b, 0xee, 0x94
};

static const uint8_t kAESCTRCiphertext[64] = {
    0x49, 0xf5, 0x6a, 0x7d, 0x3e, 0xd7, 0xb2, 0x47, 0x35, 0xca, 0x54,
    0xf5, 0xf1, 0xb8, 0xd1, 0x48, 0xb0, 0x18, 0xc4, 0x5e, 0xeb, 0x42,
    0xfd, 0x10, 0x49, 0x1f, 0x2b, 0x11, 0xe9, 0xb0, 0x07, 0xa4, 0x00,
    0x56, 0xec, 0x25, 0x53, 0x4d, 0x70, 0x98, 0x38, 0x85, 0x5d, 0x54,
    0xab, 0x2c, 0x19, 0x13, 0x6d, 0xf3, 0x0e, 0x6f, 0x48, 0x2f, 0xab,
    0xe1, 0x82, 0xd4, 0x30, 0xa9, 0x16, 0x73, 0x93, 0xc3
};

static const uint8_t kAESCTRCiphertext_192[64] = {
    0x72, 0x7d, 0xbb, 0xd4, 0x8b, 0x16, 0x8b, 0x19, 0xa4, 0xeb, 0xa6,
    0xfa, 0xa0, 0xd0, 0x2b, 0xbb, 0x9b, 0x1f, 0xbf, 0x4d, 0x67, 0xfb,
    0xea, 0x89, 0x16, 0xd7, 0xa4, 0xb6, 0xbe, 0x1a, 0x78, 0x1c, 0x3d,
    0x44, 0x49, 0xa0, 0xf2, 0xb2, 0xb3, 0x82, 0x0f, 0xdd, 0xac, 0xd6,
    0xea, 0x6e, 0x1f, 0x09, 0x8d, 0xa5, 0xdb, 0x4f, 0x3f, 0x97, 0x90,
    0x26, 0xed, 0xf6, 0xbb, 0x62, 0xb3, 0x6f, 0x52, 0x67
};

static const uint8_t kAESCTRCiphertext_256[64] = {
    0x4a, 0x87, 0x44, 0x09, 0xf4, 0x1d, 0x80, 0x94, 0x51, 0x9a, 0xe4,
    0x89, 0x49, 0xcb, 0x98, 0x0d, 0x27, 0xc5, 0xba, 0x20, 0x00, 0x45,
    0xbb, 0x29, 0x75, 0xc0, 0xb7, 0x23, 0x0d, 0x81, 0x9f, 0x43, 0xaa,
    0x78, 0x89, 0xc0, 0xc4, 0x6d, 0x99, 0x0d, 0xb8, 0x9b, 0xc3, 0x25,
    0xa6, 0xd1, 0x7c, 0x98, 0x3e, 0xff, 0x06, 0x59, 0x41, 0xcf, 0xb2,
    0xd5, 0x2f, 0x95, 0xea, 0x83, 0xb1, 0x42, 0xb8, 0xb2
};

static const uint8_t kAESCFBCiphertext[64] = {
    0x49, 0xf5, 0x6a, 0x7d, 0x3e, 0xd7, 0xb2, 0x47, 0x35, 0xca, 0x54,
    0xf5, 0xf1, 0xb8, 0xd1, 0x48, 0x01, 0xdc, 0xba, 0x43, 0x3a, 0x7b,
    0xbf, 0x84, 0x91, 0x49, 0xc5, 0xc9, 0xd6, 0xcf, 0x6a, 0x2c, 0x3a,
    0x66, 0x99, 0x68, 0xe3, 0xd0, 0x56, 0x05, 0xe7, 0x99, 0x7f, 0xc3,
    0xbc, 0x09, 0x13, 0xa6, 0xf0, 0xde, 0x17, 0xf4, 0x85, 0x9a, 0xee,
    0x29, 0xc3, 0x77, 0xab, 0xc4, 0xf6, 0xdb, 0xae, 0x24
};

static const uint8_t kAESCCMCiphertext[68] = {
    0x7a, 0x02, 0x5d, 0x48, 0x02, 0x44, 0x78, 0x7f, 0xb4, 0x71, 0x74,
    0x7b, 0xec, 0x4d, 0x90, 0x29, 0x7b, 0xa7, 0x65, 0xbb, 0x3e, 0x80,
    0x41, 0x7e, 0xab, 0xb4, 0x58, 0x22, 0x4f, 0x86, 0xcd, 0xcc, 0xc2,
    0x12, 0xeb, 0x36, 0x39, 0x89, 0xe3, 0x66, 0x2a, 0xbf, 0xe3, 0x6c,
    0x95, 0x60, 0x13, 0x9e, 0x93, 0xcc, 0xb4, 0x06, 0xbe, 0xaf, 0x3f,
    0xba, 0x13, 0x73, 0x09, 0x92, 0xd1, 0x80, 0x73, 0xb3, 0xc3, 0xa3,
    0xa4, 0x8b
};

static const uint8_t kAESKWCiphertext[72] = {
    0x44, 0xec, 0x7d, 0x92, 0x2c, 0x9f, 0xf3, 0xe8, 0xac, 0xb1, 0xea,
    0x3d, 0x0a, 0xc7, 0x51, 0x27, 0xe8, 0x03, 0x11, 0x78, 0xe5, 0xaf,
    0x8d, 0xb1, 0x70, 0x96, 0x2e, 0xfa, 0x05, 0x48, 0x48, 0x99, 0x1a,
    0x58, 0xcc, 0xfe, 0x11, 0x36, 0x5d, 0x49, 0x98, 0x1e, 0xbb, 0xd6,
    0x0b, 0xf5, 0xb9, 0x64, 0xa4, 0x30, 0x3e, 0x60, 0xf6, 0xc5, 0xff,
    0x82, 0x30, 0x9a, 0xa7, 0x48, 0x82, 0xe2, 0x00, 0xc1, 0xe9, 0xc2,
    0x73, 0x6f, 0xbc, 0x89, 0x66, 0x9d
};

static const uint8_t kAESKWPCiphertext[72] = {
    0x29, 0x5e, 0xb9, 0xea, 0x96, 0xa7, 0xa5, 0xca, 0xfa, 0xeb, 0xda,
    0x78, 0x13, 0xea, 0x83, 0xca, 0x41, 0xdb, 0x4d, 0x36, 0x7d, 0x39,
    0x8a, 0xd6, 0xef, 0xd3, 0xd2, 0x2d, 0x3a, 0xc8, 0x55, 0xc8, 0x73,
    0xd7, 0x79, 0x55, 0xad, 0xc0, 0xce, 0xad, 0x12, 0x54, 0x51, 0xf0,
    0x70, 0x76, 0xff, 0xe7, 0x0c, 0xb2, 0x8e, 0xdd, 0xb6, 0x9a, 0x27,
    0x74, 0x98, 0x28, 0xe0, 0xfa, 0x11, 0xe6, 0x3f, 0x86, 0x93, 0x23,
    0xf8, 0x0d, 0xcb, 0xaf, 0x2b, 0xb7
};

static const uint8_t kAESCMACOutput[16] = {
    0xe7, 0x32, 0x43, 0xb4, 0xae, 0x79, 0x08, 0x86, 0xe7, 0x9f, 0x0d,
    0x3f, 0x88, 0x3f, 0x1a, 0xfd
};

static const uint8_t kOutput_md5[MD5_DIGEST_LENGTH] = {
    0xc8, 0xbe, 0xdc, 0x96, 0xbe, 0xb0, 0xd6, 0x7b, 0x96, 0x7d, 0x3b,
    0xd4, 0x24, 0x29, 0x30, 0xde
};

static const uint8_t kOutput_sha1[SHA_DIGEST_LENGTH] = {
    0x5b, 0xed, 0x47, 0xcc, 0xc8, 0x8d, 0x6a, 0xf8, 0x91, 0xc1, 0x85,
    0x84, 0xe9, 0xd1, 0x31, 0xe6, 0x3e, 0x62, 0x61, 0xd9
};

static const uint8_t kOutput_sha224[SHA224_DIGEST_LENGTH] = {
    0xef, 0xad, 0x36, 0x20, 0xc6, 0x16, 0x17, 0x24, 0x49, 0x80, 0x53,
    0x7a, 0x46, 0x5b, 0xed, 0xde, 0x59, 0x9d, 0xa9, 0x19, 0xb0, 0xb8,
    0x1f, 0xbe, 0x4b, 0xa7, 0xc0, 0xea
};

static const uint8_t kOutput_sha256[SHA256_DIGEST_LENGTH] = {
    0x03, 0x19, 0x41, 0x4c, 0x62, 0x51, 0x83, 0xe5, 0x2b, 0x73, 0xf0,
    0x55, 0x51, 0x5e, 0x8e, 0x7d, 0x6f, 0x3a, 0x91, 0xf1, 0xac, 0xe0,
    0x7b, 0xb2, 0xac, 0x13, 0x65, 0x18, 0x55, 0x2c, 0x98, 0x0f
};

static const uint8_t kOutput_sha384[SHA384_DIGEST_LENGTH] = {
    0x0b, 0xbf, 0xc2, 0x06, 0x7a, 0x1e, 0xeb, 0x4a, 0x11, 0x57, 0x41,
    0x20, 0x7b, 0xfb, 0xf7, 0x2c, 0x22, 0x6b, 0x96, 0xcb, 0xc6, 0x00,
    0x81, 0xe3, 0x19, 0xf2, 0x0e, 0xcc, 0xb9, 0x5d, 0xee, 0x71, 0xda,
    0x34, 0x10, 0xae, 0x02, 0x64, 0x31, 0x07, 0x13, 0xff, 0x47, 0xf2,
    0xdf, 0xb0, 0x05, 0x03
};

static const uint8_t kOutput_sha512[SHA512_DIGEST_LENGTH] = {
    0x9d, 0xa3, 0xfa, 0xaf, 0xae, 0x0a, 0xf4, 0xe4, 0x2e, 0x68, 0xcb,
    0x7c, 0x65, 0x04, 0x76, 0x26, 0x91, 0x2a, 0x52, 0xb6, 0xb0, 0xa9,
    0x40, 0xa7, 0xf7, 0xcb, 0xc8, 0x8d, 0x4b, 0x55, 0x1b, 0x44, 0xe2,
    0x13, 0xcb, 0x6a, 0x28, 0x89, 0xa3, 0x15, 0x94, 0xc6, 0xbb, 0xcb,
    0x5d, 0xf5, 0xb3, 0x4f, 0x47, 0x8f, 0x1a, 0x44, 0x39, 0x51, 0xd2,
    0x63, 0xb1, 0x0c, 0xe1, 0x2c, 0x8d, 0x07, 0x08, 0x2f
};

static const uint8_t kOutput_sha512_256[SHA512_256_DIGEST_LENGTH] = {
    0x4f, 0x8a, 0x34, 0x49, 0xfd, 0xc8, 0x42, 0xb7, 0xc1, 0x2b, 0x6d,
    0x2a, 0x89, 0xb8, 0x10, 0x73, 0xde, 0x4a, 0x33, 0x7d, 0x3c, 0x8c,
    0xa5, 0xff, 0xee, 0xc9, 0xbb, 0x92, 0x3d, 0x47, 0x60, 0x34
};

static const uint8_t kHMACOutput_sha1[SHA_DIGEST_LENGTH] = {
    0x22, 0xbe, 0xf1, 0x4e, 0x72, 0xec, 0xfd, 0x34, 0xd9, 0x57, 0xec,
    0xf6, 0x08, 0xeb, 0x37, 0xff, 0xf9, 0x3b, 0x9f, 0xf3
};

static const uint8_t kHMACOutput_sha224[SHA224_DIGEST_LENGTH] = {
    0x5f, 0x85, 0xbd, 0xb9, 0xf9, 0x00, 0xdf, 0x81, 0xef, 0x65, 0xd3,
    0x8e, 0x7a, 0xb6, 0xd8, 0x5b, 0xf9, 0xd8, 0x62, 0x1c, 0xc5, 0x11,
    0x68, 0xb4, 0xf4, 0xd8, 0x57, 0x46
};

static const uint8_t kHMACOutput_sha256[SHA256_DIGEST_LENGTH] = {
    0x4b, 0xe9, 0x34, 0xa9, 0x37, 0x53, 0x2a, 0xb1, 0x63, 0x5d, 0x8c,
    0x22, 0x9a, 0x02, 0x37, 0x44, 0x75, 0xe1, 0x21, 0x9e, 0xf1, 0xe3,
    0x2c, 0xd0, 0x7d, 0x79, 0x03, 0x87, 0xd9, 0x69, 0x36, 0xb5
};

static const uint8_t kHMACOutput_sha384[SHA384_DIGEST_LENGTH] = {
    0x26, 0x5f, 0x4e, 0x13, 0x99, 0x04, 0xa1, 0xf4, 0xd2, 0x01, 0xd9,
    0xba, 0xe0, 0xe6, 0xa2, 0xbd, 0x50, 0x76, 0x2b, 0xc3, 0x90, 0x11,
    0x50, 0xe7, 0x26, 0xdf, 0x39, 0xf9, 0xd6, 0x8f, 0x83, 0xa5, 0xe6,
    0x8c, 0x16, 0x77, 0xbf, 0xfc, 0x77, 0x66, 0x9a, 0xe5, 0xa0, 0xb7,
    0xfe, 0xfb, 0x09, 0x5e
};

static const uint8_t kHMACOutput_sha512[SHA512_DIGEST_LENGTH] = {
    0x70, 0xf3, 0xf2, 0x82, 0xba, 0xc8, 0x14, 0xe4, 0x00, 0x9b, 0x72,
    0x8a, 0xe6, 0x07, 0xc8, 0xaf, 0x4f, 0x23, 0x0a, 0x5b, 0x16, 0xa8,
    0x9b, 0x68, 0x4f, 0x75, 0x21, 0xac, 0xb4, 0x20, 0x3d, 0x97, 0x77,
    0x21, 0x00, 0x74, 0xfa, 0xb2, 0x79, 0x28, 0x47, 0x8c, 0xa6, 0x11,
    0x85, 0xa5, 0x1e, 0x2f, 0x4a, 0x25, 0xd4, 0xf8, 0x13, 0x64, 0xd1,
    0x30, 0xd8, 0x45, 0x2c, 0x87, 0x44, 0x62, 0xc5, 0xe3
};

static const uint8_t kHMACOutput_sha512_256[SHA512_256_DIGEST_LENGTH] = {
    0xaa, 0xd0, 0x57, 0x0c, 0x98, 0x45, 0x74, 0x6b, 0x39, 0x1e, 0x07,
    0x55, 0x23, 0x08, 0xab, 0x79, 0xad, 0xe5, 0x8b, 0x48, 0xc2, 0x0c,
    0x1a, 0x37, 0x91, 0xe4, 0x8b, 0xc0, 0x9c, 0xce, 0x2c, 0x24
};

struct CipherTestVector {
  const EVP_CIPHER *cipher;
  const uint8_t *key;
  const int key_length;
  const uint8_t *expected_ciphertext;
  const int cipher_text_length;
  const bool has_iv;
  const int expect_approved;
} nTestVectors[] = {
  { EVP_aes_128_ecb(), kAESKey, 16, kAESECBCiphertext, 64, false, AWSLC_APPROVED },
  { EVP_aes_192_ecb(), kAESKey_192, 24, kAESECBCiphertext_192, 64, false, AWSLC_APPROVED },
  { EVP_aes_256_ecb(), kAESKey_256, 32, kAESECBCiphertext_256, 64, false, AWSLC_APPROVED },
  { EVP_aes_128_cbc(), kAESKey, 16, kAESCBCCiphertext, 64, true, AWSLC_APPROVED },
  { EVP_aes_192_cbc(), kAESKey_192, 24, kAESCBCCiphertext_192, 64, true, AWSLC_APPROVED },
  { EVP_aes_256_cbc(), kAESKey_256, 32, kAESCBCCiphertext_256, 64, true, AWSLC_APPROVED },
  { EVP_aes_128_ctr(), kAESKey, 16, kAESCTRCiphertext, 64, true, AWSLC_APPROVED },
  { EVP_aes_192_ctr(), kAESKey_192, 24, kAESCTRCiphertext_192, 64, true, AWSLC_APPROVED },
  { EVP_aes_256_ctr(), kAESKey_256, 32, kAESCTRCiphertext_256, 64, true, AWSLC_APPROVED },
  { EVP_aes_128_ofb(), kAESKey, 16, kAESOFBCiphertext, 64, true, AWSLC_NOT_APPROVED },
  { EVP_des_ede3(), kAESKey_192, 24, KTDES_EDE3_CipherText, 64, false, AWSLC_NOT_APPROVED },
  { EVP_des_ede3_cbc(), kAESKey_192, 24, KTDES_EDE3_CBCCipherText, 64, false, AWSLC_NOT_APPROVED }
};

class EVP_ServiceIndicatorTest : public testing::TestWithParam<CipherTestVector> {};

INSTANTIATE_TEST_SUITE_P(All, EVP_ServiceIndicatorTest, testing::ValuesIn(nTestVectors));

TEST_P(EVP_ServiceIndicatorTest, EVP_Ciphers) {
  const CipherTestVector &evpTestVector = GetParam();

  const EVP_CIPHER *cipher = evpTestVector.cipher;
  std::vector<uint8_t> key(evpTestVector.key, evpTestVector.key + evpTestVector.key_length);
  std::vector<uint8_t> plaintext(kPlaintext, kPlaintext + sizeof(kPlaintext));
  std::vector<uint8_t> ciphertext(evpTestVector.expected_ciphertext, evpTestVector.expected_ciphertext + evpTestVector.cipher_text_length);

  TestOperation(cipher, true /* encrypt */, key, plaintext, ciphertext, evpTestVector.expect_approved);
  TestOperation(cipher, false /* decrypt */, key, plaintext, ciphertext, evpTestVector.expect_approved);
}

struct MD {
  // name is the name of the digest test.
  const char* name;
  // length of digest.
  const int length;
  // func is the digest to test.
  const EVP_MD *(*func)(void);
  // one_shot_func is the convenience one-shot version of the digest.
  uint8_t *(*one_shot_func)(const uint8_t *, size_t, uint8_t *);
};

static const MD md5 = { "KAT for MD5", MD5_DIGEST_LENGTH, &EVP_md5, &MD5 };
static const MD sha1 = { "KAT for SHA1", SHA_DIGEST_LENGTH, &EVP_sha1, &SHA1 };
static const MD sha224 = { "KAT for SHA224", SHA224_DIGEST_LENGTH, &EVP_sha224, &SHA224 };
static const MD sha256 = { "KAT for SHA256", SHA256_DIGEST_LENGTH, &EVP_sha256, &SHA256 };
static const MD sha384 = { "KAT for SHA384", SHA384_DIGEST_LENGTH, &EVP_sha384, &SHA384 };
static const MD sha512 = { "KAT for SHA512", SHA512_DIGEST_LENGTH, &EVP_sha512, &SHA512 };
static const MD sha512_256 = { "KAT for SHA512-256", SHA512_256_DIGEST_LENGTH, &EVP_sha512_256, &SHA512_256 };

struct DigestTestVector {
  // md is the digest to test.
  const MD &md;
  // input is a NUL-terminated string to hash.
  const uint8_t *input;
  // expected_digest is the expected digest.
  const uint8_t *expected_digest;
  // expected to be approved or not.
  const int expect_approved;
} kDigestTestVectors[] = {
    { md5, kPlaintext, kOutput_md5, AWSLC_NOT_APPROVED },
    { sha1, kPlaintext, kOutput_sha1, AWSLC_APPROVED },
    { sha224, kPlaintext, kOutput_sha224, AWSLC_APPROVED },
    { sha256, kPlaintext, kOutput_sha256, AWSLC_APPROVED },
    { sha384, kPlaintext, kOutput_sha384, AWSLC_APPROVED },
    { sha512, kPlaintext, kOutput_sha512, AWSLC_APPROVED },
    { sha512_256, kPlaintext, kOutput_sha512_256, AWSLC_APPROVED }
};

class EVP_MD_ServiceIndicatorTest : public testing::TestWithParam<DigestTestVector> {};

INSTANTIATE_TEST_SUITE_P(All, EVP_MD_ServiceIndicatorTest, testing::ValuesIn(kDigestTestVectors));

TEST_P(EVP_MD_ServiceIndicatorTest, EVP_Digests) {
  const DigestTestVector &digestTestVector = GetParam();

  int approved = AWSLC_NOT_APPROVED;
  bssl::ScopedEVP_MD_CTX ctx;
  std::vector<uint8_t> digest(digestTestVector.md.length);
  unsigned digest_len;

  // Test running the EVP_Digest interfaces one by one directly, and check
  // |EVP_DigestFinal_ex| for approval at the end. |EVP_DigestInit_ex| and
  // |EVP_DigestUpdate| should not be approved, because the functions do not
  // indicate that a service has been fully completed yet.
  CALL_SERVICE_AND_CHECK_APPROVED(approved, ASSERT_TRUE(EVP_DigestInit_ex(ctx.get(), digestTestVector.md.func(), nullptr)));
  ASSERT_EQ(approved, AWSLC_NOT_APPROVED);
  CALL_SERVICE_AND_CHECK_APPROVED(approved, ASSERT_TRUE(EVP_DigestUpdate(ctx.get(), digestTestVector.input, sizeof(digestTestVector.input))));
  ASSERT_EQ(approved, AWSLC_NOT_APPROVED);
  CALL_SERVICE_AND_CHECK_APPROVED(approved, ASSERT_TRUE(EVP_DigestFinal_ex(ctx.get(), digest.data(), &digest_len)));
  ASSERT_EQ(approved, digestTestVector.expect_approved);
  ASSERT_TRUE(check_test(digestTestVector.expected_digest, digest.data(), digest_len, digestTestVector.md.name));


  // Test using the one-shot |EVP_Digest| function for approval.
  CALL_SERVICE_AND_CHECK_APPROVED(approved, ASSERT_TRUE(EVP_Digest(digestTestVector.input, sizeof(digestTestVector.input),
                                               digest.data(), &digest_len, digestTestVector.md.func(), nullptr)));
  ASSERT_EQ(approved, digestTestVector.expect_approved);
  ASSERT_TRUE(check_test(digestTestVector.expected_digest, digest.data(), digest_len, digestTestVector.md.name));


  // Test using the one-shot API for approval.
  CALL_SERVICE_AND_CHECK_APPROVED(approved, digestTestVector.md.one_shot_func(digestTestVector.input, sizeof(digestTestVector.input), digest.data()));
  ASSERT_EQ(approved, digestTestVector.expect_approved);
  ASSERT_TRUE(check_test(digestTestVector.expected_digest, digest.data(), digestTestVector.md.length, digestTestVector.md.name));
}

struct HMACTestVector {
  // func is the hash function for HMAC to test.
  const EVP_MD *(*func)(void);
  // input is a NUL-terminated string to hash.
  const uint8_t *input;
  // expected_digest is the expected digest.
  const uint8_t *expected_digest;
  // expected to be approved or not.
  const int expect_approved;
} kHMACTestVectors[] = {
    { EVP_sha1, kPlaintext, kHMACOutput_sha1, AWSLC_APPROVED },
    { EVP_sha224, kPlaintext, kHMACOutput_sha224, AWSLC_APPROVED },
    { EVP_sha256, kPlaintext, kHMACOutput_sha256, AWSLC_APPROVED },
    { EVP_sha384, kPlaintext, kHMACOutput_sha384, AWSLC_APPROVED },
    { EVP_sha512, kPlaintext, kHMACOutput_sha512, AWSLC_APPROVED },
    { EVP_sha512_256, kPlaintext, kHMACOutput_sha512_256, AWSLC_NOT_APPROVED }
};

class HMAC_ServiceIndicatorTest : public testing::TestWithParam<HMACTestVector> {};

INSTANTIATE_TEST_SUITE_P(All, HMAC_ServiceIndicatorTest, testing::ValuesIn(kHMACTestVectors));

TEST_P(HMAC_ServiceIndicatorTest, HMACTest) {
  const HMACTestVector &hmacTestVector = GetParam();

  int approved = AWSLC_NOT_APPROVED;
  const uint8_t kHMACKey[64] = {0};
  const EVP_MD *digest = hmacTestVector.func();
  std::vector<uint8_t> key(kHMACKey, kHMACKey + sizeof(kHMACKey));
  unsigned expected_mac_len = EVP_MD_size(digest);
  std::vector<uint8_t> mac(expected_mac_len);

  // Test running the HMAC interfaces one by one directly, and check
  // |HMAC_Final| for approval at the end. |HMAC_Init_ex| and |HMAC_Update|
  // should not be approved, because the functions do not indicate that a
  // service has been fully completed yet.
  unsigned mac_len;
  bssl::ScopedHMAC_CTX ctx;
  CALL_SERVICE_AND_CHECK_APPROVED(approved, ASSERT_TRUE(HMAC_Init_ex(ctx.get(), key.data(), key.size(), digest, nullptr)));
  ASSERT_EQ(approved, AWSLC_NOT_APPROVED);
  CALL_SERVICE_AND_CHECK_APPROVED(approved, ASSERT_TRUE(HMAC_Update(ctx.get(), hmacTestVector.input, sizeof(hmacTestVector.input))));
  ASSERT_EQ(approved, AWSLC_NOT_APPROVED);
  CALL_SERVICE_AND_CHECK_APPROVED(approved, ASSERT_TRUE(HMAC_Final(ctx.get(), mac.data(), &mac_len)));
  ASSERT_EQ(approved, hmacTestVector.expect_approved);
  ASSERT_TRUE(check_test(hmacTestVector.expected_digest, mac.data(), mac_len, "HMAC KAT"));


  // Test using the one-shot API for approval.
  CALL_SERVICE_AND_CHECK_APPROVED(approved, ASSERT_TRUE(HMAC(digest, key.data(),
                     key.size(), hmacTestVector.input, sizeof(hmacTestVector.input), mac.data(), &mac_len)));
  ASSERT_EQ(approved, hmacTestVector.expect_approved);
  ASSERT_TRUE(check_test(hmacTestVector.expected_digest, mac.data(), mac_len, "HMAC KAT"));
}

TEST(ServiceIndicatorTest, CMAC) {
  int approved = AWSLC_NOT_APPROVED;

  std::vector<uint8_t> mac(16);
  size_t out_len;
  bssl::UniquePtr<CMAC_CTX> ctx(CMAC_CTX_new());
  ASSERT_TRUE(ctx);

  // Test running the CMAC interfaces one by one directly, and check
  // |CMAC_Final| for approval at the end. |CMAC_Init| and |CMAC_Update|
  // should not be approved, because the functions do not indicate that a
  // service has been fully completed yet.
  CALL_SERVICE_AND_CHECK_APPROVED(approved, ASSERT_TRUE(CMAC_Init(ctx.get(), kAESKey, sizeof(kAESKey), EVP_aes_128_cbc(), nullptr)));
  ASSERT_EQ(approved, AWSLC_NOT_APPROVED);
  CALL_SERVICE_AND_CHECK_APPROVED(approved, ASSERT_TRUE(CMAC_Update(ctx.get(), kPlaintext, sizeof(kPlaintext))));
  ASSERT_EQ(approved, AWSLC_NOT_APPROVED);
  CALL_SERVICE_AND_CHECK_APPROVED(approved, ASSERT_TRUE(CMAC_Final(ctx.get(), mac.data(), &out_len)));
  ASSERT_EQ(approved, AWSLC_APPROVED);
  ASSERT_TRUE(check_test(kAESCMACOutput, mac.data(), sizeof(kAESCMACOutput), "AES-CMAC KAT"));

  // Test using the one-shot API for approval.
  CALL_SERVICE_AND_CHECK_APPROVED(approved, ASSERT_TRUE(AES_CMAC(mac.data(), kAESKey, sizeof(kAESKey),
                                                    kPlaintext, sizeof(kPlaintext))));
  ASSERT_TRUE(check_test(kAESCMACOutput, mac.data(), sizeof(kAESCMACOutput), "AES-CMAC KAT"));
  ASSERT_EQ(approved, AWSLC_APPROVED);
}

TEST(ServiceIndicatorTest, BasicTest) {
  int approved = AWSLC_NOT_APPROVED;

  bssl::ScopedEVP_AEAD_CTX aead_ctx;
  AES_KEY aes_key;
  uint8_t aes_iv[sizeof(kAESIV)];
  uint8_t output[256];
  size_t out_len;
  int num = 0;

  // Call an approved service.
  ASSERT_TRUE(EVP_AEAD_CTX_init(aead_ctx.get(), EVP_aead_aes_128_gcm_randnonce(),
                                kAESKey, sizeof(kAESKey), 0, nullptr));
  CALL_SERVICE_AND_CHECK_APPROVED(approved, EVP_AEAD_CTX_seal(aead_ctx.get(),
          output, &out_len, sizeof(output), nullptr, 0, kPlaintext, sizeof(kPlaintext), nullptr, 0));
  ASSERT_EQ(approved, AWSLC_APPROVED);

  // Call an approved service in a macro.
  CALL_SERVICE_AND_CHECK_APPROVED(approved, ASSERT_EQ(EVP_AEAD_CTX_seal(aead_ctx.get(),
          output, &out_len, sizeof(output), nullptr, 0, kPlaintext, sizeof(kPlaintext), nullptr, 0), 1));
  ASSERT_EQ(approved, AWSLC_APPROVED);

  // Call an approved service and compare expected return value.
  int return_val = 0;
  CALL_SERVICE_AND_CHECK_APPROVED(approved, return_val = EVP_AEAD_CTX_seal(aead_ctx.get(),
          output, &out_len, sizeof(output), nullptr, 0, kPlaintext, sizeof(kPlaintext), nullptr, 0));
  ASSERT_EQ(return_val, 1);
  ASSERT_EQ(approved, AWSLC_APPROVED);

  // Call an approved service wrapped in an if statement.
  return_val = 0;
  CALL_SERVICE_AND_CHECK_APPROVED(approved,
    if(EVP_AEAD_CTX_seal(aead_ctx.get(), output, &out_len, sizeof(output),
         nullptr, 0, kPlaintext, sizeof(kPlaintext), nullptr, 0) == 1)
    {
      return_val = 1;
    }
  );
  ASSERT_EQ(return_val, 1);
  ASSERT_EQ(approved, AWSLC_APPROVED);

  // Fail an approved service on purpose.
  return_val = 0;
  CALL_SERVICE_AND_CHECK_APPROVED(approved, return_val = EVP_AEAD_CTX_seal(aead_ctx.get(),
          output, &out_len, 0, nullptr, 0, kPlaintext, sizeof(kPlaintext), nullptr, 0));
  ASSERT_EQ(return_val, 0);
  ASSERT_EQ(approved, AWSLC_NOT_APPROVED);

  // Fail an approved service on purpose while wrapped in an if statement.
  return_val = 0;
  CALL_SERVICE_AND_CHECK_APPROVED(approved,
    if(EVP_AEAD_CTX_seal(aead_ctx.get(), output, &out_len, 0,
        nullptr, 0, kPlaintext, sizeof(kPlaintext), nullptr, 0) == 1)
    {
      return_val = 1;
    }
  );
  ASSERT_EQ(return_val, 0);
  ASSERT_EQ(approved, AWSLC_NOT_APPROVED);

  // Call a non-approved service.
  memcpy(aes_iv, kAESIV, sizeof(kAESIV));
  ASSERT_TRUE(AES_set_encrypt_key(kAESKey, 8 * sizeof(kAESKey), &aes_key) == 0);
  CALL_SERVICE_AND_CHECK_APPROVED(approved, AES_ofb128_encrypt(kPlaintext, output,
                                   sizeof(kPlaintext), &aes_key, aes_iv, &num));
  ASSERT_TRUE(check_test(kAESOFBCiphertext, output, sizeof(kAESOFBCiphertext),
                         "AES-OFB Encryption KAT"));
  ASSERT_EQ(approved, AWSLC_NOT_APPROVED);
}

TEST(ServiceIndicatorTest, AESECB) {
  int approved = AWSLC_NOT_APPROVED;

  AES_KEY aes_key;
  uint8_t output[256];

  // AES-ECB Encryption KAT for 128 bit key.
  ASSERT_TRUE(AES_set_encrypt_key(kAESKey, 8 * sizeof(kAESKey), &aes_key) == 0);
  // AES_ecb_encrypt encrypts (or decrypts) a single, 16 byte block from in to out.
  for (size_t j = 0; j < sizeof(kPlaintext) / AES_BLOCK_SIZE; j++) {
    CALL_SERVICE_AND_CHECK_APPROVED(approved,
      AES_ecb_encrypt(&kPlaintext[j * AES_BLOCK_SIZE], &output[j * AES_BLOCK_SIZE], &aes_key, AES_ENCRYPT));
    ASSERT_EQ(approved, AWSLC_APPROVED);
  }
  ASSERT_TRUE(check_test(kAESECBCiphertext, output, sizeof(kAESECBCiphertext),
                         "AES-ECB Encryption KAT for 128 bit key"));

  // AES-ECB Decryption KAT for 128 bit key.
  ASSERT_TRUE(AES_set_decrypt_key(kAESKey, 8 * sizeof(kAESKey), &aes_key) == 0);
  for (size_t j = 0; j < sizeof(kPlaintext) / AES_BLOCK_SIZE; j++) {
    CALL_SERVICE_AND_CHECK_APPROVED(approved,
      AES_ecb_encrypt(&kAESECBCiphertext[j * AES_BLOCK_SIZE], &output[j * AES_BLOCK_SIZE], &aes_key, AES_DECRYPT));
    ASSERT_EQ(approved, AWSLC_APPROVED);
  }
  ASSERT_TRUE(check_test(kPlaintext, output, sizeof(kPlaintext),
                         "AES-ECB Decryption KAT for 128 bit key"));

  // AES-ECB Encryption KAT for 192 bit key.
  ASSERT_TRUE(AES_set_encrypt_key(kAESKey_192, 8 * sizeof(kAESKey_192), &aes_key) == 0);
  for (size_t j = 0; j < sizeof(kPlaintext) / AES_BLOCK_SIZE; j++) {
    CALL_SERVICE_AND_CHECK_APPROVED(approved,
      AES_ecb_encrypt(&kPlaintext[j * AES_BLOCK_SIZE], &output[j * AES_BLOCK_SIZE], &aes_key, AES_ENCRYPT));
    ASSERT_EQ(approved, AWSLC_APPROVED);
  }
  ASSERT_TRUE(check_test(kAESECBCiphertext_192, output, sizeof(kAESECBCiphertext_192),
                         "AES-ECB Encryption KAT for 192 bit key"));

  // AES-ECB Decryption KAT for 192 bit key.
  ASSERT_TRUE(AES_set_decrypt_key(kAESKey_192, 8 * sizeof(kAESKey_192), &aes_key) == 0);
  for (size_t j = 0; j < sizeof(kPlaintext) / AES_BLOCK_SIZE; j++) {
    CALL_SERVICE_AND_CHECK_APPROVED(approved,
      AES_ecb_encrypt(&kAESECBCiphertext_192[j * AES_BLOCK_SIZE], &output[j * AES_BLOCK_SIZE], &aes_key, AES_DECRYPT));
    ASSERT_EQ(approved, AWSLC_APPROVED);
  }
  ASSERT_TRUE(check_test(kPlaintext, output, sizeof(kPlaintext),
                         "AES-ECB Decryption KAT for 192 bit key"));

  // AES-ECB Encryption KAT for 256 bit key.
  ASSERT_TRUE(AES_set_encrypt_key(kAESKey_256, 8 * sizeof(kAESKey_256), &aes_key) == 0);
  for (size_t j = 0; j < sizeof(kPlaintext) / AES_BLOCK_SIZE; j++) {
    CALL_SERVICE_AND_CHECK_APPROVED(approved,
      AES_ecb_encrypt(&kPlaintext[j * AES_BLOCK_SIZE], &output[j * AES_BLOCK_SIZE], &aes_key, AES_ENCRYPT));
    ASSERT_EQ(approved, AWSLC_APPROVED);
  }
  ASSERT_TRUE(check_test(kAESECBCiphertext_256, output, sizeof(kAESECBCiphertext_256),
                         "AES-ECB Encryption KAT for 256 bit key"));

  // AES-ECB Decryption KAT for 256 bit key.
  ASSERT_TRUE(AES_set_decrypt_key(kAESKey_256, 8 * sizeof(kAESKey_256), &aes_key) == 0);
  for (size_t j = 0; j < sizeof(kPlaintext) / AES_BLOCK_SIZE; j++) {
    CALL_SERVICE_AND_CHECK_APPROVED(approved,
      AES_ecb_encrypt(&kAESECBCiphertext_256[j * AES_BLOCK_SIZE], &output[j * AES_BLOCK_SIZE], &aes_key, AES_DECRYPT));
    ASSERT_EQ(approved, AWSLC_APPROVED);
  }
  ASSERT_TRUE(check_test(kPlaintext, output, sizeof(kPlaintext),
                         "AES-ECB Decryption KAT for 256 bit key"));
}

TEST(ServiceIndicatorTest, AESCBC) {
  int approved = AWSLC_NOT_APPROVED;
  AES_KEY aes_key;
  uint8_t aes_iv[16];
  uint8_t output[256];
  // AES-CBC Encryption KAT for 128 bit key.
  memcpy(aes_iv, kAESIV, sizeof(kAESIV));
  ASSERT_TRUE(AES_set_encrypt_key(kAESKey, 8 * sizeof(kAESKey), &aes_key) == 0);
  CALL_SERVICE_AND_CHECK_APPROVED(approved, AES_cbc_encrypt(kPlaintext, output,
                              sizeof(kPlaintext), &aes_key, aes_iv, AES_ENCRYPT));
  ASSERT_TRUE(check_test(kAESCBCCiphertext, output, sizeof(kAESCBCCiphertext),
                         "AES-CBC Encryption KAT for 128 bit key"));
  ASSERT_EQ(approved, AWSLC_APPROVED);

  // AES-CBC Decryption KAT for 128 bit key.
  memcpy(aes_iv, kAESIV, sizeof(kAESIV));
  ASSERT_TRUE(AES_set_decrypt_key(kAESKey, 8 * sizeof(kAESKey), &aes_key) == 0);
  CALL_SERVICE_AND_CHECK_APPROVED(approved, AES_cbc_encrypt(kAESCBCCiphertext, output,
                        sizeof(kAESCBCCiphertext), &aes_key, aes_iv, AES_DECRYPT));
  ASSERT_TRUE(check_test(kPlaintext, output, sizeof(kPlaintext),
                         "AES-CBC Decryption KAT for 128 bit key"));
  ASSERT_EQ(approved, AWSLC_APPROVED);

  // AES-CBC Encryption KAT for 192 bit key.
  memcpy(aes_iv, kAESIV, sizeof(kAESIV));
  ASSERT_TRUE(AES_set_encrypt_key(kAESKey_192, 8 * sizeof(kAESKey_192), &aes_key) == 0);
  CALL_SERVICE_AND_CHECK_APPROVED(approved, AES_cbc_encrypt(kPlaintext, output,
                              sizeof(kPlaintext), &aes_key, aes_iv, AES_ENCRYPT));
  ASSERT_TRUE(check_test(kAESCBCCiphertext_192, output, sizeof(kAESCBCCiphertext_192),
                         "AES-CBC Encryption KAT for 192 bit key"));
  ASSERT_EQ(approved, AWSLC_APPROVED);

  // AES-CBC Decryption KAT for 192 bit key.
  memcpy(aes_iv, kAESIV, sizeof(kAESIV));
  ASSERT_TRUE(AES_set_decrypt_key(kAESKey_192, 8 * sizeof(kAESKey_192), &aes_key) == 0);
  CALL_SERVICE_AND_CHECK_APPROVED(approved, AES_cbc_encrypt(kAESCBCCiphertext_192, output,
                        sizeof(kAESCBCCiphertext_192), &aes_key, aes_iv, AES_DECRYPT));
  ASSERT_TRUE(check_test(kPlaintext, output, sizeof(kPlaintext),
                         "AES-CBC Decryption KAT for 192 bit key"));
  ASSERT_EQ(approved, AWSLC_APPROVED);

  // AES-CBC Encryption KAT for 256 bit key.
  memcpy(aes_iv, kAESIV, sizeof(kAESIV));
  ASSERT_TRUE(AES_set_encrypt_key(kAESKey_256, 8 * sizeof(kAESKey_256), &aes_key) == 0);
  CALL_SERVICE_AND_CHECK_APPROVED(approved, AES_cbc_encrypt(kPlaintext, output,
                              sizeof(kPlaintext), &aes_key, aes_iv, AES_ENCRYPT));
  ASSERT_TRUE(check_test(kAESCBCCiphertext_256, output, sizeof(kAESCBCCiphertext_256),
                         "AES-CBC Encryption KAT for 256 bit key"));
  ASSERT_EQ(approved, AWSLC_APPROVED);

  // AES-CBC Decryption KAT for 256 bit key.
  memcpy(aes_iv, kAESIV, sizeof(kAESIV));
  ASSERT_TRUE(AES_set_decrypt_key(kAESKey_256, 8 * sizeof(kAESKey_256), &aes_key) == 0);
  CALL_SERVICE_AND_CHECK_APPROVED(approved, AES_cbc_encrypt(kAESCBCCiphertext_256, output,
                        sizeof(kAESCBCCiphertext_256), &aes_key, aes_iv, AES_DECRYPT));
  ASSERT_TRUE(check_test(kPlaintext, output, sizeof(kPlaintext),
                         "AES-CBC Decryption KAT for 256 bit key"));
  ASSERT_EQ(approved, AWSLC_APPROVED);
}

TEST(ServiceIndicatorTest, AESCTR) {
  int approved = AWSLC_NOT_APPROVED;

  AES_KEY aes_key;
  uint8_t aes_iv[16];
  uint8_t output[256];
  unsigned num = 0;
  uint8_t ecount_buf[AES_BLOCK_SIZE];

  // AES-CTR Encryption KAT
  memcpy(aes_iv, kAESIV, sizeof(kAESIV));
  ASSERT_TRUE(AES_set_encrypt_key(kAESKey, 8 * sizeof(kAESKey), &aes_key) == 0);
  CALL_SERVICE_AND_CHECK_APPROVED(approved, AES_ctr128_encrypt(kPlaintext, output,
                             sizeof(kPlaintext), &aes_key, aes_iv, ecount_buf, &num));
  ASSERT_TRUE(check_test(kAESCTRCiphertext, output, sizeof(kAESCTRCiphertext),
                         "AES-CTR Encryption KAT"));
  ASSERT_EQ(approved, AWSLC_APPROVED);

  // AES-CTR Decryption KAT
  memcpy(aes_iv, kAESIV, sizeof(kAESIV));
  CALL_SERVICE_AND_CHECK_APPROVED(approved, AES_ctr128_encrypt(kAESCTRCiphertext, output,
                         sizeof(kAESCTRCiphertext), &aes_key, aes_iv, ecount_buf, &num));
  ASSERT_TRUE(check_test(kPlaintext, output, sizeof(kPlaintext),
                         "AES-CTR Decryption KAT"));
  ASSERT_EQ(approved, AWSLC_APPROVED);

  // AES-CTR Encryption KAT for 192 bit key.
  memcpy(aes_iv, kAESIV, sizeof(kAESIV));
  ASSERT_TRUE(AES_set_encrypt_key(kAESKey_192, 8 * sizeof(kAESKey_192), &aes_key) == 0);
  CALL_SERVICE_AND_CHECK_APPROVED(approved, AES_ctr128_encrypt(kPlaintext, output,
                             sizeof(kPlaintext), &aes_key, aes_iv, ecount_buf, &num));
  ASSERT_TRUE(check_test(kAESCTRCiphertext_192, output, sizeof(kAESCTRCiphertext_192),
                         "AES-CTR Encryption KAT for 192 bit key"));
  ASSERT_EQ(approved, AWSLC_APPROVED);

  // AES-CTR Decryption KAT for 192 bit key.
  memcpy(aes_iv, kAESIV, sizeof(kAESIV));
  CALL_SERVICE_AND_CHECK_APPROVED(approved, AES_ctr128_encrypt(kAESCTRCiphertext_192, output,
                         sizeof(kAESCTRCiphertext_192), &aes_key, aes_iv, ecount_buf, &num));
  ASSERT_TRUE(check_test(kPlaintext, output, sizeof(kPlaintext),
                         "AES-CTR Decryption KAT for 192 bit key"));
  ASSERT_EQ(approved, AWSLC_APPROVED);

  // AES-CTR Encryption KAT for 256 bit key.
  memcpy(aes_iv, kAESIV, sizeof(kAESIV));
  ASSERT_TRUE(AES_set_encrypt_key(kAESKey_256, 8 * sizeof(kAESKey_256), &aes_key) == 0);
  CALL_SERVICE_AND_CHECK_APPROVED(approved, AES_ctr128_encrypt(kPlaintext, output,
                             sizeof(kPlaintext), &aes_key, aes_iv, ecount_buf, &num));
  ASSERT_TRUE(check_test(kAESCTRCiphertext_256, output, sizeof(kAESCTRCiphertext_256),
                         "AES-CTR Encryption KAT for 256 bit key"));
  ASSERT_EQ(approved, AWSLC_APPROVED);

  // AES-CTR Decryption KAT for 256 bit key.
  memcpy(aes_iv, kAESIV, sizeof(kAESIV));
  CALL_SERVICE_AND_CHECK_APPROVED(approved, AES_ctr128_encrypt(kAESCTRCiphertext_256, output,
                         sizeof(kAESCTRCiphertext_256), &aes_key, aes_iv, ecount_buf, &num));
  ASSERT_TRUE(check_test(kPlaintext, output, sizeof(kPlaintext),
                         "AES-CTR Decryption KAT for 256 bit key"));
  ASSERT_EQ(approved, AWSLC_APPROVED);
}

TEST(ServiceIndicatorTest, AESOFB) {
  int approved = AWSLC_NOT_APPROVED;

  AES_KEY aes_key;
  uint8_t aes_iv[sizeof(kAESIV)];
  uint8_t output[256];
  int num = 0;

  // AES-OFB Encryption KAT
  memcpy(aes_iv, kAESIV, sizeof(kAESIV));
  ASSERT_TRUE(AES_set_encrypt_key(kAESKey, 8 * sizeof(kAESKey), &aes_key) == 0);
  CALL_SERVICE_AND_CHECK_APPROVED(approved, AES_ofb128_encrypt(kPlaintext, output,
                                   sizeof(kPlaintext), &aes_key, aes_iv, &num));
  ASSERT_TRUE(check_test(kAESOFBCiphertext, output, sizeof(kAESOFBCiphertext),
                         "AES-OFB Encryption KAT"));
  ASSERT_EQ(approved, AWSLC_NOT_APPROVED);

  // AES-OFB Decryption KAT
  memcpy(aes_iv, kAESIV, sizeof(kAESIV));
  CALL_SERVICE_AND_CHECK_APPROVED(approved, AES_ofb128_encrypt(kAESOFBCiphertext, output,
                               sizeof(kAESOFBCiphertext), &aes_key, aes_iv, &num));
  ASSERT_TRUE(check_test(kPlaintext, output, sizeof(kPlaintext),
                         "AES-OFB Decryption KAT"));
  ASSERT_EQ(approved, AWSLC_NOT_APPROVED);
}

TEST(ServiceIndicatorTest, AESCFB) {
  int approved = AWSLC_NOT_APPROVED;

  AES_KEY aes_key;
  uint8_t aes_iv[sizeof(kAESIV)];
  uint8_t output[256];
  int num = 0;

  // AES-CFB Encryption KAT
  memcpy(aes_iv, kAESIV, sizeof(kAESIV));
  ASSERT_TRUE(AES_set_encrypt_key(kAESKey, 8 * sizeof(kAESKey), &aes_key) == 0);
  CALL_SERVICE_AND_CHECK_APPROVED(approved, AES_cfb128_encrypt(kPlaintext, output,
                                   sizeof(kPlaintext), &aes_key, aes_iv, &num, AES_ENCRYPT));
  ASSERT_TRUE(check_test(kAESCFBCiphertext, output, sizeof(kAESCFBCiphertext),
                         "AES-CFB Encryption KAT"));
  ASSERT_EQ(approved, AWSLC_NOT_APPROVED);

  // AES-CFB Decryption KAT
  memcpy(aes_iv, kAESIV, sizeof(kAESIV));
  CALL_SERVICE_AND_CHECK_APPROVED(approved, AES_cfb128_encrypt(kAESCFBCiphertext, output,
                                 sizeof(kAESCFBCiphertext), &aes_key, aes_iv, &num, AES_DECRYPT));
  ASSERT_TRUE(check_test(kPlaintext, output, sizeof(kPlaintext),
                         "AES-CFB Decryption KAT"));
  ASSERT_EQ(approved, AWSLC_NOT_APPROVED);
}

TEST(ServiceIndicatorTest, AESGCM) {
  int approved = AWSLC_NOT_APPROVED;
  bssl::ScopedEVP_AEAD_CTX aead_ctx;
  uint8_t nonce[EVP_AEAD_MAX_NONCE_LENGTH] = {0};
  uint8_t encrypt_output[256];
  uint8_t decrypt_output[256];
  size_t out_len;
  size_t out2_len;

  // Approved usages.

  // Call approved internal IV usage of AES-GCM 128 bit kye size.
  ASSERT_TRUE(EVP_AEAD_CTX_init(aead_ctx.get(), EVP_aead_aes_128_gcm_randnonce(),
                                kAESKey, sizeof(kAESKey), 0, nullptr));

  CALL_SERVICE_AND_CHECK_APPROVED(approved, ASSERT_TRUE(EVP_AEAD_CTX_seal(aead_ctx.get(),
      encrypt_output, &out_len, sizeof(encrypt_output), nullptr, 0, kPlaintext, sizeof(kPlaintext), nullptr, 0)));
  ASSERT_EQ(approved, AWSLC_APPROVED);

  CALL_SERVICE_AND_CHECK_APPROVED(approved, ASSERT_TRUE(EVP_AEAD_CTX_open(aead_ctx.get(),
      decrypt_output, &out2_len, sizeof(decrypt_output), nullptr, 0, encrypt_output, out_len, nullptr, 0)));
  ASSERT_TRUE(check_test(kPlaintext, decrypt_output, sizeof(kPlaintext),
                  "AES-GCM Decryption for Internal IVs"));
  ASSERT_EQ(approved, AWSLC_APPROVED);

  // Call approved internal IV usage of AES-GCM 256 bit kye size.
  ASSERT_TRUE(EVP_AEAD_CTX_init(aead_ctx.get(), EVP_aead_aes_256_gcm_randnonce(),
                                kAESKey_256, sizeof(kAESKey_256), 0, nullptr));
  CALL_SERVICE_AND_CHECK_APPROVED(approved, ASSERT_TRUE(EVP_AEAD_CTX_seal(aead_ctx.get(),
      encrypt_output, &out_len, sizeof(encrypt_output), nullptr, 0, kPlaintext, sizeof(kPlaintext), nullptr, 0)));
  ASSERT_EQ(approved, AWSLC_APPROVED);

  CALL_SERVICE_AND_CHECK_APPROVED(approved, ASSERT_TRUE(EVP_AEAD_CTX_open(aead_ctx.get(),
      decrypt_output, &out2_len, sizeof(decrypt_output), nullptr, 0, encrypt_output, out_len, nullptr, 0)));
  ASSERT_TRUE(check_test(kPlaintext, decrypt_output, sizeof(kPlaintext),
                  "AES-GCM Decryption for Internal IVs"));
  ASSERT_EQ(approved, AWSLC_APPROVED);

  // Non-approved usages

  // Call non-approved external IV usage of AES-GCM 128 bit key size.
  ASSERT_TRUE(EVP_AEAD_CTX_init(aead_ctx.get(), EVP_aead_aes_128_gcm(),
                                kAESKey, sizeof(kAESKey), 0, nullptr));
  CALL_SERVICE_AND_CHECK_APPROVED(approved, ASSERT_TRUE(EVP_AEAD_CTX_seal(aead_ctx.get(),
      encrypt_output, &out_len, sizeof(encrypt_output), nonce, EVP_AEAD_nonce_length(EVP_aead_aes_128_gcm()),
          kPlaintext, sizeof(kPlaintext), nullptr, 0)));
  ASSERT_EQ(approved, AWSLC_NOT_APPROVED);

  // Call non-approved external IV usage of AES-GCM 192 bit key size. (192 is
  // not available for internal IV.)
  ASSERT_TRUE(EVP_AEAD_CTX_init(aead_ctx.get(), EVP_aead_aes_192_gcm(),
                              kAESKey_192, sizeof(kAESKey_192), 0, nullptr));
  CALL_SERVICE_AND_CHECK_APPROVED(approved, ASSERT_TRUE(EVP_AEAD_CTX_seal(aead_ctx.get(),
      encrypt_output, &out_len, sizeof(encrypt_output), nonce, EVP_AEAD_nonce_length(EVP_aead_aes_192_gcm()),
          kPlaintext, sizeof(kPlaintext), nullptr, 0)));
  ASSERT_EQ(approved, AWSLC_NOT_APPROVED);

  // Call non-approved external IV usage of AES-GCM 256 bit key size.
  ASSERT_TRUE(EVP_AEAD_CTX_init(aead_ctx.get(), EVP_aead_aes_256_gcm(),
                              kAESKey_256, sizeof(kAESKey_256), 0, nullptr));
  CALL_SERVICE_AND_CHECK_APPROVED(approved, ASSERT_TRUE(EVP_AEAD_CTX_seal(aead_ctx.get(),
      encrypt_output, &out_len, sizeof(encrypt_output), nonce, EVP_AEAD_nonce_length(EVP_aead_aes_256_gcm()),
          kPlaintext, sizeof(kPlaintext), nullptr, 0)));
  ASSERT_EQ(approved, AWSLC_NOT_APPROVED);
}

<<<<<<< HEAD
TEST(ServiceIndicatorTest, RSAKeyGen) {
 int approved = AWSLC_NOT_APPROVED;
 bssl::UniquePtr<RSA> rsa(RSA_new());
 ASSERT_TRUE(rsa);

 // RSA_generate_key_fips may only be used for 2048-, 3072-, and 4096-bit
 // keys.
 ASSERT_FALSE(RSA_generate_key_fips(rsa.get(), 512, nullptr));
 ASSERT_FALSE(RSA_generate_key_fips(rsa.get(), 1024, nullptr));
 ASSERT_FALSE(RSA_generate_key_fips(rsa.get(), 3071, nullptr));
 ASSERT_FALSE(RSA_generate_key_fips(rsa.get(), 4097, nullptr));

 // Test that we can generate keys of the supported lengths:
 for (const size_t bits : {2048, 3072, 4096}) {
   SCOPED_TRACE(bits);

   rsa.reset(RSA_new());
   CALL_SERVICE_AND_CHECK_APPROVED(approved,
               ASSERT_TRUE(RSA_generate_key_fips(rsa.get(), bits, nullptr)));
   ASSERT_EQ(approved, AWSLC_APPROVED);
   ASSERT_EQ(bits, BN_num_bits(rsa->n));
 }
}

struct RSATestVector {
  // key_size is the input rsa key size.
  const int key_size;
  // md_func is the digest to test.
  const EVP_MD *(*func)(void);
  // expected to be approved or not for signature generation.
  const int sig_gen_expect_approved;
  // expected to be approved or not for signature verification.
  const int sig_ver_expect_approved;
};
struct RSATestVector kRSASigGenTestVectors[] = {
    { 1024, &EVP_sha1, AWSLC_NOT_APPROVED, AWSLC_APPROVED },
    { 1024, &EVP_sha256, AWSLC_NOT_APPROVED, AWSLC_APPROVED },
    { 1024, &EVP_sha512, AWSLC_NOT_APPROVED, AWSLC_APPROVED },

    { 2048, &EVP_sha1, AWSLC_NOT_APPROVED, AWSLC_APPROVED },
    { 2048, &EVP_sha224, AWSLC_APPROVED, AWSLC_APPROVED },
    { 2048, &EVP_sha256, AWSLC_APPROVED, AWSLC_APPROVED },
    { 2048, &EVP_sha384, AWSLC_APPROVED, AWSLC_APPROVED },
    { 2048, &EVP_sha512, AWSLC_APPROVED, AWSLC_APPROVED },

    { 3072, &EVP_sha1, AWSLC_NOT_APPROVED, AWSLC_APPROVED },
    { 3072, &EVP_sha224, AWSLC_APPROVED, AWSLC_APPROVED },
    { 3072, &EVP_sha256, AWSLC_APPROVED, AWSLC_APPROVED },
    { 3072, &EVP_sha384, AWSLC_APPROVED, AWSLC_APPROVED },
    { 3072, &EVP_sha512, AWSLC_APPROVED, AWSLC_APPROVED },

    { 4096, &EVP_sha1, AWSLC_NOT_APPROVED, AWSLC_APPROVED },
    { 4096, &EVP_sha224, AWSLC_APPROVED, AWSLC_APPROVED },
    { 4096, &EVP_sha256, AWSLC_APPROVED, AWSLC_APPROVED },
    { 4096, &EVP_sha384, AWSLC_APPROVED, AWSLC_APPROVED },
    { 4096, &EVP_sha512, AWSLC_APPROVED, AWSLC_APPROVED },
};

class RSA_ServiceIndicatorTest : public testing::TestWithParam<RSATestVector> {};

INSTANTIATE_TEST_SUITE_P(All, RSA_ServiceIndicatorTest, testing::ValuesIn(kRSASigGenTestVectors));

TEST_P(RSA_ServiceIndicatorTest, RSASigGen) {
  const RSATestVector &rsaTestVector = GetParam();

  int approved = AWSLC_NOT_APPROVED;

  bssl::UniquePtr<RSA> rsa(RSA_new());
  bssl::UniquePtr<BIGNUM> e(BN_new());
  bssl::UniquePtr<EVP_PKEY> pkey(EVP_PKEY_new());
  bssl::ScopedEVP_MD_CTX md_ctx;
  ASSERT_TRUE(pkey);
  ASSERT_TRUE(rsa);
  BN_set_word(e.get(), RSA_F4);

  // Generate a generic rsa key.
  RSA_generate_key_ex(rsa.get(), rsaTestVector.key_size, e.get(),
                      nullptr);
  ASSERT_TRUE(EVP_PKEY_set1_RSA(pkey.get(), rsa.get()));

  // Test running the EVP_DigestSign interfaces one by one directly, and check
  // |EVP_DigestSignFinal| for approval at the end.
  std::vector<uint8_t> final_output;
  size_t sig_len;
  ASSERT_TRUE(EVP_DigestSignInit(
      md_ctx.get(), nullptr, rsaTestVector.func(), nullptr, pkey.get()));
  ASSERT_TRUE(EVP_DigestSignUpdate(md_ctx.get(), kPlaintext, sizeof(kPlaintext)));
  // Determine the size of the signature. This case of |EVP_DigestSignFinal|
  // should not return an approval check because no crypto is being done.
  CALL_SERVICE_AND_CHECK_APPROVED(approved,
      ASSERT_TRUE(EVP_DigestSignFinal(md_ctx.get(), nullptr, &sig_len)));
  ASSERT_EQ(approved, AWSLC_NOT_APPROVED);
  final_output.resize(sig_len);
  // Actual service indicator crypto approval.
  CALL_SERVICE_AND_CHECK_APPROVED( approved,
            ASSERT_TRUE(EVP_DigestSignFinal(md_ctx.get(), final_output.data(), &sig_len)));
  ASSERT_EQ(approved, rsaTestVector.sig_gen_expect_approved);


  // Test using the one-shot |EVP_DigestSign| function for approval.
  md_ctx.Reset();
  std::vector<uint8_t> oneshot_output(sig_len);
  ASSERT_TRUE(EVP_DigestSignInit(md_ctx.get(), nullptr, rsaTestVector.func(), nullptr, pkey.get()));
  CALL_SERVICE_AND_CHECK_APPROVED(approved,
      ASSERT_TRUE(EVP_DigestSign(md_ctx.get(), oneshot_output.data(), &sig_len,
                                 kPlaintext, sizeof(kPlaintext))));
  ASSERT_EQ(approved, rsaTestVector.sig_gen_expect_approved);
}

TEST_P(RSA_ServiceIndicatorTest, RSASigVer) {
  const RSATestVector &rsaTestVector = GetParam();

  int approved = AWSLC_NOT_APPROVED;

  bssl::UniquePtr<RSA> rsa(RSA_new());
  bssl::UniquePtr<BIGNUM> e(BN_new());
  bssl::UniquePtr<EVP_PKEY> pkey(EVP_PKEY_new());
  bssl::ScopedEVP_MD_CTX md_ctx;
  ASSERT_TRUE(pkey);
  ASSERT_TRUE(rsa);
  BN_set_word(e.get(), RSA_F4);

  // Generate RSA signatures for RSA verification.
  RSA_generate_key_ex(rsa.get(), rsaTestVector.key_size, e.get(),
                      nullptr);
  ASSERT_TRUE(EVP_PKEY_set1_RSA(pkey.get(), rsa.get()));

  std::vector<uint8_t> signature;
  size_t sig_len;
  ASSERT_TRUE(EVP_DigestSignInit(md_ctx.get(), nullptr, rsaTestVector.func(), nullptr, pkey.get()));
  ASSERT_TRUE(EVP_DigestSign(md_ctx.get(), nullptr, &sig_len, nullptr, 0));
  signature.resize(sig_len);
  ASSERT_TRUE(EVP_DigestSign(md_ctx.get(), signature.data(), &sig_len,
                             kPlaintext, sizeof(kPlaintext)));
  signature.resize(sig_len);

  // Service Indicator approval checks for RSA signature verification.

  // Test running the EVP_DigestVerify interfaces one by one directly, and check
  // |EVP_DigestVerifyFinal| for approval at the end.
  md_ctx.Reset();
  ASSERT_TRUE(EVP_DigestVerifyInit(md_ctx.get(), nullptr, rsaTestVector.func(), nullptr, pkey.get()));
  ASSERT_TRUE(EVP_DigestVerifyUpdate(md_ctx.get(), kPlaintext, sizeof(kPlaintext)));
  CALL_SERVICE_AND_CHECK_APPROVED(approved,
          ASSERT_TRUE(EVP_DigestVerifyFinal(md_ctx.get(), signature.data(), signature.size())));
  ASSERT_EQ(approved, rsaTestVector.sig_ver_expect_approved);

  // Test using the one-shot |EVP_DigestVerify| function for approval.
  md_ctx.Reset();
  ASSERT_TRUE(EVP_DigestVerifyInit(md_ctx.get(), nullptr, rsaTestVector.func(), nullptr, pkey.get()));
  CALL_SERVICE_AND_CHECK_APPROVED(approved,
          ASSERT_TRUE(EVP_DigestVerify(md_ctx.get(), signature.data(),
                                             signature.size(), kPlaintext,
                                             sizeof(kPlaintext))));
  ASSERT_EQ(approved, rsaTestVector.sig_ver_expect_approved);
}

struct ECDSATestVector {
  // nid is the input curve nid.
  const int nid;
  // md_func is the digest to test.
  const EVP_MD *(*func)(void);
  // expected to be approved or not.
  const int expect_approved;
};
struct ECDSATestVector kECDSATestVectors[] = {
    // Only the following NIDs for |EC_GROUP| are creatable with
    // |EC_GROUP_new_by_curve_name|.
    { NID_secp224r1, &EVP_sha1, AWSLC_APPROVED },
    { NID_secp224r1, &EVP_sha224, AWSLC_APPROVED },
    { NID_secp224r1, &EVP_sha256, AWSLC_APPROVED },
    { NID_secp224r1, &EVP_sha384, AWSLC_APPROVED },
    { NID_secp224r1, &EVP_sha512, AWSLC_APPROVED },

    { NID_X9_62_prime256v1, &EVP_sha1, AWSLC_APPROVED },
    { NID_X9_62_prime256v1, &EVP_sha224, AWSLC_APPROVED },
    { NID_X9_62_prime256v1, &EVP_sha256, AWSLC_APPROVED },
    { NID_X9_62_prime256v1, &EVP_sha384, AWSLC_APPROVED },
    { NID_X9_62_prime256v1, &EVP_sha512, AWSLC_APPROVED },

    { NID_secp384r1, &EVP_sha1, AWSLC_APPROVED },
    { NID_secp384r1, &EVP_sha224, AWSLC_APPROVED },
    { NID_secp384r1, &EVP_sha256, AWSLC_APPROVED },
    { NID_secp384r1, &EVP_sha384, AWSLC_APPROVED },
    { NID_secp384r1, &EVP_sha512, AWSLC_APPROVED },

    { NID_secp521r1, &EVP_sha1, AWSLC_APPROVED },
    { NID_secp521r1, &EVP_sha224, AWSLC_APPROVED },
    { NID_secp521r1, &EVP_sha256, AWSLC_APPROVED },
    { NID_secp521r1, &EVP_sha384, AWSLC_APPROVED },
    { NID_secp521r1, &EVP_sha512, AWSLC_APPROVED },
};

class ECDSA_ServiceIndicatorTest : public testing::TestWithParam<ECDSATestVector> {};

INSTANTIATE_TEST_SUITE_P(All, ECDSA_ServiceIndicatorTest, testing::ValuesIn(kECDSATestVectors));

TEST_P(ECDSA_ServiceIndicatorTest, ECDSAKeyCheck) {
  const ECDSATestVector &ecdsaTestVector = GetParam();

  int approved = AWSLC_NOT_APPROVED;

  bssl::UniquePtr<EC_KEY> key(EC_KEY_new_by_curve_name(ecdsaTestVector.nid));
  CALL_SERVICE_AND_CHECK_APPROVED(approved, ASSERT_TRUE(EC_KEY_generate_key_fips(key.get())));
  ASSERT_EQ(approved, ecdsaTestVector.expect_approved);
  CALL_SERVICE_AND_CHECK_APPROVED(approved, ASSERT_TRUE(EC_KEY_check_fips(key.get())));
  ASSERT_EQ(approved, ecdsaTestVector.expect_approved);
}

TEST_P(ECDSA_ServiceIndicatorTest, ECDSASigGen) {
  const ECDSATestVector &ecdsaTestVector = GetParam();

  int approved = AWSLC_NOT_APPROVED;

  bssl::UniquePtr<EC_GROUP> group(
      EC_GROUP_new_by_curve_name(ecdsaTestVector.nid));
  bssl::UniquePtr<EC_KEY> eckey(EC_KEY_new());
  bssl::UniquePtr<EVP_PKEY> pkey(EVP_PKEY_new());
  bssl::ScopedEVP_MD_CTX md_ctx;
  ASSERT_TRUE(eckey);
  ASSERT_TRUE(EC_KEY_set_group(eckey.get(), group.get()));

  // Generate a generic ec key.
  EC_KEY_generate_key(eckey.get());
  EVP_PKEY_set1_EC_KEY(pkey.get(), eckey.get());

  // Test running the EVP_DigestSign interfaces one by one directly, and check
  // |EVP_DigestSignFinal| for approval at the end.
  std::vector<uint8_t> final_output;
  size_t sig_len;
  ASSERT_TRUE(EVP_DigestSignInit(md_ctx.get(), nullptr, ecdsaTestVector.func(),
                                 nullptr, pkey.get()));
  ASSERT_TRUE(EVP_DigestSignUpdate(md_ctx.get(), kPlaintext, sizeof(kPlaintext)));
  // Determine the size of the signature. This case of |EVP_DigestSignFinal|
  // should not return an approval check because no crypto is being done.
  CALL_SERVICE_AND_CHECK_APPROVED(approved,
              ASSERT_TRUE(EVP_DigestSignFinal(md_ctx.get(), nullptr, &sig_len)));
  ASSERT_EQ(approved, AWSLC_NOT_APPROVED);
  final_output.resize(sig_len);
  CALL_SERVICE_AND_CHECK_APPROVED(approved,
              ASSERT_TRUE(EVP_DigestSignFinal(md_ctx.get(), final_output.data(), &sig_len)));
  ASSERT_EQ(approved, ecdsaTestVector.expect_approved);


  // Test using the one-shot |EVP_DigestSign| function for approval.
  md_ctx.Reset();
  std::vector<uint8_t> oneshot_output;
  ASSERT_TRUE(EVP_DigestSignInit(md_ctx.get(), nullptr, ecdsaTestVector.func(), nullptr, pkey.get()));
  ASSERT_TRUE(EVP_DigestSignFinal(md_ctx.get(), nullptr, &sig_len));
  oneshot_output.resize(sig_len);
  CALL_SERVICE_AND_CHECK_APPROVED(approved,
                ASSERT_TRUE(EVP_DigestSign(md_ctx.get(), oneshot_output.data(), &sig_len,
                             kPlaintext, sizeof(kPlaintext))));
  ASSERT_EQ(approved, ecdsaTestVector.expect_approved);
}

TEST_P(ECDSA_ServiceIndicatorTest, ECDSASigVer) {
  const ECDSATestVector &ecdsaTestVector = GetParam();

  int approved = AWSLC_NOT_APPROVED;

  bssl::UniquePtr<EC_GROUP> group(EC_GROUP_new_by_curve_name(ecdsaTestVector.nid));
  bssl::UniquePtr<EC_KEY> eckey(EC_KEY_new());
  bssl::UniquePtr<EVP_PKEY> pkey(EVP_PKEY_new());
  bssl::ScopedEVP_MD_CTX md_ctx;
  ASSERT_TRUE(eckey);
  ASSERT_TRUE(EC_KEY_set_group(eckey.get(), group.get()));

  // Generate ECDSA signatures for ECDSA verification.
  EC_KEY_generate_key(eckey.get());
  EVP_PKEY_set1_EC_KEY(pkey.get(), eckey.get());
  std::vector<uint8_t> signature;
  size_t sig_len = 0;
  ASSERT_TRUE(EVP_DigestSignInit(md_ctx.get(), nullptr, ecdsaTestVector.func(),
                                 nullptr, pkey.get()));
  ASSERT_TRUE(EVP_DigestSignFinal(md_ctx.get(), nullptr, &sig_len));
  signature.resize(sig_len);
  ASSERT_TRUE(EVP_DigestSign(md_ctx.get(), signature.data(), &sig_len,
                             kPlaintext, sizeof(kPlaintext)));
  signature.resize(sig_len);
  // ASSERT_EQ(approved, ecdsaTestVector.expect_approved);


  // Service Indicator approval checks for ECDSA signature verification.

  // Test running the EVP_DigestVerify interfaces one by one directly, and check
  // |EVP_DigestVerifyFinal| for approval at the end.
  md_ctx.Reset();
  ASSERT_TRUE(EVP_DigestVerifyInit(md_ctx.get(), nullptr, ecdsaTestVector.func(), nullptr, pkey.get()));
  ASSERT_TRUE(EVP_DigestVerifyUpdate(md_ctx.get(), kPlaintext, sizeof(kPlaintext)));
  CALL_SERVICE_AND_CHECK_APPROVED(approved,
              ASSERT_TRUE(EVP_DigestVerifyFinal(md_ctx.get(), signature.data(), signature.size())));
  ASSERT_EQ(approved, ecdsaTestVector.expect_approved);

  // Test using the one-shot |EVP_DigestVerify| function for approval.
  md_ctx.Reset();
  ASSERT_TRUE(EVP_DigestVerifyInit(md_ctx.get(), nullptr, ecdsaTestVector.func(), nullptr, pkey.get()));
  CALL_SERVICE_AND_CHECK_APPROVED(approved,
              ASSERT_TRUE(EVP_DigestVerify(md_ctx.get(), signature.data(),
                                             signature.size(), kPlaintext,
                                             sizeof(kPlaintext))));
  ASSERT_EQ(approved, ecdsaTestVector.expect_approved);
=======
TEST(ServiceIndicatorTest, AESCCM) {
  int approved = AWSLC_NOT_APPROVED;

  bssl::ScopedEVP_AEAD_CTX aead_ctx;
  uint8_t nonce[EVP_AEAD_MAX_NONCE_LENGTH];
  uint8_t output[256];
  size_t out_len;

  OPENSSL_memset(nonce, 0, sizeof(nonce));
  ASSERT_TRUE(EVP_AEAD_CTX_init(aead_ctx.get(), EVP_aead_aes_128_ccm_bluetooth(),
                                kAESKey, sizeof(kAESKey), EVP_AEAD_DEFAULT_TAG_LENGTH, nullptr));

  // AES-CCM Encryption
  CALL_SERVICE_AND_CHECK_APPROVED(approved, ASSERT_TRUE(EVP_AEAD_CTX_seal(aead_ctx.get(),
       output, &out_len, sizeof(output), nonce, EVP_AEAD_nonce_length(EVP_aead_aes_128_ccm_bluetooth()),
       kPlaintext, sizeof(kPlaintext), nullptr, 0)));
  ASSERT_TRUE(check_test(kAESCCMCiphertext, output, out_len, "AES-CCM Encryption KAT"));
  ASSERT_EQ(approved, AWSLC_APPROVED);

  // AES-CCM Decryption
  CALL_SERVICE_AND_CHECK_APPROVED(approved, ASSERT_TRUE(EVP_AEAD_CTX_open(aead_ctx.get(),
       output, &out_len, sizeof(output), nonce, EVP_AEAD_nonce_length(EVP_aead_aes_128_ccm_bluetooth()),
       kAESCCMCiphertext, sizeof(kAESCCMCiphertext), nullptr, 0)));
  ASSERT_TRUE(check_test(kPlaintext, output, out_len, "AES-CCM Decryption KAT"));
  ASSERT_EQ(approved, AWSLC_APPROVED);
}

TEST(ServiceIndicatorTest, AESKW) {
  int approved = AWSLC_NOT_APPROVED;

  AES_KEY aes_key;
  uint8_t output[256];
  size_t outlen;

  // AES-KW Encryption KAT
  ASSERT_TRUE(AES_set_encrypt_key(kAESKey, 8 * sizeof(kAESKey), &aes_key) == 0);
  CALL_SERVICE_AND_CHECK_APPROVED(approved, outlen = AES_wrap_key(&aes_key, nullptr,
                                    output, kPlaintext, sizeof(kPlaintext)));
  ASSERT_EQ(outlen, sizeof(kAESKWCiphertext));
  ASSERT_TRUE(check_test(kAESKWCiphertext, output, outlen, "AES-KW Encryption KAT"));
  ASSERT_EQ(approved, AWSLC_APPROVED);

  // AES-KW Decryption KAT
  ASSERT_TRUE(AES_set_decrypt_key(kAESKey, 8 * sizeof(kAESKey), &aes_key) == 0);
  CALL_SERVICE_AND_CHECK_APPROVED(approved,outlen = AES_unwrap_key(&aes_key, nullptr,
                                    output, kAESKWCiphertext, sizeof(kAESKWCiphertext)));
  ASSERT_EQ(outlen, sizeof(kPlaintext));
  ASSERT_TRUE(check_test(kPlaintext, output, outlen, "AES-KW Decryption KAT"));
  ASSERT_EQ(approved, AWSLC_APPROVED);
}

TEST(ServiceIndicatorTest, AESKWP) {
  int approved = AWSLC_NOT_APPROVED;

  AES_KEY aes_key;
  uint8_t output[256];
  size_t outlen;
  // AES-KWP Encryption KAT
  memset(output, 0, 256);
  ASSERT_TRUE(AES_set_encrypt_key(kAESKey, 8 * sizeof(kAESKey), &aes_key) == 0);
  CALL_SERVICE_AND_CHECK_APPROVED(approved, ASSERT_TRUE(AES_wrap_key_padded(&aes_key,
              output, &outlen, sizeof(kPlaintext) + 15, kPlaintext, sizeof(kPlaintext))));
  ASSERT_TRUE(check_test(kAESKWPCiphertext, output, outlen, "AES-KWP Encryption KAT"));
  ASSERT_EQ(approved, AWSLC_APPROVED);

  // AES-KWP Decryption KAT
  ASSERT_TRUE(AES_set_decrypt_key(kAESKey, 8 * sizeof(kAESKey), &aes_key) == 0);
  CALL_SERVICE_AND_CHECK_APPROVED(approved, ASSERT_TRUE(AES_unwrap_key_padded(&aes_key,
             output, &outlen, sizeof(kAESKWPCiphertext), kAESKWPCiphertext, sizeof(kAESKWPCiphertext))));
  ASSERT_TRUE(check_test(kPlaintext, output, outlen, "AES-KWP Decryption KAT"));
  ASSERT_EQ(approved, AWSLC_APPROVED);
>>>>>>> 5c0ad226
}

#else
// Service indicator calls should not be used in non-FIPS builds. However, if
// used, the macro |CALL_SERVICE_AND_CHECK_APPROVED| will return
// |AWSLC_APPROVED|, but the direct calls to |FIPS_service_indicator_xxx|
// will not indicate an approved state.
TEST(ServiceIndicatorTest, BasicTest) {
   // Reset and check the initial state and counter.
  int approved = AWSLC_NOT_APPROVED;
  uint64_t before = FIPS_service_indicator_before_call();
  ASSERT_EQ(before, (uint64_t)0);

  // Call an approved service.
  bssl::ScopedEVP_AEAD_CTX aead_ctx;
  uint8_t nonce[EVP_AEAD_MAX_NONCE_LENGTH] = {0};
  uint8_t output[256];
  size_t out_len;
  ASSERT_TRUE(EVP_AEAD_CTX_init(aead_ctx.get(), EVP_aead_aes_128_gcm_randnonce(),
                                kAESKey, sizeof(kAESKey), 0, nullptr));
  CALL_SERVICE_AND_CHECK_APPROVED(approved, EVP_AEAD_CTX_seal(aead_ctx.get(),
          output, &out_len, sizeof(output), nullptr, 0, kPlaintext, sizeof(kPlaintext), nullptr, 0));
  // Macro should return true, to ensure FIPS/Non-FIPS compatibility.
  ASSERT_EQ(approved, AWSLC_APPROVED);

  // Approval check should also return true when not in FIPS mode.
  uint64_t after = FIPS_service_indicator_after_call();
  ASSERT_EQ(after, (uint64_t)0);
  ASSERT_TRUE(FIPS_service_indicator_check_approved(before, after));


  // Call a non-approved service.
  ASSERT_TRUE(EVP_AEAD_CTX_init(aead_ctx.get(), EVP_aead_aes_128_gcm(),
                                kAESKey, sizeof(kAESKey), 0, nullptr));
  CALL_SERVICE_AND_CHECK_APPROVED(approved, EVP_AEAD_CTX_seal(aead_ctx.get(),
          output, &out_len, sizeof(output), nonce, EVP_AEAD_nonce_length(EVP_aead_aes_128_gcm()),
          kPlaintext, sizeof(kPlaintext), nullptr, 0));
  ASSERT_EQ(approved, AWSLC_APPROVED);
}
#endif // AWSLC_FIPS

<|MERGE_RESOLUTION|>--- conflicted
+++ resolved
@@ -581,411 +581,6 @@
   ASSERT_TRUE(check_test(hmacTestVector.expected_digest, mac.data(), mac_len, "HMAC KAT"));
 }
 
-TEST(ServiceIndicatorTest, CMAC) {
-  int approved = AWSLC_NOT_APPROVED;
-
-  std::vector<uint8_t> mac(16);
-  size_t out_len;
-  bssl::UniquePtr<CMAC_CTX> ctx(CMAC_CTX_new());
-  ASSERT_TRUE(ctx);
-
-  // Test running the CMAC interfaces one by one directly, and check
-  // |CMAC_Final| for approval at the end. |CMAC_Init| and |CMAC_Update|
-  // should not be approved, because the functions do not indicate that a
-  // service has been fully completed yet.
-  CALL_SERVICE_AND_CHECK_APPROVED(approved, ASSERT_TRUE(CMAC_Init(ctx.get(), kAESKey, sizeof(kAESKey), EVP_aes_128_cbc(), nullptr)));
-  ASSERT_EQ(approved, AWSLC_NOT_APPROVED);
-  CALL_SERVICE_AND_CHECK_APPROVED(approved, ASSERT_TRUE(CMAC_Update(ctx.get(), kPlaintext, sizeof(kPlaintext))));
-  ASSERT_EQ(approved, AWSLC_NOT_APPROVED);
-  CALL_SERVICE_AND_CHECK_APPROVED(approved, ASSERT_TRUE(CMAC_Final(ctx.get(), mac.data(), &out_len)));
-  ASSERT_EQ(approved, AWSLC_APPROVED);
-  ASSERT_TRUE(check_test(kAESCMACOutput, mac.data(), sizeof(kAESCMACOutput), "AES-CMAC KAT"));
-
-  // Test using the one-shot API for approval.
-  CALL_SERVICE_AND_CHECK_APPROVED(approved, ASSERT_TRUE(AES_CMAC(mac.data(), kAESKey, sizeof(kAESKey),
-                                                    kPlaintext, sizeof(kPlaintext))));
-  ASSERT_TRUE(check_test(kAESCMACOutput, mac.data(), sizeof(kAESCMACOutput), "AES-CMAC KAT"));
-  ASSERT_EQ(approved, AWSLC_APPROVED);
-}
-
-TEST(ServiceIndicatorTest, BasicTest) {
-  int approved = AWSLC_NOT_APPROVED;
-
-  bssl::ScopedEVP_AEAD_CTX aead_ctx;
-  AES_KEY aes_key;
-  uint8_t aes_iv[sizeof(kAESIV)];
-  uint8_t output[256];
-  size_t out_len;
-  int num = 0;
-
-  // Call an approved service.
-  ASSERT_TRUE(EVP_AEAD_CTX_init(aead_ctx.get(), EVP_aead_aes_128_gcm_randnonce(),
-                                kAESKey, sizeof(kAESKey), 0, nullptr));
-  CALL_SERVICE_AND_CHECK_APPROVED(approved, EVP_AEAD_CTX_seal(aead_ctx.get(),
-          output, &out_len, sizeof(output), nullptr, 0, kPlaintext, sizeof(kPlaintext), nullptr, 0));
-  ASSERT_EQ(approved, AWSLC_APPROVED);
-
-  // Call an approved service in a macro.
-  CALL_SERVICE_AND_CHECK_APPROVED(approved, ASSERT_EQ(EVP_AEAD_CTX_seal(aead_ctx.get(),
-          output, &out_len, sizeof(output), nullptr, 0, kPlaintext, sizeof(kPlaintext), nullptr, 0), 1));
-  ASSERT_EQ(approved, AWSLC_APPROVED);
-
-  // Call an approved service and compare expected return value.
-  int return_val = 0;
-  CALL_SERVICE_AND_CHECK_APPROVED(approved, return_val = EVP_AEAD_CTX_seal(aead_ctx.get(),
-          output, &out_len, sizeof(output), nullptr, 0, kPlaintext, sizeof(kPlaintext), nullptr, 0));
-  ASSERT_EQ(return_val, 1);
-  ASSERT_EQ(approved, AWSLC_APPROVED);
-
-  // Call an approved service wrapped in an if statement.
-  return_val = 0;
-  CALL_SERVICE_AND_CHECK_APPROVED(approved,
-    if(EVP_AEAD_CTX_seal(aead_ctx.get(), output, &out_len, sizeof(output),
-         nullptr, 0, kPlaintext, sizeof(kPlaintext), nullptr, 0) == 1)
-    {
-      return_val = 1;
-    }
-  );
-  ASSERT_EQ(return_val, 1);
-  ASSERT_EQ(approved, AWSLC_APPROVED);
-
-  // Fail an approved service on purpose.
-  return_val = 0;
-  CALL_SERVICE_AND_CHECK_APPROVED(approved, return_val = EVP_AEAD_CTX_seal(aead_ctx.get(),
-          output, &out_len, 0, nullptr, 0, kPlaintext, sizeof(kPlaintext), nullptr, 0));
-  ASSERT_EQ(return_val, 0);
-  ASSERT_EQ(approved, AWSLC_NOT_APPROVED);
-
-  // Fail an approved service on purpose while wrapped in an if statement.
-  return_val = 0;
-  CALL_SERVICE_AND_CHECK_APPROVED(approved,
-    if(EVP_AEAD_CTX_seal(aead_ctx.get(), output, &out_len, 0,
-        nullptr, 0, kPlaintext, sizeof(kPlaintext), nullptr, 0) == 1)
-    {
-      return_val = 1;
-    }
-  );
-  ASSERT_EQ(return_val, 0);
-  ASSERT_EQ(approved, AWSLC_NOT_APPROVED);
-
-  // Call a non-approved service.
-  memcpy(aes_iv, kAESIV, sizeof(kAESIV));
-  ASSERT_TRUE(AES_set_encrypt_key(kAESKey, 8 * sizeof(kAESKey), &aes_key) == 0);
-  CALL_SERVICE_AND_CHECK_APPROVED(approved, AES_ofb128_encrypt(kPlaintext, output,
-                                   sizeof(kPlaintext), &aes_key, aes_iv, &num));
-  ASSERT_TRUE(check_test(kAESOFBCiphertext, output, sizeof(kAESOFBCiphertext),
-                         "AES-OFB Encryption KAT"));
-  ASSERT_EQ(approved, AWSLC_NOT_APPROVED);
-}
-
-TEST(ServiceIndicatorTest, AESECB) {
-  int approved = AWSLC_NOT_APPROVED;
-
-  AES_KEY aes_key;
-  uint8_t output[256];
-
-  // AES-ECB Encryption KAT for 128 bit key.
-  ASSERT_TRUE(AES_set_encrypt_key(kAESKey, 8 * sizeof(kAESKey), &aes_key) == 0);
-  // AES_ecb_encrypt encrypts (or decrypts) a single, 16 byte block from in to out.
-  for (size_t j = 0; j < sizeof(kPlaintext) / AES_BLOCK_SIZE; j++) {
-    CALL_SERVICE_AND_CHECK_APPROVED(approved,
-      AES_ecb_encrypt(&kPlaintext[j * AES_BLOCK_SIZE], &output[j * AES_BLOCK_SIZE], &aes_key, AES_ENCRYPT));
-    ASSERT_EQ(approved, AWSLC_APPROVED);
-  }
-  ASSERT_TRUE(check_test(kAESECBCiphertext, output, sizeof(kAESECBCiphertext),
-                         "AES-ECB Encryption KAT for 128 bit key"));
-
-  // AES-ECB Decryption KAT for 128 bit key.
-  ASSERT_TRUE(AES_set_decrypt_key(kAESKey, 8 * sizeof(kAESKey), &aes_key) == 0);
-  for (size_t j = 0; j < sizeof(kPlaintext) / AES_BLOCK_SIZE; j++) {
-    CALL_SERVICE_AND_CHECK_APPROVED(approved,
-      AES_ecb_encrypt(&kAESECBCiphertext[j * AES_BLOCK_SIZE], &output[j * AES_BLOCK_SIZE], &aes_key, AES_DECRYPT));
-    ASSERT_EQ(approved, AWSLC_APPROVED);
-  }
-  ASSERT_TRUE(check_test(kPlaintext, output, sizeof(kPlaintext),
-                         "AES-ECB Decryption KAT for 128 bit key"));
-
-  // AES-ECB Encryption KAT for 192 bit key.
-  ASSERT_TRUE(AES_set_encrypt_key(kAESKey_192, 8 * sizeof(kAESKey_192), &aes_key) == 0);
-  for (size_t j = 0; j < sizeof(kPlaintext) / AES_BLOCK_SIZE; j++) {
-    CALL_SERVICE_AND_CHECK_APPROVED(approved,
-      AES_ecb_encrypt(&kPlaintext[j * AES_BLOCK_SIZE], &output[j * AES_BLOCK_SIZE], &aes_key, AES_ENCRYPT));
-    ASSERT_EQ(approved, AWSLC_APPROVED);
-  }
-  ASSERT_TRUE(check_test(kAESECBCiphertext_192, output, sizeof(kAESECBCiphertext_192),
-                         "AES-ECB Encryption KAT for 192 bit key"));
-
-  // AES-ECB Decryption KAT for 192 bit key.
-  ASSERT_TRUE(AES_set_decrypt_key(kAESKey_192, 8 * sizeof(kAESKey_192), &aes_key) == 0);
-  for (size_t j = 0; j < sizeof(kPlaintext) / AES_BLOCK_SIZE; j++) {
-    CALL_SERVICE_AND_CHECK_APPROVED(approved,
-      AES_ecb_encrypt(&kAESECBCiphertext_192[j * AES_BLOCK_SIZE], &output[j * AES_BLOCK_SIZE], &aes_key, AES_DECRYPT));
-    ASSERT_EQ(approved, AWSLC_APPROVED);
-  }
-  ASSERT_TRUE(check_test(kPlaintext, output, sizeof(kPlaintext),
-                         "AES-ECB Decryption KAT for 192 bit key"));
-
-  // AES-ECB Encryption KAT for 256 bit key.
-  ASSERT_TRUE(AES_set_encrypt_key(kAESKey_256, 8 * sizeof(kAESKey_256), &aes_key) == 0);
-  for (size_t j = 0; j < sizeof(kPlaintext) / AES_BLOCK_SIZE; j++) {
-    CALL_SERVICE_AND_CHECK_APPROVED(approved,
-      AES_ecb_encrypt(&kPlaintext[j * AES_BLOCK_SIZE], &output[j * AES_BLOCK_SIZE], &aes_key, AES_ENCRYPT));
-    ASSERT_EQ(approved, AWSLC_APPROVED);
-  }
-  ASSERT_TRUE(check_test(kAESECBCiphertext_256, output, sizeof(kAESECBCiphertext_256),
-                         "AES-ECB Encryption KAT for 256 bit key"));
-
-  // AES-ECB Decryption KAT for 256 bit key.
-  ASSERT_TRUE(AES_set_decrypt_key(kAESKey_256, 8 * sizeof(kAESKey_256), &aes_key) == 0);
-  for (size_t j = 0; j < sizeof(kPlaintext) / AES_BLOCK_SIZE; j++) {
-    CALL_SERVICE_AND_CHECK_APPROVED(approved,
-      AES_ecb_encrypt(&kAESECBCiphertext_256[j * AES_BLOCK_SIZE], &output[j * AES_BLOCK_SIZE], &aes_key, AES_DECRYPT));
-    ASSERT_EQ(approved, AWSLC_APPROVED);
-  }
-  ASSERT_TRUE(check_test(kPlaintext, output, sizeof(kPlaintext),
-                         "AES-ECB Decryption KAT for 256 bit key"));
-}
-
-TEST(ServiceIndicatorTest, AESCBC) {
-  int approved = AWSLC_NOT_APPROVED;
-  AES_KEY aes_key;
-  uint8_t aes_iv[16];
-  uint8_t output[256];
-  // AES-CBC Encryption KAT for 128 bit key.
-  memcpy(aes_iv, kAESIV, sizeof(kAESIV));
-  ASSERT_TRUE(AES_set_encrypt_key(kAESKey, 8 * sizeof(kAESKey), &aes_key) == 0);
-  CALL_SERVICE_AND_CHECK_APPROVED(approved, AES_cbc_encrypt(kPlaintext, output,
-                              sizeof(kPlaintext), &aes_key, aes_iv, AES_ENCRYPT));
-  ASSERT_TRUE(check_test(kAESCBCCiphertext, output, sizeof(kAESCBCCiphertext),
-                         "AES-CBC Encryption KAT for 128 bit key"));
-  ASSERT_EQ(approved, AWSLC_APPROVED);
-
-  // AES-CBC Decryption KAT for 128 bit key.
-  memcpy(aes_iv, kAESIV, sizeof(kAESIV));
-  ASSERT_TRUE(AES_set_decrypt_key(kAESKey, 8 * sizeof(kAESKey), &aes_key) == 0);
-  CALL_SERVICE_AND_CHECK_APPROVED(approved, AES_cbc_encrypt(kAESCBCCiphertext, output,
-                        sizeof(kAESCBCCiphertext), &aes_key, aes_iv, AES_DECRYPT));
-  ASSERT_TRUE(check_test(kPlaintext, output, sizeof(kPlaintext),
-                         "AES-CBC Decryption KAT for 128 bit key"));
-  ASSERT_EQ(approved, AWSLC_APPROVED);
-
-  // AES-CBC Encryption KAT for 192 bit key.
-  memcpy(aes_iv, kAESIV, sizeof(kAESIV));
-  ASSERT_TRUE(AES_set_encrypt_key(kAESKey_192, 8 * sizeof(kAESKey_192), &aes_key) == 0);
-  CALL_SERVICE_AND_CHECK_APPROVED(approved, AES_cbc_encrypt(kPlaintext, output,
-                              sizeof(kPlaintext), &aes_key, aes_iv, AES_ENCRYPT));
-  ASSERT_TRUE(check_test(kAESCBCCiphertext_192, output, sizeof(kAESCBCCiphertext_192),
-                         "AES-CBC Encryption KAT for 192 bit key"));
-  ASSERT_EQ(approved, AWSLC_APPROVED);
-
-  // AES-CBC Decryption KAT for 192 bit key.
-  memcpy(aes_iv, kAESIV, sizeof(kAESIV));
-  ASSERT_TRUE(AES_set_decrypt_key(kAESKey_192, 8 * sizeof(kAESKey_192), &aes_key) == 0);
-  CALL_SERVICE_AND_CHECK_APPROVED(approved, AES_cbc_encrypt(kAESCBCCiphertext_192, output,
-                        sizeof(kAESCBCCiphertext_192), &aes_key, aes_iv, AES_DECRYPT));
-  ASSERT_TRUE(check_test(kPlaintext, output, sizeof(kPlaintext),
-                         "AES-CBC Decryption KAT for 192 bit key"));
-  ASSERT_EQ(approved, AWSLC_APPROVED);
-
-  // AES-CBC Encryption KAT for 256 bit key.
-  memcpy(aes_iv, kAESIV, sizeof(kAESIV));
-  ASSERT_TRUE(AES_set_encrypt_key(kAESKey_256, 8 * sizeof(kAESKey_256), &aes_key) == 0);
-  CALL_SERVICE_AND_CHECK_APPROVED(approved, AES_cbc_encrypt(kPlaintext, output,
-                              sizeof(kPlaintext), &aes_key, aes_iv, AES_ENCRYPT));
-  ASSERT_TRUE(check_test(kAESCBCCiphertext_256, output, sizeof(kAESCBCCiphertext_256),
-                         "AES-CBC Encryption KAT for 256 bit key"));
-  ASSERT_EQ(approved, AWSLC_APPROVED);
-
-  // AES-CBC Decryption KAT for 256 bit key.
-  memcpy(aes_iv, kAESIV, sizeof(kAESIV));
-  ASSERT_TRUE(AES_set_decrypt_key(kAESKey_256, 8 * sizeof(kAESKey_256), &aes_key) == 0);
-  CALL_SERVICE_AND_CHECK_APPROVED(approved, AES_cbc_encrypt(kAESCBCCiphertext_256, output,
-                        sizeof(kAESCBCCiphertext_256), &aes_key, aes_iv, AES_DECRYPT));
-  ASSERT_TRUE(check_test(kPlaintext, output, sizeof(kPlaintext),
-                         "AES-CBC Decryption KAT for 256 bit key"));
-  ASSERT_EQ(approved, AWSLC_APPROVED);
-}
-
-TEST(ServiceIndicatorTest, AESCTR) {
-  int approved = AWSLC_NOT_APPROVED;
-
-  AES_KEY aes_key;
-  uint8_t aes_iv[16];
-  uint8_t output[256];
-  unsigned num = 0;
-  uint8_t ecount_buf[AES_BLOCK_SIZE];
-
-  // AES-CTR Encryption KAT
-  memcpy(aes_iv, kAESIV, sizeof(kAESIV));
-  ASSERT_TRUE(AES_set_encrypt_key(kAESKey, 8 * sizeof(kAESKey), &aes_key) == 0);
-  CALL_SERVICE_AND_CHECK_APPROVED(approved, AES_ctr128_encrypt(kPlaintext, output,
-                             sizeof(kPlaintext), &aes_key, aes_iv, ecount_buf, &num));
-  ASSERT_TRUE(check_test(kAESCTRCiphertext, output, sizeof(kAESCTRCiphertext),
-                         "AES-CTR Encryption KAT"));
-  ASSERT_EQ(approved, AWSLC_APPROVED);
-
-  // AES-CTR Decryption KAT
-  memcpy(aes_iv, kAESIV, sizeof(kAESIV));
-  CALL_SERVICE_AND_CHECK_APPROVED(approved, AES_ctr128_encrypt(kAESCTRCiphertext, output,
-                         sizeof(kAESCTRCiphertext), &aes_key, aes_iv, ecount_buf, &num));
-  ASSERT_TRUE(check_test(kPlaintext, output, sizeof(kPlaintext),
-                         "AES-CTR Decryption KAT"));
-  ASSERT_EQ(approved, AWSLC_APPROVED);
-
-  // AES-CTR Encryption KAT for 192 bit key.
-  memcpy(aes_iv, kAESIV, sizeof(kAESIV));
-  ASSERT_TRUE(AES_set_encrypt_key(kAESKey_192, 8 * sizeof(kAESKey_192), &aes_key) == 0);
-  CALL_SERVICE_AND_CHECK_APPROVED(approved, AES_ctr128_encrypt(kPlaintext, output,
-                             sizeof(kPlaintext), &aes_key, aes_iv, ecount_buf, &num));
-  ASSERT_TRUE(check_test(kAESCTRCiphertext_192, output, sizeof(kAESCTRCiphertext_192),
-                         "AES-CTR Encryption KAT for 192 bit key"));
-  ASSERT_EQ(approved, AWSLC_APPROVED);
-
-  // AES-CTR Decryption KAT for 192 bit key.
-  memcpy(aes_iv, kAESIV, sizeof(kAESIV));
-  CALL_SERVICE_AND_CHECK_APPROVED(approved, AES_ctr128_encrypt(kAESCTRCiphertext_192, output,
-                         sizeof(kAESCTRCiphertext_192), &aes_key, aes_iv, ecount_buf, &num));
-  ASSERT_TRUE(check_test(kPlaintext, output, sizeof(kPlaintext),
-                         "AES-CTR Decryption KAT for 192 bit key"));
-  ASSERT_EQ(approved, AWSLC_APPROVED);
-
-  // AES-CTR Encryption KAT for 256 bit key.
-  memcpy(aes_iv, kAESIV, sizeof(kAESIV));
-  ASSERT_TRUE(AES_set_encrypt_key(kAESKey_256, 8 * sizeof(kAESKey_256), &aes_key) == 0);
-  CALL_SERVICE_AND_CHECK_APPROVED(approved, AES_ctr128_encrypt(kPlaintext, output,
-                             sizeof(kPlaintext), &aes_key, aes_iv, ecount_buf, &num));
-  ASSERT_TRUE(check_test(kAESCTRCiphertext_256, output, sizeof(kAESCTRCiphertext_256),
-                         "AES-CTR Encryption KAT for 256 bit key"));
-  ASSERT_EQ(approved, AWSLC_APPROVED);
-
-  // AES-CTR Decryption KAT for 256 bit key.
-  memcpy(aes_iv, kAESIV, sizeof(kAESIV));
-  CALL_SERVICE_AND_CHECK_APPROVED(approved, AES_ctr128_encrypt(kAESCTRCiphertext_256, output,
-                         sizeof(kAESCTRCiphertext_256), &aes_key, aes_iv, ecount_buf, &num));
-  ASSERT_TRUE(check_test(kPlaintext, output, sizeof(kPlaintext),
-                         "AES-CTR Decryption KAT for 256 bit key"));
-  ASSERT_EQ(approved, AWSLC_APPROVED);
-}
-
-TEST(ServiceIndicatorTest, AESOFB) {
-  int approved = AWSLC_NOT_APPROVED;
-
-  AES_KEY aes_key;
-  uint8_t aes_iv[sizeof(kAESIV)];
-  uint8_t output[256];
-  int num = 0;
-
-  // AES-OFB Encryption KAT
-  memcpy(aes_iv, kAESIV, sizeof(kAESIV));
-  ASSERT_TRUE(AES_set_encrypt_key(kAESKey, 8 * sizeof(kAESKey), &aes_key) == 0);
-  CALL_SERVICE_AND_CHECK_APPROVED(approved, AES_ofb128_encrypt(kPlaintext, output,
-                                   sizeof(kPlaintext), &aes_key, aes_iv, &num));
-  ASSERT_TRUE(check_test(kAESOFBCiphertext, output, sizeof(kAESOFBCiphertext),
-                         "AES-OFB Encryption KAT"));
-  ASSERT_EQ(approved, AWSLC_NOT_APPROVED);
-
-  // AES-OFB Decryption KAT
-  memcpy(aes_iv, kAESIV, sizeof(kAESIV));
-  CALL_SERVICE_AND_CHECK_APPROVED(approved, AES_ofb128_encrypt(kAESOFBCiphertext, output,
-                               sizeof(kAESOFBCiphertext), &aes_key, aes_iv, &num));
-  ASSERT_TRUE(check_test(kPlaintext, output, sizeof(kPlaintext),
-                         "AES-OFB Decryption KAT"));
-  ASSERT_EQ(approved, AWSLC_NOT_APPROVED);
-}
-
-TEST(ServiceIndicatorTest, AESCFB) {
-  int approved = AWSLC_NOT_APPROVED;
-
-  AES_KEY aes_key;
-  uint8_t aes_iv[sizeof(kAESIV)];
-  uint8_t output[256];
-  int num = 0;
-
-  // AES-CFB Encryption KAT
-  memcpy(aes_iv, kAESIV, sizeof(kAESIV));
-  ASSERT_TRUE(AES_set_encrypt_key(kAESKey, 8 * sizeof(kAESKey), &aes_key) == 0);
-  CALL_SERVICE_AND_CHECK_APPROVED(approved, AES_cfb128_encrypt(kPlaintext, output,
-                                   sizeof(kPlaintext), &aes_key, aes_iv, &num, AES_ENCRYPT));
-  ASSERT_TRUE(check_test(kAESCFBCiphertext, output, sizeof(kAESCFBCiphertext),
-                         "AES-CFB Encryption KAT"));
-  ASSERT_EQ(approved, AWSLC_NOT_APPROVED);
-
-  // AES-CFB Decryption KAT
-  memcpy(aes_iv, kAESIV, sizeof(kAESIV));
-  CALL_SERVICE_AND_CHECK_APPROVED(approved, AES_cfb128_encrypt(kAESCFBCiphertext, output,
-                                 sizeof(kAESCFBCiphertext), &aes_key, aes_iv, &num, AES_DECRYPT));
-  ASSERT_TRUE(check_test(kPlaintext, output, sizeof(kPlaintext),
-                         "AES-CFB Decryption KAT"));
-  ASSERT_EQ(approved, AWSLC_NOT_APPROVED);
-}
-
-TEST(ServiceIndicatorTest, AESGCM) {
-  int approved = AWSLC_NOT_APPROVED;
-  bssl::ScopedEVP_AEAD_CTX aead_ctx;
-  uint8_t nonce[EVP_AEAD_MAX_NONCE_LENGTH] = {0};
-  uint8_t encrypt_output[256];
-  uint8_t decrypt_output[256];
-  size_t out_len;
-  size_t out2_len;
-
-  // Approved usages.
-
-  // Call approved internal IV usage of AES-GCM 128 bit kye size.
-  ASSERT_TRUE(EVP_AEAD_CTX_init(aead_ctx.get(), EVP_aead_aes_128_gcm_randnonce(),
-                                kAESKey, sizeof(kAESKey), 0, nullptr));
-
-  CALL_SERVICE_AND_CHECK_APPROVED(approved, ASSERT_TRUE(EVP_AEAD_CTX_seal(aead_ctx.get(),
-      encrypt_output, &out_len, sizeof(encrypt_output), nullptr, 0, kPlaintext, sizeof(kPlaintext), nullptr, 0)));
-  ASSERT_EQ(approved, AWSLC_APPROVED);
-
-  CALL_SERVICE_AND_CHECK_APPROVED(approved, ASSERT_TRUE(EVP_AEAD_CTX_open(aead_ctx.get(),
-      decrypt_output, &out2_len, sizeof(decrypt_output), nullptr, 0, encrypt_output, out_len, nullptr, 0)));
-  ASSERT_TRUE(check_test(kPlaintext, decrypt_output, sizeof(kPlaintext),
-                  "AES-GCM Decryption for Internal IVs"));
-  ASSERT_EQ(approved, AWSLC_APPROVED);
-
-  // Call approved internal IV usage of AES-GCM 256 bit kye size.
-  ASSERT_TRUE(EVP_AEAD_CTX_init(aead_ctx.get(), EVP_aead_aes_256_gcm_randnonce(),
-                                kAESKey_256, sizeof(kAESKey_256), 0, nullptr));
-  CALL_SERVICE_AND_CHECK_APPROVED(approved, ASSERT_TRUE(EVP_AEAD_CTX_seal(aead_ctx.get(),
-      encrypt_output, &out_len, sizeof(encrypt_output), nullptr, 0, kPlaintext, sizeof(kPlaintext), nullptr, 0)));
-  ASSERT_EQ(approved, AWSLC_APPROVED);
-
-  CALL_SERVICE_AND_CHECK_APPROVED(approved, ASSERT_TRUE(EVP_AEAD_CTX_open(aead_ctx.get(),
-      decrypt_output, &out2_len, sizeof(decrypt_output), nullptr, 0, encrypt_output, out_len, nullptr, 0)));
-  ASSERT_TRUE(check_test(kPlaintext, decrypt_output, sizeof(kPlaintext),
-                  "AES-GCM Decryption for Internal IVs"));
-  ASSERT_EQ(approved, AWSLC_APPROVED);
-
-  // Non-approved usages
-
-  // Call non-approved external IV usage of AES-GCM 128 bit key size.
-  ASSERT_TRUE(EVP_AEAD_CTX_init(aead_ctx.get(), EVP_aead_aes_128_gcm(),
-                                kAESKey, sizeof(kAESKey), 0, nullptr));
-  CALL_SERVICE_AND_CHECK_APPROVED(approved, ASSERT_TRUE(EVP_AEAD_CTX_seal(aead_ctx.get(),
-      encrypt_output, &out_len, sizeof(encrypt_output), nonce, EVP_AEAD_nonce_length(EVP_aead_aes_128_gcm()),
-          kPlaintext, sizeof(kPlaintext), nullptr, 0)));
-  ASSERT_EQ(approved, AWSLC_NOT_APPROVED);
-
-  // Call non-approved external IV usage of AES-GCM 192 bit key size. (192 is
-  // not available for internal IV.)
-  ASSERT_TRUE(EVP_AEAD_CTX_init(aead_ctx.get(), EVP_aead_aes_192_gcm(),
-                              kAESKey_192, sizeof(kAESKey_192), 0, nullptr));
-  CALL_SERVICE_AND_CHECK_APPROVED(approved, ASSERT_TRUE(EVP_AEAD_CTX_seal(aead_ctx.get(),
-      encrypt_output, &out_len, sizeof(encrypt_output), nonce, EVP_AEAD_nonce_length(EVP_aead_aes_192_gcm()),
-          kPlaintext, sizeof(kPlaintext), nullptr, 0)));
-  ASSERT_EQ(approved, AWSLC_NOT_APPROVED);
-
-  // Call non-approved external IV usage of AES-GCM 256 bit key size.
-  ASSERT_TRUE(EVP_AEAD_CTX_init(aead_ctx.get(), EVP_aead_aes_256_gcm(),
-                              kAESKey_256, sizeof(kAESKey_256), 0, nullptr));
-  CALL_SERVICE_AND_CHECK_APPROVED(approved, ASSERT_TRUE(EVP_AEAD_CTX_seal(aead_ctx.get(),
-      encrypt_output, &out_len, sizeof(encrypt_output), nonce, EVP_AEAD_nonce_length(EVP_aead_aes_256_gcm()),
-          kPlaintext, sizeof(kPlaintext), nullptr, 0)));
-  ASSERT_EQ(approved, AWSLC_NOT_APPROVED);
-}
-
-<<<<<<< HEAD
 TEST(ServiceIndicatorTest, RSAKeyGen) {
  int approved = AWSLC_NOT_APPROVED;
  bssl::UniquePtr<RSA> rsa(RSA_new());
@@ -1247,7 +842,8 @@
 
   int approved = AWSLC_NOT_APPROVED;
 
-  bssl::UniquePtr<EC_GROUP> group(EC_GROUP_new_by_curve_name(ecdsaTestVector.nid));
+  bssl::UniquePtr<EC_GROUP> group(
+      EC_GROUP_new_by_curve_name(ecdsaTestVector.nid));
   bssl::UniquePtr<EC_KEY> eckey(EC_KEY_new());
   bssl::UniquePtr<EVP_PKEY> pkey(EVP_PKEY_new());
   bssl::ScopedEVP_MD_CTX md_ctx;
@@ -1274,21 +870,430 @@
   // Test running the EVP_DigestVerify interfaces one by one directly, and check
   // |EVP_DigestVerifyFinal| for approval at the end.
   md_ctx.Reset();
-  ASSERT_TRUE(EVP_DigestVerifyInit(md_ctx.get(), nullptr, ecdsaTestVector.func(), nullptr, pkey.get()));
-  ASSERT_TRUE(EVP_DigestVerifyUpdate(md_ctx.get(), kPlaintext, sizeof(kPlaintext)));
-  CALL_SERVICE_AND_CHECK_APPROVED(approved,
-              ASSERT_TRUE(EVP_DigestVerifyFinal(md_ctx.get(), signature.data(), signature.size())));
+  ASSERT_TRUE(EVP_DigestVerifyInit(
+      md_ctx.get(), nullptr, ecdsaTestVector.func(), nullptr, pkey.get()));
+  ASSERT_TRUE(
+      EVP_DigestVerifyUpdate(md_ctx.get(), kPlaintext, sizeof(kPlaintext)));
+  CALL_SERVICE_AND_CHECK_APPROVED(
+      approved, ASSERT_TRUE(EVP_DigestVerifyFinal(
+                    md_ctx.get(), signature.data(), signature.size())));
   ASSERT_EQ(approved, ecdsaTestVector.expect_approved);
 
   // Test using the one-shot |EVP_DigestVerify| function for approval.
   md_ctx.Reset();
-  ASSERT_TRUE(EVP_DigestVerifyInit(md_ctx.get(), nullptr, ecdsaTestVector.func(), nullptr, pkey.get()));
-  CALL_SERVICE_AND_CHECK_APPROVED(approved,
-              ASSERT_TRUE(EVP_DigestVerify(md_ctx.get(), signature.data(),
+  ASSERT_TRUE(EVP_DigestVerifyInit(
+      md_ctx.get(), nullptr, ecdsaTestVector.func(), nullptr, pkey.get()));
+  CALL_SERVICE_AND_CHECK_APPROVED(
+      approved, ASSERT_TRUE(EVP_DigestVerify(md_ctx.get(), signature.data(),
                                              signature.size(), kPlaintext,
                                              sizeof(kPlaintext))));
   ASSERT_EQ(approved, ecdsaTestVector.expect_approved);
-=======
+}
+
+TEST(ServiceIndicatorTest, CMAC) {
+  int approved = AWSLC_NOT_APPROVED;
+
+  std::vector<uint8_t> mac(16);
+  size_t out_len;
+  bssl::UniquePtr<CMAC_CTX> ctx(CMAC_CTX_new());
+  ASSERT_TRUE(ctx);
+
+  // Test running the CMAC interfaces one by one directly, and check
+  // |CMAC_Final| for approval at the end. |CMAC_Init| and |CMAC_Update|
+  // should not be approved, because the functions do not indicate that a
+  // service has been fully completed yet.
+  CALL_SERVICE_AND_CHECK_APPROVED(approved, ASSERT_TRUE(CMAC_Init(ctx.get(), kAESKey, sizeof(kAESKey), EVP_aes_128_cbc(), nullptr)));
+  ASSERT_EQ(approved, AWSLC_NOT_APPROVED);
+  CALL_SERVICE_AND_CHECK_APPROVED(approved, ASSERT_TRUE(CMAC_Update(ctx.get(), kPlaintext, sizeof(kPlaintext))));
+  ASSERT_EQ(approved, AWSLC_NOT_APPROVED);
+  CALL_SERVICE_AND_CHECK_APPROVED(approved, ASSERT_TRUE(CMAC_Final(ctx.get(), mac.data(), &out_len)));
+  ASSERT_EQ(approved, AWSLC_APPROVED);
+  ASSERT_TRUE(check_test(kAESCMACOutput, mac.data(), sizeof(kAESCMACOutput), "AES-CMAC KAT"));
+
+  // Test using the one-shot API for approval.
+  CALL_SERVICE_AND_CHECK_APPROVED(approved, ASSERT_TRUE(AES_CMAC(mac.data(), kAESKey, sizeof(kAESKey),
+                                                    kPlaintext, sizeof(kPlaintext))));
+  ASSERT_TRUE(check_test(kAESCMACOutput, mac.data(), sizeof(kAESCMACOutput), "AES-CMAC KAT"));
+  ASSERT_EQ(approved, AWSLC_APPROVED);
+}
+
+TEST(ServiceIndicatorTest, BasicTest) {
+  int approved = AWSLC_NOT_APPROVED;
+
+  bssl::ScopedEVP_AEAD_CTX aead_ctx;
+  AES_KEY aes_key;
+  uint8_t aes_iv[sizeof(kAESIV)];
+  uint8_t output[256];
+  size_t out_len;
+  int num = 0;
+
+  // Call an approved service.
+  ASSERT_TRUE(EVP_AEAD_CTX_init(aead_ctx.get(), EVP_aead_aes_128_gcm_randnonce(),
+                                kAESKey, sizeof(kAESKey), 0, nullptr));
+  CALL_SERVICE_AND_CHECK_APPROVED(approved, EVP_AEAD_CTX_seal(aead_ctx.get(),
+          output, &out_len, sizeof(output), nullptr, 0, kPlaintext, sizeof(kPlaintext), nullptr, 0));
+  ASSERT_EQ(approved, AWSLC_APPROVED);
+
+  // Call an approved service in a macro.
+  CALL_SERVICE_AND_CHECK_APPROVED(approved, ASSERT_EQ(EVP_AEAD_CTX_seal(aead_ctx.get(),
+          output, &out_len, sizeof(output), nullptr, 0, kPlaintext, sizeof(kPlaintext), nullptr, 0), 1));
+  ASSERT_EQ(approved, AWSLC_APPROVED);
+
+  // Call an approved service and compare expected return value.
+  int return_val = 0;
+  CALL_SERVICE_AND_CHECK_APPROVED(approved, return_val = EVP_AEAD_CTX_seal(aead_ctx.get(),
+          output, &out_len, sizeof(output), nullptr, 0, kPlaintext, sizeof(kPlaintext), nullptr, 0));
+  ASSERT_EQ(return_val, 1);
+  ASSERT_EQ(approved, AWSLC_APPROVED);
+
+  // Call an approved service wrapped in an if statement.
+  return_val = 0;
+  CALL_SERVICE_AND_CHECK_APPROVED(approved,
+    if(EVP_AEAD_CTX_seal(aead_ctx.get(), output, &out_len, sizeof(output),
+         nullptr, 0, kPlaintext, sizeof(kPlaintext), nullptr, 0) == 1)
+    {
+      return_val = 1;
+    }
+  );
+  ASSERT_EQ(return_val, 1);
+  ASSERT_EQ(approved, AWSLC_APPROVED);
+
+  // Fail an approved service on purpose.
+  return_val = 0;
+  CALL_SERVICE_AND_CHECK_APPROVED(approved, return_val = EVP_AEAD_CTX_seal(aead_ctx.get(),
+          output, &out_len, 0, nullptr, 0, kPlaintext, sizeof(kPlaintext), nullptr, 0));
+  ASSERT_EQ(return_val, 0);
+  ASSERT_EQ(approved, AWSLC_NOT_APPROVED);
+
+  // Fail an approved service on purpose while wrapped in an if statement.
+  return_val = 0;
+  CALL_SERVICE_AND_CHECK_APPROVED(approved,
+    if(EVP_AEAD_CTX_seal(aead_ctx.get(), output, &out_len, 0,
+        nullptr, 0, kPlaintext, sizeof(kPlaintext), nullptr, 0) == 1)
+    {
+      return_val = 1;
+    }
+  );
+  ASSERT_EQ(return_val, 0);
+  ASSERT_EQ(approved, AWSLC_NOT_APPROVED);
+
+  // Call a non-approved service.
+  memcpy(aes_iv, kAESIV, sizeof(kAESIV));
+  ASSERT_TRUE(AES_set_encrypt_key(kAESKey, 8 * sizeof(kAESKey), &aes_key) == 0);
+  CALL_SERVICE_AND_CHECK_APPROVED(approved, AES_ofb128_encrypt(kPlaintext, output,
+                                   sizeof(kPlaintext), &aes_key, aes_iv, &num));
+  ASSERT_TRUE(check_test(kAESOFBCiphertext, output, sizeof(kAESOFBCiphertext),
+                         "AES-OFB Encryption KAT"));
+  ASSERT_EQ(approved, AWSLC_NOT_APPROVED);
+}
+
+TEST(ServiceIndicatorTest, AESECB) {
+  int approved = AWSLC_NOT_APPROVED;
+
+  AES_KEY aes_key;
+  uint8_t output[256];
+
+  // AES-ECB Encryption KAT for 128 bit key.
+  ASSERT_TRUE(AES_set_encrypt_key(kAESKey, 8 * sizeof(kAESKey), &aes_key) == 0);
+  // AES_ecb_encrypt encrypts (or decrypts) a single, 16 byte block from in to out.
+  for (size_t j = 0; j < sizeof(kPlaintext) / AES_BLOCK_SIZE; j++) {
+    CALL_SERVICE_AND_CHECK_APPROVED(approved,
+      AES_ecb_encrypt(&kPlaintext[j * AES_BLOCK_SIZE], &output[j * AES_BLOCK_SIZE], &aes_key, AES_ENCRYPT));
+    ASSERT_EQ(approved, AWSLC_APPROVED);
+  }
+  ASSERT_TRUE(check_test(kAESECBCiphertext, output, sizeof(kAESECBCiphertext),
+                         "AES-ECB Encryption KAT for 128 bit key"));
+
+  // AES-ECB Decryption KAT for 128 bit key.
+  ASSERT_TRUE(AES_set_decrypt_key(kAESKey, 8 * sizeof(kAESKey), &aes_key) == 0);
+  for (size_t j = 0; j < sizeof(kPlaintext) / AES_BLOCK_SIZE; j++) {
+    CALL_SERVICE_AND_CHECK_APPROVED(approved,
+      AES_ecb_encrypt(&kAESECBCiphertext[j * AES_BLOCK_SIZE], &output[j * AES_BLOCK_SIZE], &aes_key, AES_DECRYPT));
+    ASSERT_EQ(approved, AWSLC_APPROVED);
+  }
+  ASSERT_TRUE(check_test(kPlaintext, output, sizeof(kPlaintext),
+                         "AES-ECB Decryption KAT for 128 bit key"));
+
+  // AES-ECB Encryption KAT for 192 bit key.
+  ASSERT_TRUE(AES_set_encrypt_key(kAESKey_192, 8 * sizeof(kAESKey_192), &aes_key) == 0);
+  for (size_t j = 0; j < sizeof(kPlaintext) / AES_BLOCK_SIZE; j++) {
+    CALL_SERVICE_AND_CHECK_APPROVED(approved,
+      AES_ecb_encrypt(&kPlaintext[j * AES_BLOCK_SIZE], &output[j * AES_BLOCK_SIZE], &aes_key, AES_ENCRYPT));
+    ASSERT_EQ(approved, AWSLC_APPROVED);
+  }
+  ASSERT_TRUE(check_test(kAESECBCiphertext_192, output, sizeof(kAESECBCiphertext_192),
+                         "AES-ECB Encryption KAT for 192 bit key"));
+
+  // AES-ECB Decryption KAT for 192 bit key.
+  ASSERT_TRUE(AES_set_decrypt_key(kAESKey_192, 8 * sizeof(kAESKey_192), &aes_key) == 0);
+  for (size_t j = 0; j < sizeof(kPlaintext) / AES_BLOCK_SIZE; j++) {
+    CALL_SERVICE_AND_CHECK_APPROVED(approved,
+      AES_ecb_encrypt(&kAESECBCiphertext_192[j * AES_BLOCK_SIZE], &output[j * AES_BLOCK_SIZE], &aes_key, AES_DECRYPT));
+    ASSERT_EQ(approved, AWSLC_APPROVED);
+  }
+  ASSERT_TRUE(check_test(kPlaintext, output, sizeof(kPlaintext),
+                         "AES-ECB Decryption KAT for 192 bit key"));
+
+  // AES-ECB Encryption KAT for 256 bit key.
+  ASSERT_TRUE(AES_set_encrypt_key(kAESKey_256, 8 * sizeof(kAESKey_256), &aes_key) == 0);
+  for (size_t j = 0; j < sizeof(kPlaintext) / AES_BLOCK_SIZE; j++) {
+    CALL_SERVICE_AND_CHECK_APPROVED(approved,
+      AES_ecb_encrypt(&kPlaintext[j * AES_BLOCK_SIZE], &output[j * AES_BLOCK_SIZE], &aes_key, AES_ENCRYPT));
+    ASSERT_EQ(approved, AWSLC_APPROVED);
+  }
+  ASSERT_TRUE(check_test(kAESECBCiphertext_256, output, sizeof(kAESECBCiphertext_256),
+                         "AES-ECB Encryption KAT for 256 bit key"));
+
+  // AES-ECB Decryption KAT for 256 bit key.
+  ASSERT_TRUE(AES_set_decrypt_key(kAESKey_256, 8 * sizeof(kAESKey_256), &aes_key) == 0);
+  for (size_t j = 0; j < sizeof(kPlaintext) / AES_BLOCK_SIZE; j++) {
+    CALL_SERVICE_AND_CHECK_APPROVED(approved,
+      AES_ecb_encrypt(&kAESECBCiphertext_256[j * AES_BLOCK_SIZE], &output[j * AES_BLOCK_SIZE], &aes_key, AES_DECRYPT));
+    ASSERT_EQ(approved, AWSLC_APPROVED);
+  }
+  ASSERT_TRUE(check_test(kPlaintext, output, sizeof(kPlaintext),
+                         "AES-ECB Decryption KAT for 256 bit key"));
+}
+
+TEST(ServiceIndicatorTest, AESCBC) {
+  int approved = AWSLC_NOT_APPROVED;
+  AES_KEY aes_key;
+  uint8_t aes_iv[16];
+  uint8_t output[256];
+  // AES-CBC Encryption KAT for 128 bit key.
+  memcpy(aes_iv, kAESIV, sizeof(kAESIV));
+  ASSERT_TRUE(AES_set_encrypt_key(kAESKey, 8 * sizeof(kAESKey), &aes_key) == 0);
+  CALL_SERVICE_AND_CHECK_APPROVED(approved, AES_cbc_encrypt(kPlaintext, output,
+                              sizeof(kPlaintext), &aes_key, aes_iv, AES_ENCRYPT));
+  ASSERT_TRUE(check_test(kAESCBCCiphertext, output, sizeof(kAESCBCCiphertext),
+                         "AES-CBC Encryption KAT for 128 bit key"));
+  ASSERT_EQ(approved, AWSLC_APPROVED);
+
+  // AES-CBC Decryption KAT for 128 bit key.
+  memcpy(aes_iv, kAESIV, sizeof(kAESIV));
+  ASSERT_TRUE(AES_set_decrypt_key(kAESKey, 8 * sizeof(kAESKey), &aes_key) == 0);
+  CALL_SERVICE_AND_CHECK_APPROVED(approved, AES_cbc_encrypt(kAESCBCCiphertext, output,
+                        sizeof(kAESCBCCiphertext), &aes_key, aes_iv, AES_DECRYPT));
+  ASSERT_TRUE(check_test(kPlaintext, output, sizeof(kPlaintext),
+                         "AES-CBC Decryption KAT for 128 bit key"));
+  ASSERT_EQ(approved, AWSLC_APPROVED);
+
+  // AES-CBC Encryption KAT for 192 bit key.
+  memcpy(aes_iv, kAESIV, sizeof(kAESIV));
+  ASSERT_TRUE(AES_set_encrypt_key(kAESKey_192, 8 * sizeof(kAESKey_192), &aes_key) == 0);
+  CALL_SERVICE_AND_CHECK_APPROVED(approved, AES_cbc_encrypt(kPlaintext, output,
+                              sizeof(kPlaintext), &aes_key, aes_iv, AES_ENCRYPT));
+  ASSERT_TRUE(check_test(kAESCBCCiphertext_192, output, sizeof(kAESCBCCiphertext_192),
+                         "AES-CBC Encryption KAT for 192 bit key"));
+  ASSERT_EQ(approved, AWSLC_APPROVED);
+
+  // AES-CBC Decryption KAT for 192 bit key.
+  memcpy(aes_iv, kAESIV, sizeof(kAESIV));
+  ASSERT_TRUE(AES_set_decrypt_key(kAESKey_192, 8 * sizeof(kAESKey_192), &aes_key) == 0);
+  CALL_SERVICE_AND_CHECK_APPROVED(approved, AES_cbc_encrypt(kAESCBCCiphertext_192, output,
+                        sizeof(kAESCBCCiphertext_192), &aes_key, aes_iv, AES_DECRYPT));
+  ASSERT_TRUE(check_test(kPlaintext, output, sizeof(kPlaintext),
+                         "AES-CBC Decryption KAT for 192 bit key"));
+  ASSERT_EQ(approved, AWSLC_APPROVED);
+
+  // AES-CBC Encryption KAT for 256 bit key.
+  memcpy(aes_iv, kAESIV, sizeof(kAESIV));
+  ASSERT_TRUE(AES_set_encrypt_key(kAESKey_256, 8 * sizeof(kAESKey_256), &aes_key) == 0);
+  CALL_SERVICE_AND_CHECK_APPROVED(approved, AES_cbc_encrypt(kPlaintext, output,
+                              sizeof(kPlaintext), &aes_key, aes_iv, AES_ENCRYPT));
+  ASSERT_TRUE(check_test(kAESCBCCiphertext_256, output, sizeof(kAESCBCCiphertext_256),
+                         "AES-CBC Encryption KAT for 256 bit key"));
+  ASSERT_EQ(approved, AWSLC_APPROVED);
+
+  // AES-CBC Decryption KAT for 256 bit key.
+  memcpy(aes_iv, kAESIV, sizeof(kAESIV));
+  ASSERT_TRUE(AES_set_decrypt_key(kAESKey_256, 8 * sizeof(kAESKey_256), &aes_key) == 0);
+  CALL_SERVICE_AND_CHECK_APPROVED(approved, AES_cbc_encrypt(kAESCBCCiphertext_256, output,
+                        sizeof(kAESCBCCiphertext_256), &aes_key, aes_iv, AES_DECRYPT));
+  ASSERT_TRUE(check_test(kPlaintext, output, sizeof(kPlaintext),
+                         "AES-CBC Decryption KAT for 256 bit key"));
+  ASSERT_EQ(approved, AWSLC_APPROVED);
+}
+
+TEST(ServiceIndicatorTest, AESCTR) {
+  int approved = AWSLC_NOT_APPROVED;
+
+  AES_KEY aes_key;
+  uint8_t aes_iv[16];
+  uint8_t output[256];
+  unsigned num = 0;
+  uint8_t ecount_buf[AES_BLOCK_SIZE];
+
+  // AES-CTR Encryption KAT
+  memcpy(aes_iv, kAESIV, sizeof(kAESIV));
+  ASSERT_TRUE(AES_set_encrypt_key(kAESKey, 8 * sizeof(kAESKey), &aes_key) == 0);
+  CALL_SERVICE_AND_CHECK_APPROVED(approved, AES_ctr128_encrypt(kPlaintext, output,
+                             sizeof(kPlaintext), &aes_key, aes_iv, ecount_buf, &num));
+  ASSERT_TRUE(check_test(kAESCTRCiphertext, output, sizeof(kAESCTRCiphertext),
+                         "AES-CTR Encryption KAT"));
+  ASSERT_EQ(approved, AWSLC_APPROVED);
+
+  // AES-CTR Decryption KAT
+  memcpy(aes_iv, kAESIV, sizeof(kAESIV));
+  CALL_SERVICE_AND_CHECK_APPROVED(approved, AES_ctr128_encrypt(kAESCTRCiphertext, output,
+                         sizeof(kAESCTRCiphertext), &aes_key, aes_iv, ecount_buf, &num));
+  ASSERT_TRUE(check_test(kPlaintext, output, sizeof(kPlaintext),
+                         "AES-CTR Decryption KAT"));
+  ASSERT_EQ(approved, AWSLC_APPROVED);
+
+  // AES-CTR Encryption KAT for 192 bit key.
+  memcpy(aes_iv, kAESIV, sizeof(kAESIV));
+  ASSERT_TRUE(AES_set_encrypt_key(kAESKey_192, 8 * sizeof(kAESKey_192), &aes_key) == 0);
+  CALL_SERVICE_AND_CHECK_APPROVED(approved, AES_ctr128_encrypt(kPlaintext, output,
+                             sizeof(kPlaintext), &aes_key, aes_iv, ecount_buf, &num));
+  ASSERT_TRUE(check_test(kAESCTRCiphertext_192, output, sizeof(kAESCTRCiphertext_192),
+                         "AES-CTR Encryption KAT for 192 bit key"));
+  ASSERT_EQ(approved, AWSLC_APPROVED);
+
+  // AES-CTR Decryption KAT for 192 bit key.
+  memcpy(aes_iv, kAESIV, sizeof(kAESIV));
+  CALL_SERVICE_AND_CHECK_APPROVED(approved, AES_ctr128_encrypt(kAESCTRCiphertext_192, output,
+                         sizeof(kAESCTRCiphertext_192), &aes_key, aes_iv, ecount_buf, &num));
+  ASSERT_TRUE(check_test(kPlaintext, output, sizeof(kPlaintext),
+                         "AES-CTR Decryption KAT for 192 bit key"));
+  ASSERT_EQ(approved, AWSLC_APPROVED);
+
+  // AES-CTR Encryption KAT for 256 bit key.
+  memcpy(aes_iv, kAESIV, sizeof(kAESIV));
+  ASSERT_TRUE(AES_set_encrypt_key(kAESKey_256, 8 * sizeof(kAESKey_256), &aes_key) == 0);
+  CALL_SERVICE_AND_CHECK_APPROVED(approved, AES_ctr128_encrypt(kPlaintext, output,
+                             sizeof(kPlaintext), &aes_key, aes_iv, ecount_buf, &num));
+  ASSERT_TRUE(check_test(kAESCTRCiphertext_256, output, sizeof(kAESCTRCiphertext_256),
+                         "AES-CTR Encryption KAT for 256 bit key"));
+  ASSERT_EQ(approved, AWSLC_APPROVED);
+
+  // AES-CTR Decryption KAT for 256 bit key.
+  memcpy(aes_iv, kAESIV, sizeof(kAESIV));
+  CALL_SERVICE_AND_CHECK_APPROVED(approved, AES_ctr128_encrypt(kAESCTRCiphertext_256, output,
+                         sizeof(kAESCTRCiphertext_256), &aes_key, aes_iv, ecount_buf, &num));
+  ASSERT_TRUE(check_test(kPlaintext, output, sizeof(kPlaintext),
+                         "AES-CTR Decryption KAT for 256 bit key"));
+  ASSERT_EQ(approved, AWSLC_APPROVED);
+}
+
+TEST(ServiceIndicatorTest, AESOFB) {
+  int approved = AWSLC_NOT_APPROVED;
+
+  AES_KEY aes_key;
+  uint8_t aes_iv[sizeof(kAESIV)];
+  uint8_t output[256];
+  int num = 0;
+
+  // AES-OFB Encryption KAT
+  memcpy(aes_iv, kAESIV, sizeof(kAESIV));
+  ASSERT_TRUE(AES_set_encrypt_key(kAESKey, 8 * sizeof(kAESKey), &aes_key) == 0);
+  CALL_SERVICE_AND_CHECK_APPROVED(approved, AES_ofb128_encrypt(kPlaintext, output,
+                                   sizeof(kPlaintext), &aes_key, aes_iv, &num));
+  ASSERT_TRUE(check_test(kAESOFBCiphertext, output, sizeof(kAESOFBCiphertext),
+                         "AES-OFB Encryption KAT"));
+  ASSERT_EQ(approved, AWSLC_NOT_APPROVED);
+
+  // AES-OFB Decryption KAT
+  memcpy(aes_iv, kAESIV, sizeof(kAESIV));
+  CALL_SERVICE_AND_CHECK_APPROVED(approved, AES_ofb128_encrypt(kAESOFBCiphertext, output,
+                               sizeof(kAESOFBCiphertext), &aes_key, aes_iv, &num));
+  ASSERT_TRUE(check_test(kPlaintext, output, sizeof(kPlaintext),
+                         "AES-OFB Decryption KAT"));
+  ASSERT_EQ(approved, AWSLC_NOT_APPROVED);
+}
+
+TEST(ServiceIndicatorTest, AESCFB) {
+  int approved = AWSLC_NOT_APPROVED;
+
+  AES_KEY aes_key;
+  uint8_t aes_iv[sizeof(kAESIV)];
+  uint8_t output[256];
+  int num = 0;
+
+  // AES-CFB Encryption KAT
+  memcpy(aes_iv, kAESIV, sizeof(kAESIV));
+  ASSERT_TRUE(AES_set_encrypt_key(kAESKey, 8 * sizeof(kAESKey), &aes_key) == 0);
+  CALL_SERVICE_AND_CHECK_APPROVED(approved, AES_cfb128_encrypt(kPlaintext, output,
+                                   sizeof(kPlaintext), &aes_key, aes_iv, &num, AES_ENCRYPT));
+  ASSERT_TRUE(check_test(kAESCFBCiphertext, output, sizeof(kAESCFBCiphertext),
+                         "AES-CFB Encryption KAT"));
+  ASSERT_EQ(approved, AWSLC_NOT_APPROVED);
+
+  // AES-CFB Decryption KAT
+  memcpy(aes_iv, kAESIV, sizeof(kAESIV));
+  CALL_SERVICE_AND_CHECK_APPROVED(approved, AES_cfb128_encrypt(kAESCFBCiphertext, output,
+                                 sizeof(kAESCFBCiphertext), &aes_key, aes_iv, &num, AES_DECRYPT));
+  ASSERT_TRUE(check_test(kPlaintext, output, sizeof(kPlaintext),
+                         "AES-CFB Decryption KAT"));
+  ASSERT_EQ(approved, AWSLC_NOT_APPROVED);
+}
+
+TEST(ServiceIndicatorTest, AESGCM) {
+  int approved = AWSLC_NOT_APPROVED;
+  bssl::ScopedEVP_AEAD_CTX aead_ctx;
+  uint8_t nonce[EVP_AEAD_MAX_NONCE_LENGTH] = {0};
+  uint8_t encrypt_output[256];
+  uint8_t decrypt_output[256];
+  size_t out_len;
+  size_t out2_len;
+
+  // Approved usages.
+
+  // Call approved internal IV usage of AES-GCM 128 bit kye size.
+  ASSERT_TRUE(EVP_AEAD_CTX_init(aead_ctx.get(), EVP_aead_aes_128_gcm_randnonce(),
+                                kAESKey, sizeof(kAESKey), 0, nullptr));
+
+  CALL_SERVICE_AND_CHECK_APPROVED(approved, ASSERT_TRUE(EVP_AEAD_CTX_seal(aead_ctx.get(),
+      encrypt_output, &out_len, sizeof(encrypt_output), nullptr, 0, kPlaintext, sizeof(kPlaintext), nullptr, 0)));
+  ASSERT_EQ(approved, AWSLC_APPROVED);
+
+  CALL_SERVICE_AND_CHECK_APPROVED(approved, ASSERT_TRUE(EVP_AEAD_CTX_open(aead_ctx.get(),
+      decrypt_output, &out2_len, sizeof(decrypt_output), nullptr, 0, encrypt_output, out_len, nullptr, 0)));
+  ASSERT_TRUE(check_test(kPlaintext, decrypt_output, sizeof(kPlaintext),
+                  "AES-GCM Decryption for Internal IVs"));
+  ASSERT_EQ(approved, AWSLC_APPROVED);
+
+  // Call approved internal IV usage of AES-GCM 256 bit kye size.
+  ASSERT_TRUE(EVP_AEAD_CTX_init(aead_ctx.get(), EVP_aead_aes_256_gcm_randnonce(),
+                                kAESKey_256, sizeof(kAESKey_256), 0, nullptr));
+  CALL_SERVICE_AND_CHECK_APPROVED(approved, ASSERT_TRUE(EVP_AEAD_CTX_seal(aead_ctx.get(),
+      encrypt_output, &out_len, sizeof(encrypt_output), nullptr, 0, kPlaintext, sizeof(kPlaintext), nullptr, 0)));
+  ASSERT_EQ(approved, AWSLC_APPROVED);
+
+  CALL_SERVICE_AND_CHECK_APPROVED(approved, ASSERT_TRUE(EVP_AEAD_CTX_open(aead_ctx.get(),
+      decrypt_output, &out2_len, sizeof(decrypt_output), nullptr, 0, encrypt_output, out_len, nullptr, 0)));
+  ASSERT_TRUE(check_test(kPlaintext, decrypt_output, sizeof(kPlaintext),
+                  "AES-GCM Decryption for Internal IVs"));
+  ASSERT_EQ(approved, AWSLC_APPROVED);
+
+  // Non-approved usages
+
+  // Call non-approved external IV usage of AES-GCM 128 bit key size.
+  ASSERT_TRUE(EVP_AEAD_CTX_init(aead_ctx.get(), EVP_aead_aes_128_gcm(),
+                                kAESKey, sizeof(kAESKey), 0, nullptr));
+  CALL_SERVICE_AND_CHECK_APPROVED(approved, ASSERT_TRUE(EVP_AEAD_CTX_seal(aead_ctx.get(),
+      encrypt_output, &out_len, sizeof(encrypt_output), nonce, EVP_AEAD_nonce_length(EVP_aead_aes_128_gcm()),
+          kPlaintext, sizeof(kPlaintext), nullptr, 0)));
+  ASSERT_EQ(approved, AWSLC_NOT_APPROVED);
+
+  // Call non-approved external IV usage of AES-GCM 192 bit key size. (192 is
+  // not available for internal IV.)
+  ASSERT_TRUE(EVP_AEAD_CTX_init(aead_ctx.get(), EVP_aead_aes_192_gcm(),
+                              kAESKey_192, sizeof(kAESKey_192), 0, nullptr));
+  CALL_SERVICE_AND_CHECK_APPROVED(approved, ASSERT_TRUE(EVP_AEAD_CTX_seal(aead_ctx.get(),
+      encrypt_output, &out_len, sizeof(encrypt_output), nonce, EVP_AEAD_nonce_length(EVP_aead_aes_192_gcm()),
+          kPlaintext, sizeof(kPlaintext), nullptr, 0)));
+  ASSERT_EQ(approved, AWSLC_NOT_APPROVED);
+
+  // Call non-approved external IV usage of AES-GCM 256 bit key size.
+  ASSERT_TRUE(EVP_AEAD_CTX_init(aead_ctx.get(), EVP_aead_aes_256_gcm(),
+                              kAESKey_256, sizeof(kAESKey_256), 0, nullptr));
+  CALL_SERVICE_AND_CHECK_APPROVED(approved, ASSERT_TRUE(EVP_AEAD_CTX_seal(aead_ctx.get(),
+      encrypt_output, &out_len, sizeof(encrypt_output), nonce, EVP_AEAD_nonce_length(EVP_aead_aes_256_gcm()),
+          kPlaintext, sizeof(kPlaintext), nullptr, 0)));
+  ASSERT_EQ(approved, AWSLC_NOT_APPROVED);
+}
+
 TEST(ServiceIndicatorTest, AESCCM) {
   int approved = AWSLC_NOT_APPROVED;
 
@@ -1360,7 +1365,6 @@
              output, &outlen, sizeof(kAESKWPCiphertext), kAESKWPCiphertext, sizeof(kAESKWPCiphertext))));
   ASSERT_TRUE(check_test(kPlaintext, output, outlen, "AES-KWP Decryption KAT"));
   ASSERT_EQ(approved, AWSLC_APPROVED);
->>>>>>> 5c0ad226
 }
 
 #else
