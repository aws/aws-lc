/* Copyright (C) 1995-1998 Eric Young (eay@cryptsoft.com)
 * All rights reserved.
 *
 * This package is an SSL implementation written
 * by Eric Young (eay@cryptsoft.com).
 * The implementation was written so as to conform with Netscapes SSL.
 *
 * This library is free for commercial and non-commercial use as long as
 * the following conditions are aheared to.  The following conditions
 * apply to all code found in this distribution, be it the RC4, RSA,
 * lhash, DES, etc., code; not just the SSL code.  The SSL documentation
 * included with this distribution is covered by the same copyright terms
 * except that the holder is Tim Hudson (tjh@cryptsoft.com).
 *
 * Copyright remains Eric Young's, and as such any Copyright notices in
 * the code are not to be removed.
 * If this package is used in a product, Eric Young should be given attribution
 * as the author of the parts of the library used.
 * This can be in the form of a textual message at program startup or
 * in documentation (online or textual) provided with the package.
 *
 * Redistribution and use in source and binary forms, with or without
 * modification, are permitted provided that the following conditions
 * are met:
 * 1. Redistributions of source code must retain the copyright
 *    notice, this list of conditions and the following disclaimer.
 * 2. Redistributions in binary form must reproduce the above copyright
 *    notice, this list of conditions and the following disclaimer in the
 *    documentation and/or other materials provided with the distribution.
 * 3. All advertising materials mentioning features or use of this software
 *    must display the following acknowledgement:
 *    "This product includes cryptographic software written by
 *     Eric Young (eay@cryptsoft.com)"
 *    The word 'cryptographic' can be left out if the rouines from the library
 *    being used are not cryptographic related :-).
 * 4. If you include any Windows specific code (or a derivative thereof) from
 *    the apps directory (application code) you must include an acknowledgement:
 *    "This product includes software written by Tim Hudson (tjh@cryptsoft.com)"
 *
 * THIS SOFTWARE IS PROVIDED BY ERIC YOUNG ``AS IS'' AND
 * ANY EXPRESS OR IMPLIED WARRANTIES, INCLUDING, BUT NOT LIMITED TO, THE
 * IMPLIED WARRANTIES OF MERCHANTABILITY AND FITNESS FOR A PARTICULAR PURPOSE
 * ARE DISCLAIMED.  IN NO EVENT SHALL THE AUTHOR OR CONTRIBUTORS BE LIABLE
 * FOR ANY DIRECT, INDIRECT, INCIDENTAL, SPECIAL, EXEMPLARY, OR CONSEQUENTIAL
 * DAMAGES (INCLUDING, BUT NOT LIMITED TO, PROCUREMENT OF SUBSTITUTE GOODS
 * OR SERVICES; LOSS OF USE, DATA, OR PROFITS; OR BUSINESS INTERRUPTION)
 * HOWEVER CAUSED AND ON ANY THEORY OF LIABILITY, WHETHER IN CONTRACT, STRICT
 * LIABILITY, OR TORT (INCLUDING NEGLIGENCE OR OTHERWISE) ARISING IN ANY WAY
 * OUT OF THE USE OF THIS SOFTWARE, EVEN IF ADVISED OF THE POSSIBILITY OF
 * SUCH DAMAGE.
 *
 * The licence and distribution terms for any publically available version or
 * derivative of this code cannot be changed.  i.e. this code cannot simply be
 * copied and put under another distribution licence
 * [including the GNU Public Licence.] */

#include <openssl/rsa.h>

#include <assert.h>
#include <limits.h>
#include <string.h>

#include <openssl/bn.h>
#include <openssl/err.h>
#include <openssl/mem.h>
#include <openssl/thread.h>
#include <openssl/type_check.h>

#include "../../internal.h"
#include "../bn/internal.h"
#include "../delocate.h"
#include "../rand/fork_detect.h"
#include "../service_indicator/internal.h"
#include "internal.h"


int rsa_check_public_key(const RSA *rsa, rsa_asn1_key_encoding_t key_enc_type) {
  // Despite its name, this function is used for validating all RSA keys. |n|
  // is required for all keys, but stripped private keys do not have |e|.
  if (rsa->n == NULL || (key_enc_type != RSA_STRIPPED_KEY && rsa->e == NULL)) {
    OPENSSL_PUT_ERROR(RSA, RSA_R_VALUE_MISSING);
    return 0;
  }

  unsigned n_bits = BN_num_bits(rsa->n);
  if (n_bits > 16 * 1024) {
    OPENSSL_PUT_ERROR(RSA, RSA_R_MODULUS_TOO_LARGE);
    return 0;
  }

  // Verify |n > e|. Comparing |n_bits| to |kMaxExponentBits| is a small
  // shortcut to comparing |n| and |e| directly. In reality, |kMaxExponentBits|
  // is much smaller than the minimum RSA key size that any application should
  // accept.
  static const unsigned kMaxExponentBits = 33;
  if (n_bits <= kMaxExponentBits) {
    OPENSSL_PUT_ERROR(RSA, RSA_R_KEY_SIZE_TOO_SMALL);
    return 0;
  }

  if (key_enc_type == RSA_STRIPPED_KEY) {
    // Stripped RSA key doesn't have |e| set. Nothing more to do here.
    return 1;
  }

  // Slighty more thorough validation of |n > e|/
  assert(BN_ucmp(rsa->n, rsa->e) > 0);

  // Mitigate DoS attacks by limiting the exponent size. 33 bits was chosen as
  // the limit based on the recommendations in [1] and [2]. Windows CryptoAPI
  // doesn't support values larger than 32 bits [3], so it is unlikely that
  // exponents larger than 32 bits are being used for anything Windows commonly
  // does.
  //
  // [1] https://www.imperialviolet.org/2012/03/16/rsae.html
  // [2] https://www.imperialviolet.org/2012/03/17/rsados.html
  // [3] https://msdn.microsoft.com/en-us/library/aa387685(VS.85).aspx
  unsigned e_bits = BN_num_bits(rsa->e);
  if (e_bits > kMaxExponentBits ||
      // Additionally reject e = 1 or even e. e must be odd to be relatively
      // prime with phi(n).
      e_bits < 2 ||
      !BN_is_odd(rsa->e)) {
    OPENSSL_PUT_ERROR(RSA, RSA_R_BAD_E_VALUE);
    return 0;
  }

  return 1;
}

static int ensure_fixed_copy(BIGNUM **out, const BIGNUM *in, int width) {
  if (*out != NULL) {
    return 1;
  }
  BIGNUM *copy = BN_dup(in);
  if (copy == NULL ||
      !bn_resize_words(copy, width)) {
    BN_free(copy);
    return 0;
  }
  *out = copy;
  CONSTTIME_SECRET(copy->d, sizeof(BN_ULONG) * width);

  return 1;
}

// freeze_private_key finishes initializing |rsa|'s private key components.
// After this function has returned, |rsa| may not be changed. This is needed
// because |RSA| is a public struct and, additionally, OpenSSL 1.1.0 opaquified
// it wrong (see https://github.com/openssl/openssl/issues/5158).
static int freeze_private_key(RSA *rsa, BN_CTX *ctx) {
  CRYPTO_MUTEX_lock_read(&rsa->lock);
  int frozen = rsa->private_key_frozen;
  CRYPTO_MUTEX_unlock_read(&rsa->lock);
  if (frozen) {
    return 1;
  }

  int ret = 0;
  CRYPTO_MUTEX_lock_write(&rsa->lock);
  if (rsa->private_key_frozen) {
    ret = 1;
    goto err;
  }

  // Pre-compute various intermediate values, as well as copies of private
  // exponents with correct widths. Note that other threads may concurrently
  // read from |rsa->n|, |rsa->e|, etc., so any fixes must be in separate
  // copies. We use |mont_n->N|, |mont_p->N|, and |mont_q->N| as copies of |n|,
  // |p|, and |q| with the correct minimal widths.

  if (rsa->mont_n == NULL) {
    rsa->mont_n = BN_MONT_CTX_new_for_modulus(rsa->n, ctx);
    if (rsa->mont_n == NULL) {
      goto err;
    }
  }
  const BIGNUM *n_fixed = &rsa->mont_n->N;

  // The only public upper-bound of |rsa->d| is the bit length of |rsa->n|. The
  // ASN.1 serialization of RSA private keys unfortunately leaks the byte length
  // of |rsa->d|, but normalize it so we only leak it once, rather than per
  // operation.
  if (rsa->d != NULL &&
      !ensure_fixed_copy(&rsa->d_fixed, rsa->d, n_fixed->width)) {
    goto err;
  }

  if (rsa->p != NULL && rsa->q != NULL) {
    // TODO: p and q are also CONSTTIME_SECRET but not yet marked as such
    // because the Montgomery code does things like test whether or not values
    // are zero. So the secret marking probably needs to happen inside that
    // code.

    if (rsa->mont_p == NULL) {
      rsa->mont_p = BN_MONT_CTX_new_consttime(rsa->p, ctx);
      if (rsa->mont_p == NULL) {
        goto err;
      }
    }
    const BIGNUM *p_fixed = &rsa->mont_p->N;

    if (rsa->mont_q == NULL) {
      rsa->mont_q = BN_MONT_CTX_new_consttime(rsa->q, ctx);
      if (rsa->mont_q == NULL) {
        goto err;
      }
    }
    const BIGNUM *q_fixed = &rsa->mont_q->N;

    if (rsa->dmp1 != NULL && rsa->dmq1 != NULL) {
      // Key generation relies on this function to compute |iqmp|.
      if (rsa->iqmp == NULL) {
        BIGNUM *iqmp = BN_new();
        if (iqmp == NULL ||
            !bn_mod_inverse_secret_prime(iqmp, rsa->q, rsa->p, ctx,
                                         rsa->mont_p)) {
          BN_free(iqmp);
          goto err;
        }
        rsa->iqmp = iqmp;
      }

      // CRT components are only publicly bounded by their corresponding
      // moduli's bit lengths. |rsa->iqmp| is unused outside of this one-time
      // setup, so we do not compute a fixed-width version of it.
      if (!ensure_fixed_copy(&rsa->dmp1_fixed, rsa->dmp1, p_fixed->width) ||
          !ensure_fixed_copy(&rsa->dmq1_fixed, rsa->dmq1, q_fixed->width)) {
        goto err;
      }

      // Compute |inv_small_mod_large_mont|. Note that it is always modulo the
      // larger prime, independent of what is stored in |rsa->iqmp|.
      if (rsa->inv_small_mod_large_mont == NULL) {
        BIGNUM *inv_small_mod_large_mont = BN_new();
        int ok;
        if (BN_cmp(rsa->p, rsa->q) < 0) {
          ok = inv_small_mod_large_mont != NULL &&
               bn_mod_inverse_secret_prime(inv_small_mod_large_mont, rsa->p,
                                           rsa->q, ctx, rsa->mont_q) &&
               BN_to_montgomery(inv_small_mod_large_mont,
                                inv_small_mod_large_mont, rsa->mont_q, ctx);
        } else {
          ok = inv_small_mod_large_mont != NULL &&
               BN_to_montgomery(inv_small_mod_large_mont, rsa->iqmp,
                                rsa->mont_p, ctx);
        }
        if (!ok) {
          BN_free(inv_small_mod_large_mont);
          goto err;
        }
        rsa->inv_small_mod_large_mont = inv_small_mod_large_mont;
        CONSTTIME_SECRET(
            rsa->inv_small_mod_large_mont->d,
            sizeof(BN_ULONG) * rsa->inv_small_mod_large_mont->width);
      }
    }
  }

  rsa->private_key_frozen = 1;
  ret = 1;

err:
  CRYPTO_MUTEX_unlock_write(&rsa->lock);
  return ret;
}

size_t rsa_default_size(const RSA *rsa) {
  return BN_num_bytes(rsa->n);
}

int RSA_encrypt(RSA *rsa, size_t *out_len, uint8_t *out, size_t max_out,
                const uint8_t *in, size_t in_len, int padding) {
  boringssl_ensure_rsa_self_test();

  if (!rsa_check_public_key(rsa, RSA_PUBLIC_KEY)) {
    return 0;
  }

  const unsigned rsa_size = RSA_size(rsa);
  BIGNUM *f, *result;
  uint8_t *buf = NULL;
  BN_CTX *ctx = NULL;
  int i, ret = 0;

  if (max_out < rsa_size) {
    OPENSSL_PUT_ERROR(RSA, RSA_R_OUTPUT_BUFFER_TOO_SMALL);
    return 0;
  }

  ctx = BN_CTX_new();
  if (ctx == NULL) {
    goto err;
  }

  BN_CTX_start(ctx);
  f = BN_CTX_get(ctx);
  result = BN_CTX_get(ctx);
  buf = OPENSSL_malloc(rsa_size);
  if (!f || !result || !buf) {
    OPENSSL_PUT_ERROR(RSA, ERR_R_MALLOC_FAILURE);
    goto err;
  }

  switch (padding) {
    case RSA_PKCS1_PADDING:
      i = RSA_padding_add_PKCS1_type_2(buf, rsa_size, in, in_len);
      break;
    case RSA_PKCS1_OAEP_PADDING:
      // Use the default parameters: SHA-1 for both hashes and no label.
      i = RSA_padding_add_PKCS1_OAEP_mgf1(buf, rsa_size, in, in_len,
                                          NULL, 0, NULL, NULL);
      break;
    case RSA_NO_PADDING:
      i = RSA_padding_add_none(buf, rsa_size, in, in_len);
      break;
    default:
      OPENSSL_PUT_ERROR(RSA, RSA_R_UNKNOWN_PADDING_TYPE);
      goto err;
  }

  if (i <= 0) {
    goto err;
  }

  if (BN_bin2bn(buf, rsa_size, f) == NULL) {
    goto err;
  }

  if (BN_ucmp(f, rsa->n) >= 0) {
    // usually the padding functions would catch this
    OPENSSL_PUT_ERROR(RSA, RSA_R_DATA_TOO_LARGE_FOR_MODULUS);
    goto err;
  }

  if (!BN_MONT_CTX_set_locked(&rsa->mont_n, &rsa->lock, rsa->n, ctx) ||
      !BN_mod_exp_mont(result, f, rsa->e, &rsa->mont_n->N, ctx, rsa->mont_n)) {
    goto err;
  }

  // put in leading 0 bytes if the number is less than the length of the
  // modulus
  if (!BN_bn2bin_padded(out, rsa_size, result)) {
    OPENSSL_PUT_ERROR(RSA, ERR_R_INTERNAL_ERROR);
    goto err;
  }

  *out_len = rsa_size;
  ret = 1;

err:
  if (ctx != NULL) {
    BN_CTX_end(ctx);
    BN_CTX_free(ctx);
  }
  OPENSSL_free(buf);

  return ret;
}

// MAX_BLINDINGS_PER_RSA defines the maximum number of cached BN_BLINDINGs per
// RSA*. Then this limit is exceeded, BN_BLINDING objects will be created and
// destroyed as needed.
#if defined(OPENSSL_TSAN)
// Smaller under TSAN so that the edge case can be hit with fewer threads.
#define MAX_BLINDINGS_PER_RSA 2
#else
#define MAX_BLINDINGS_PER_RSA 1024
#endif

// rsa_blinding_get returns a BN_BLINDING to use with |rsa|. It does this by
// allocating one of the cached BN_BLINDING objects in |rsa->blindings|. If
// none are free, the cache will be extended by a extra element and the new
// BN_BLINDING is returned.
//
// On success, the index of the assigned BN_BLINDING is written to
// |*index_used| and must be passed to |rsa_blinding_release| when finished.
static BN_BLINDING *rsa_blinding_get(RSA *rsa, unsigned *index_used,
                                     BN_CTX *ctx) {
  assert(ctx != NULL);
  assert(rsa->mont_n != NULL);

  BN_BLINDING *ret = NULL;
  const uint64_t fork_generation = CRYPTO_get_fork_generation();
  CRYPTO_MUTEX_lock_write(&rsa->lock);

  // Wipe the blinding cache on |fork|.
  if (rsa->blinding_fork_generation != fork_generation) {
    for (unsigned i = 0; i < rsa->num_blindings; i++) {
      // The inuse flag must be zero unless we were forked from a
      // multi-threaded process, in which case calling back into BoringSSL is
      // forbidden.
      assert(rsa->blindings_inuse[i] == 0);
      BN_BLINDING_invalidate(rsa->blindings[i]);
    }
    rsa->blinding_fork_generation = fork_generation;
  }

  uint8_t *const free_inuse_flag =
      OPENSSL_memchr(rsa->blindings_inuse, 0, rsa->num_blindings);
  if (free_inuse_flag != NULL) {
    *free_inuse_flag = 1;
    *index_used = free_inuse_flag - rsa->blindings_inuse;
    ret = rsa->blindings[*index_used];
    goto out;
  }

  if (rsa->num_blindings >= MAX_BLINDINGS_PER_RSA) {
    // No |BN_BLINDING| is free and nor can the cache be extended. This index
    // value is magic and indicates to |rsa_blinding_release| that a
    // |BN_BLINDING| was not inserted into the array.
    *index_used = MAX_BLINDINGS_PER_RSA;
    ret = BN_BLINDING_new();
    goto out;
  }

  // Double the length of the cache.
  OPENSSL_STATIC_ASSERT(MAX_BLINDINGS_PER_RSA < UINT_MAX / 2,
                        MAX_BLINDINGS_PER_RSA_too_large)
  unsigned new_num_blindings = rsa->num_blindings * 2;
  if (new_num_blindings == 0) {
    new_num_blindings = 1;
  }
  if (new_num_blindings > MAX_BLINDINGS_PER_RSA) {
    new_num_blindings = MAX_BLINDINGS_PER_RSA;
  }
  assert(new_num_blindings > rsa->num_blindings);

  OPENSSL_STATIC_ASSERT(
      MAX_BLINDINGS_PER_RSA < UINT_MAX / sizeof(BN_BLINDING *),
      MAX_BLINDINGS_PER_RSA_too_large)
  BN_BLINDING **new_blindings =
      OPENSSL_malloc(sizeof(BN_BLINDING *) * new_num_blindings);
  uint8_t *new_blindings_inuse = OPENSSL_malloc(new_num_blindings);
  if (new_blindings == NULL || new_blindings_inuse == NULL) {
    goto err;
  }

  OPENSSL_memcpy(new_blindings, rsa->blindings,
                 sizeof(BN_BLINDING *) * rsa->num_blindings);
  OPENSSL_memcpy(new_blindings_inuse, rsa->blindings_inuse, rsa->num_blindings);

  for (unsigned i = rsa->num_blindings; i < new_num_blindings; i++) {
    new_blindings[i] = BN_BLINDING_new();
    if (new_blindings[i] == NULL) {
      for (unsigned j = rsa->num_blindings; j < i; j++) {
        BN_BLINDING_free(new_blindings[j]);
      }
      goto err;
    }
  }
  memset(&new_blindings_inuse[rsa->num_blindings], 0,
         new_num_blindings - rsa->num_blindings);

  new_blindings_inuse[rsa->num_blindings] = 1;
  *index_used = rsa->num_blindings;
  assert(*index_used != MAX_BLINDINGS_PER_RSA);
  ret = new_blindings[rsa->num_blindings];

  OPENSSL_free(rsa->blindings);
  rsa->blindings = new_blindings;
  OPENSSL_free(rsa->blindings_inuse);
  rsa->blindings_inuse = new_blindings_inuse;
  rsa->num_blindings = new_num_blindings;

  goto out;

err:
  OPENSSL_free(new_blindings_inuse);
  OPENSSL_free(new_blindings);

out:
  CRYPTO_MUTEX_unlock_write(&rsa->lock);
  return ret;
}

// rsa_blinding_release marks the cached BN_BLINDING at the given index as free
// for other threads to use.
static void rsa_blinding_release(RSA *rsa, BN_BLINDING *blinding,
                                 unsigned blinding_index) {
  if (blinding_index == MAX_BLINDINGS_PER_RSA) {
    // This blinding wasn't cached.
    BN_BLINDING_free(blinding);
    return;
  }

  CRYPTO_MUTEX_lock_write(&rsa->lock);
  rsa->blindings_inuse[blinding_index] = 0;
  CRYPTO_MUTEX_unlock_write(&rsa->lock);
}

// signing
int rsa_default_sign_raw(RSA *rsa, size_t *out_len, uint8_t *out,
                         size_t max_out, const uint8_t *in, size_t in_len,
                         int padding) {
  const unsigned rsa_size = RSA_size(rsa);
  uint8_t *buf = NULL;
  int i, ret = 0;

  if (max_out < rsa_size) {
    OPENSSL_PUT_ERROR(RSA, RSA_R_OUTPUT_BUFFER_TOO_SMALL);
    return 0;
  }

  buf = OPENSSL_malloc(rsa_size);
  if (buf == NULL) {
    OPENSSL_PUT_ERROR(RSA, ERR_R_MALLOC_FAILURE);
    goto err;
  }

  switch (padding) {
    case RSA_PKCS1_PADDING:
      i = RSA_padding_add_PKCS1_type_1(buf, rsa_size, in, in_len);
      break;
    case RSA_NO_PADDING:
      i = RSA_padding_add_none(buf, rsa_size, in, in_len);
      break;
    default:
      OPENSSL_PUT_ERROR(RSA, RSA_R_UNKNOWN_PADDING_TYPE);
      goto err;
  }

  if (i <= 0) {
    goto err;
  }

  if (!RSA_private_transform(rsa, out, buf, rsa_size)) {
    goto err;
  }

  CONSTTIME_DECLASSIFY(out, rsa_size);
  *out_len = rsa_size;
  ret = 1;

err:
  OPENSSL_free(buf);

  return ret;
}

int rsa_default_decrypt(RSA *rsa, size_t *out_len, uint8_t *out, size_t max_out,
                        const uint8_t *in, size_t in_len, int padding) {
  boringssl_ensure_rsa_self_test();

  const unsigned rsa_size = RSA_size(rsa);
  uint8_t *buf = NULL;
  int ret = 0;

  if (max_out < rsa_size) {
    OPENSSL_PUT_ERROR(RSA, RSA_R_OUTPUT_BUFFER_TOO_SMALL);
    return 0;
  }

  if (padding == RSA_NO_PADDING) {
    buf = out;
  } else {
    // Allocate a temporary buffer to hold the padded plaintext.
    buf = OPENSSL_malloc(rsa_size);
    if (buf == NULL) {
      OPENSSL_PUT_ERROR(RSA, ERR_R_MALLOC_FAILURE);
      goto err;
    }
  }

  if (in_len != rsa_size) {
    OPENSSL_PUT_ERROR(RSA, RSA_R_DATA_LEN_NOT_EQUAL_TO_MOD_LEN);
    goto err;
  }

  if (!RSA_private_transform(rsa, buf, in, rsa_size)) {
    goto err;
  }

  switch (padding) {
    case RSA_PKCS1_PADDING:
      ret =
          RSA_padding_check_PKCS1_type_2(out, out_len, rsa_size, buf, rsa_size);
      break;
    case RSA_PKCS1_OAEP_PADDING:
      // Use the default parameters: SHA-1 for both hashes and no label.
      ret = RSA_padding_check_PKCS1_OAEP_mgf1(out, out_len, rsa_size, buf,
                                              rsa_size, NULL, 0, NULL, NULL);
      break;
    case RSA_NO_PADDING:
      *out_len = rsa_size;
      ret = 1;
      break;
    default:
      OPENSSL_PUT_ERROR(RSA, RSA_R_UNKNOWN_PADDING_TYPE);
      goto err;
  }

  CONSTTIME_DECLASSIFY(&ret, sizeof(ret));
  if (!ret) {
    OPENSSL_PUT_ERROR(RSA, RSA_R_PADDING_CHECK_FAILED);
  } else {
    CONSTTIME_DECLASSIFY(out, *out_len);
  }

err:
  if (padding != RSA_NO_PADDING) {
    OPENSSL_free(buf);
  }

  return ret;
}

static int mod_exp(BIGNUM *r0, const BIGNUM *I, RSA *rsa, BN_CTX *ctx);

int rsa_verify_raw_no_self_test(RSA *rsa, size_t *out_len, uint8_t *out,
                                size_t max_out, const uint8_t *in,
                                size_t in_len, int padding) {
  if (!rsa_check_public_key(rsa, RSA_PUBLIC_KEY)) {
    return 0;
  }

  const unsigned rsa_size = RSA_size(rsa);
  BIGNUM *f, *result;

  if (max_out < rsa_size) {
    OPENSSL_PUT_ERROR(RSA, RSA_R_OUTPUT_BUFFER_TOO_SMALL);
    return 0;
  }

  if (in_len != rsa_size) {
    OPENSSL_PUT_ERROR(RSA, RSA_R_DATA_LEN_NOT_EQUAL_TO_MOD_LEN);
    return 0;
  }

  BN_CTX *ctx = BN_CTX_new();
  if (ctx == NULL) {
    return 0;
  }

  int ret = 0;
  uint8_t *buf = NULL;

  BN_CTX_start(ctx);
  f = BN_CTX_get(ctx);
  result = BN_CTX_get(ctx);
  if (f == NULL || result == NULL) {
    OPENSSL_PUT_ERROR(RSA, ERR_R_MALLOC_FAILURE);
    goto err;
  }

  if (padding == RSA_NO_PADDING) {
    buf = out;
  } else {
    // Allocate a temporary buffer to hold the padded plaintext.
    buf = OPENSSL_malloc(rsa_size);
    if (buf == NULL) {
      OPENSSL_PUT_ERROR(RSA, ERR_R_MALLOC_FAILURE);
      goto err;
    }
  }

  if (BN_bin2bn(in, in_len, f) == NULL) {
    goto err;
  }

  if (BN_ucmp(f, rsa->n) >= 0) {
    OPENSSL_PUT_ERROR(RSA, RSA_R_DATA_TOO_LARGE_FOR_MODULUS);
    goto err;
  }

  if (!BN_MONT_CTX_set_locked(&rsa->mont_n, &rsa->lock, rsa->n, ctx) ||
      !BN_mod_exp_mont(result, f, rsa->e, &rsa->mont_n->N, ctx, rsa->mont_n)) {
    goto err;
  }

  if (!BN_bn2bin_padded(buf, rsa_size, result)) {
    OPENSSL_PUT_ERROR(RSA, ERR_R_INTERNAL_ERROR);
    goto err;
  }

  switch (padding) {
    case RSA_PKCS1_PADDING:
      ret =
          RSA_padding_check_PKCS1_type_1(out, out_len, rsa_size, buf, rsa_size);
      break;
    case RSA_NO_PADDING:
      ret = 1;
      *out_len = rsa_size;
      break;
    default:
      OPENSSL_PUT_ERROR(RSA, RSA_R_UNKNOWN_PADDING_TYPE);
      goto err;
  }

  if (!ret) {
    OPENSSL_PUT_ERROR(RSA, RSA_R_PADDING_CHECK_FAILED);
    goto err;
  }

err:
  BN_CTX_end(ctx);
  BN_CTX_free(ctx);
  if (buf != out) {
    OPENSSL_free(buf);
  }
  return ret;
}

int RSA_verify_raw(RSA *rsa, size_t *out_len, uint8_t *out,
                                size_t max_out, const uint8_t *in,
                                size_t in_len, int padding) {
  boringssl_ensure_rsa_self_test();
  return rsa_verify_raw_no_self_test(rsa, out_len, out, max_out, in, in_len,
                                     padding);
}

int rsa_default_private_transform(RSA *rsa, uint8_t *out, const uint8_t *in,
                                  size_t len) {
  if (rsa->n == NULL || rsa->d == NULL) {
    OPENSSL_PUT_ERROR(RSA, RSA_R_VALUE_MISSING);
    return 0;
  }

  BIGNUM *f, *result;
  BN_CTX *ctx = NULL;
  unsigned blinding_index = 0;
  BN_BLINDING *blinding = NULL;
  int ret = 0;

  ctx = BN_CTX_new();
  if (ctx == NULL) {
    goto err;
  }
  BN_CTX_start(ctx);
  f = BN_CTX_get(ctx);
  result = BN_CTX_get(ctx);

  if (f == NULL || result == NULL) {
    OPENSSL_PUT_ERROR(RSA, ERR_R_MALLOC_FAILURE);
    goto err;
  }

  if (BN_bin2bn(in, len, f) == NULL) {
    goto err;
  }

  if (BN_ucmp(f, rsa->n) >= 0) {
    // Usually the padding functions would catch this.
    OPENSSL_PUT_ERROR(RSA, RSA_R_DATA_TOO_LARGE_FOR_MODULUS);
    goto err;
  }

  if (!freeze_private_key(rsa, ctx)) {
    OPENSSL_PUT_ERROR(RSA, ERR_R_INTERNAL_ERROR);
    goto err;
  }

  const int do_blinding = (rsa->flags & RSA_FLAG_NO_BLINDING) == 0;

  if (rsa->e == NULL && do_blinding) {
    // We cannot do blinding or verification without |e|, and continuing without
    // those countermeasures is dangerous. However, the Java/Android RSA API
    // requires support for keys where only |d| and |n| (and not |e|) are known.
    // The callers that require that bad behavior set |RSA_FLAG_NO_BLINDING|.
    OPENSSL_PUT_ERROR(RSA, RSA_R_NO_PUBLIC_EXPONENT);
    goto err;
  }

  if (do_blinding) {
    blinding = rsa_blinding_get(rsa, &blinding_index, ctx);
    if (blinding == NULL) {
      OPENSSL_PUT_ERROR(RSA, ERR_R_INTERNAL_ERROR);
      goto err;
    }
    if (!BN_BLINDING_convert(f, blinding, rsa->e, rsa->mont_n, ctx)) {
      goto err;
    }
  }

  if (rsa->p != NULL && rsa->q != NULL && rsa->e != NULL && rsa->dmp1 != NULL &&
      rsa->dmq1 != NULL && rsa->iqmp != NULL &&
      // Require that we can reduce |f| by |rsa->p| and |rsa->q| in constant
      // time, which requires primes be the same size, rounded to the Montgomery
      // coefficient. (See |mod_montgomery|.) This is not required by RFC 8017,
      // but it is true for keys generated by us and all common implementations.
      bn_less_than_montgomery_R(rsa->q, rsa->mont_p) &&
      bn_less_than_montgomery_R(rsa->p, rsa->mont_q)) {
    if (!mod_exp(result, f, rsa, ctx)) {
      goto err;
    }
  } else if (!BN_mod_exp_mont_consttime(result, f, rsa->d_fixed, rsa->n, ctx,
                                        rsa->mont_n)) {
    goto err;
  }

  // Verify the result to protect against fault attacks as described in the
  // 1997 paper "On the Importance of Checking Cryptographic Protocols for
  // Faults" by Dan Boneh, Richard A. DeMillo, and Richard J. Lipton. Some
  // implementations do this only when the CRT is used, but we do it in all
  // cases. Section 6 of the aforementioned paper describes an attack that
  // works when the CRT isn't used. That attack is much less likely to succeed
  // than the CRT attack, but there have likely been improvements since 1997.
  //
  // This check is cheap assuming |e| is small; it almost always is.
  if (rsa->e != NULL) {
    BIGNUM *vrfy = BN_CTX_get(ctx);
    if (vrfy == NULL ||
        !BN_mod_exp_mont(vrfy, result, rsa->e, rsa->n, ctx, rsa->mont_n) ||
        !BN_equal_consttime(vrfy, f)) {
      OPENSSL_PUT_ERROR(RSA, ERR_R_INTERNAL_ERROR);
      goto err;
    }

  }

  if (do_blinding &&
      !BN_BLINDING_invert(result, blinding, rsa->mont_n, ctx)) {
    goto err;
  }

  // The computation should have left |result| as a maximally-wide number, so
  // that it and serializing does not leak information about the magnitude of
  // the result.
  //
  // See Falko Strenzke, "Manger's Attack revisited", ICICS 2010.
  assert(result->width == rsa->mont_n->N.width);
  if (!BN_bn2bin_padded(out, len, result)) {
    OPENSSL_PUT_ERROR(RSA, ERR_R_INTERNAL_ERROR);
    goto err;
  }

  ret = 1;

err:
  if (ctx != NULL) {
    BN_CTX_end(ctx);
    BN_CTX_free(ctx);
  }
  if (blinding != NULL) {
    rsa_blinding_release(rsa, blinding, blinding_index);
  }

  return ret;
}

// mod_montgomery sets |r| to |I| mod |p|. |I| must already be fully reduced
// modulo |p| times |q|. It returns one on success and zero on error.
static int mod_montgomery(BIGNUM *r, const BIGNUM *I, const BIGNUM *p,
                          const BN_MONT_CTX *mont_p, const BIGNUM *q,
                          BN_CTX *ctx) {
  // Reducing in constant-time with Montgomery reduction requires I <= p * R. We
  // have I < p * q, so this follows if q < R. The caller should have checked
  // this already.
  if (!bn_less_than_montgomery_R(q, mont_p)) {
    OPENSSL_PUT_ERROR(RSA, ERR_R_INTERNAL_ERROR);
    return 0;
  }

  if (// Reduce mod p with Montgomery reduction. This computes I * R^-1 mod p.
      !BN_from_montgomery(r, I, mont_p, ctx) ||
      // Multiply by R^2 and do another Montgomery reduction to compute
      // I * R^-1 * R^2 * R^-1 = I mod p.
      !BN_to_montgomery(r, r, mont_p, ctx)) {
    return 0;
  }

  // By precomputing R^3 mod p (normally |BN_MONT_CTX| only uses R^2 mod p) and
  // adjusting the API for |BN_mod_exp_mont_consttime|, we could instead compute
  // I * R mod p here and save a reduction per prime. But this would require
  // changing the RSAZ code and may not be worth it. Note that the RSAZ code
  // uses a different radix, so it uses R' = 2^1044. There we'd actually want
  // R^2 * R', and would futher benefit from a precomputed R'^2. It currently
  // converts |mont_p->RR| to R'^2.
  return 1;
}

static int mod_exp(BIGNUM *r0, const BIGNUM *I, RSA *rsa, BN_CTX *ctx) {
  assert(ctx != NULL);

  assert(rsa->n != NULL);
  assert(rsa->e != NULL);
  assert(rsa->d != NULL);
  assert(rsa->p != NULL);
  assert(rsa->q != NULL);
  assert(rsa->dmp1 != NULL);
  assert(rsa->dmq1 != NULL);
  assert(rsa->iqmp != NULL);

  BIGNUM *r1, *m1;
  int ret = 0;

  BN_CTX_start(ctx);
  r1 = BN_CTX_get(ctx);
  m1 = BN_CTX_get(ctx);
  if (r1 == NULL ||
      m1 == NULL) {
    goto err;
  }

  if (!freeze_private_key(rsa, ctx)) {
    goto err;
  }

  // Implementing RSA with CRT in constant-time is sensitive to which prime is
  // larger. Canonicalize fields so that |p| is the larger prime.
  const BIGNUM *dmp1 = rsa->dmp1_fixed, *dmq1 = rsa->dmq1_fixed;
  const BN_MONT_CTX *mont_p = rsa->mont_p, *mont_q = rsa->mont_q;
  if (BN_cmp(rsa->p, rsa->q) < 0) {
    mont_p = rsa->mont_q;
    mont_q = rsa->mont_p;
    dmp1 = rsa->dmq1_fixed;
    dmq1 = rsa->dmp1_fixed;
  }

  // Use the minimal-width versions of |n|, |p|, and |q|. Either works, but if
  // someone gives us non-minimal values, these will be slightly more efficient
  // on the non-Montgomery operations.
  const BIGNUM *n = &rsa->mont_n->N;
  const BIGNUM *p = &mont_p->N;
  const BIGNUM *q = &mont_q->N;

  // This is a pre-condition for |mod_montgomery|. It was already checked by the
  // caller.
  assert(BN_ucmp(I, n) < 0);

  if (// |m1| is the result modulo |q|.
      !mod_montgomery(r1, I, q, mont_q, p, ctx) ||
      !BN_mod_exp_mont_consttime(m1, r1, dmq1, q, ctx, mont_q) ||
      // |r0| is the result modulo |p|.
      !mod_montgomery(r1, I, p, mont_p, q, ctx) ||
      !BN_mod_exp_mont_consttime(r0, r1, dmp1, p, ctx, mont_p) ||
      // Compute r0 = r0 - m1 mod p. |p| is the larger prime, so |m1| is already
      // fully reduced mod |p|.
      !bn_mod_sub_consttime(r0, r0, m1, p, ctx) ||
      // r0 = r0 * iqmp mod p. We use Montgomery multiplication to compute this
      // in constant time. |inv_small_mod_large_mont| is in Montgomery form and
      // r0 is not, so the result is taken out of Montgomery form.
      !BN_mod_mul_montgomery(r0, r0, rsa->inv_small_mod_large_mont, mont_p,
                             ctx) ||
      // r0 = r0 * q + m1 gives the final result. Reducing modulo q gives m1, so
      // it is correct mod p. Reducing modulo p gives (r0-m1)*iqmp*q + m1 = r0,
      // so it is correct mod q. Finally, the result is bounded by [m1, n + m1),
      // and the result is at least |m1|, so this must be the unique answer in
      // [0, n).
      !bn_mul_consttime(r0, r0, q, ctx) ||
      !bn_uadd_consttime(r0, r0, m1) ||
      // The result should be bounded by |n|, but fixed-width operations may
      // bound the width slightly higher, so fix it.
      !bn_resize_words(r0, n->width)) {
    goto err;
  }

  ret = 1;

err:
  BN_CTX_end(ctx);
  return ret;
}

static int ensure_bignum(BIGNUM **out) {
  if (*out == NULL) {
    *out = BN_new();
  }
  return *out != NULL;
}

// kBoringSSLRSASqrtTwo is the BIGNUM representation of ⌊2²⁰⁴⁷×√2⌋. This is
// chosen to give enough precision for 4096-bit RSA, the largest key size FIPS
// specifies. Key sizes beyond this will round up.
//
// To calculate, use the following Haskell code:
//
// import Text.Printf (printf)
// import Data.List (intercalate)
//
// pow2 = 4095
// target = 2^pow2
//
// f x = x*x - (toRational target)
//
// fprime x = 2*x
//
// newtonIteration x = x - (f x) / (fprime x)
//
// converge x =
//   let n = floor x in
//   if n*n - target < 0 && (n+1)*(n+1) - target > 0
//     then n
//     else converge (newtonIteration x)
//
// divrem bits x = (x `div` (2^bits), x `rem` (2^bits))
//
// bnWords :: Integer -> [Integer]
// bnWords x =
//   if x == 0
//     then []
//     else let (high, low) = divrem 64 x in low : bnWords high
//
// showWord x = let (high, low) = divrem 32 x in printf "TOBN(0x%08x, 0x%08x)" high low
//
// output :: String
// output = intercalate ", " $ map showWord $ bnWords $ converge (2 ^ (pow2 `div` 2))
//
// To verify this number, check that n² < 2⁴⁰⁹⁵ < (n+1)², where n is value
// represented here. Note the components are listed in little-endian order. Here
// is some sample Python code to check:
//
//   >>> TOBN = lambda a, b: a << 32 | b
//   >>> l = [ <paste the contents of kSqrtTwo> ]
//   >>> n = sum(a * 2**(64*i) for i, a in enumerate(l))
//   >>> n**2 < 2**4095 < (n+1)**2
//   True
const BN_ULONG kBoringSSLRSASqrtTwo[] = {
    TOBN(0x4d7c60a5, 0xe633e3e1), TOBN(0x5fcf8f7b, 0xca3ea33b),
    TOBN(0xc246785e, 0x92957023), TOBN(0xf9acce41, 0x797f2805),
    TOBN(0xfdfe170f, 0xd3b1f780), TOBN(0xd24f4a76, 0x3facb882),
    TOBN(0x18838a2e, 0xaff5f3b2), TOBN(0xc1fcbdde, 0xa2f7dc33),
    TOBN(0xdea06241, 0xf7aa81c2), TOBN(0xf6a1be3f, 0xca221307),
    TOBN(0x332a5e9f, 0x7bda1ebf), TOBN(0x0104dc01, 0xfe32352f),
    TOBN(0xb8cf341b, 0x6f8236c7), TOBN(0x4264dabc, 0xd528b651),
    TOBN(0xf4d3a02c, 0xebc93e0c), TOBN(0x81394ab6, 0xd8fd0efd),
    TOBN(0xeaa4a089, 0x9040ca4a), TOBN(0xf52f120f, 0x836e582e),
    TOBN(0xcb2a6343, 0x31f3c84d), TOBN(0xc6d5a8a3, 0x8bb7e9dc),
    TOBN(0x460abc72, 0x2f7c4e33), TOBN(0xcab1bc91, 0x1688458a),
    TOBN(0x53059c60, 0x11bc337b), TOBN(0xd2202e87, 0x42af1f4e),
    TOBN(0x78048736, 0x3dfa2768), TOBN(0x0f74a85e, 0x439c7b4a),
    TOBN(0xa8b1fe6f, 0xdc83db39), TOBN(0x4afc8304, 0x3ab8a2c3),
    TOBN(0xed17ac85, 0x83339915), TOBN(0x1d6f60ba, 0x893ba84c),
    TOBN(0x597d89b3, 0x754abe9f), TOBN(0xb504f333, 0xf9de6484),
};
const size_t kBoringSSLRSASqrtTwoLen = OPENSSL_ARRAY_SIZE(kBoringSSLRSASqrtTwo);

// generate_prime sets |out| to a prime with length |bits| such that |out|-1 is
// relatively prime to |e|. If |p| is non-NULL, |out| will also not be close to
// |p|. |sqrt2| must be ⌊2^(bits-1)×√2⌋ (or a slightly overestimate for large
// sizes), and |pow2_bits_100| must be 2^(bits-100).
//
// This function fails with probability around 2^-21.
static int generate_prime(BIGNUM *out, int bits, const BIGNUM *e,
                          const BIGNUM *p, const BIGNUM *sqrt2,
                          const BIGNUM *pow2_bits_100, BN_CTX *ctx,
                          BN_GENCB *cb) {
  if (bits < 128 || (bits % BN_BITS2) != 0) {
    OPENSSL_PUT_ERROR(RSA, ERR_R_INTERNAL_ERROR);
    return 0;
  }
  assert(BN_is_pow2(pow2_bits_100));
  assert(BN_is_bit_set(pow2_bits_100, bits - 100));

  // See FIPS 186-4 appendix B.3.3, steps 4 and 5. Note |bits| here is nlen/2.

  // Use the limit from steps 4.7 and 5.8 for most values of |e|. When |e| is 3,
  // the 186-4 limit is too low, so we use a higher one. Note this case is not
  // reachable from |RSA_generate_key_fips|.
  //
  // |limit| determines the failure probability. We must find a prime that is
  // not 1 mod |e|. By the prime number theorem, we'll find one with probability
  // p = (e-1)/e * 2/(ln(2)*bits). Note the second term is doubled because we
  // discard even numbers.
  //
  // The failure probability is thus (1-p)^limit. To convert that to a power of
  // two, we take logs. -log_2((1-p)^limit) = -limit * ln(1-p) / ln(2).
  //
  // >>> def f(bits, e, limit):
  // ...   p = (e-1.0)/e * 2.0/(math.log(2)*bits)
  // ...   return -limit * math.log(1 - p) / math.log(2)
  // ...
  // >>> f(1024, 65537, 5*1024)
  // 20.842750558272634
  // >>> f(1536, 65537, 5*1536)
  // 20.83294549602474
  // >>> f(2048, 65537, 5*2048)
  // 20.828047576234948
  // >>> f(1024, 3, 8*1024)
  // 22.222147925962307
  // >>> f(1536, 3, 8*1536)
  // 22.21518251065506
  // >>> f(2048, 3, 8*2048)
  // 22.211701985875937
  if (bits >= INT_MAX/32) {
    OPENSSL_PUT_ERROR(RSA, RSA_R_MODULUS_TOO_LARGE);
    return 0;
  }
  int limit = BN_is_word(e, 3) ? bits * 8 : bits * 5;

  int ret = 0, tries = 0, rand_tries = 0;
  BN_CTX_start(ctx);
  BIGNUM *tmp = BN_CTX_get(ctx);
  if (tmp == NULL) {
    goto err;
  }

  for (;;) {
    // Generate a random number of length |bits| where the bottom bit is set
    // (steps 4.2, 4.3, 5.2 and 5.3) and the top bit is set (implied by the
    // bound checked below in steps 4.4 and 5.5).
    if (!BN_rand(out, bits, BN_RAND_TOP_ONE, BN_RAND_BOTTOM_ODD) ||
        !BN_GENCB_call(cb, BN_GENCB_GENERATED, rand_tries++)) {
      goto err;
    }

    if (p != NULL) {
      // If |p| and |out| are too close, try again (step 5.4).
      if (!bn_abs_sub_consttime(tmp, out, p, ctx)) {
        goto err;
      }
      if (BN_cmp(tmp, pow2_bits_100) <= 0) {
        continue;
      }
    }

    // If out < 2^(bits-1)×√2, try again (steps 4.4 and 5.5). This is equivalent
    // to out <= ⌊2^(bits-1)×√2⌋, or out <= sqrt2 for FIPS key sizes.
    //
    // For larger keys, the comparison is approximate, leaning towards
    // retrying. That is, we reject a negligible fraction of primes that are
    // within the FIPS bound, but we will never accept a prime outside the
    // bound, ensuring the resulting RSA key is the right size.
    if (BN_cmp(out, sqrt2) <= 0) {
      continue;
    }

    // RSA key generation's bottleneck is discarding composites. If it fails
    // trial division, do not bother computing a GCD or performing Miller-Rabin.
    if (!bn_odd_number_is_obviously_composite(out)) {
      // Check gcd(out-1, e) is one (steps 4.5 and 5.6).
      int relatively_prime;
      if (!BN_sub(tmp, out, BN_value_one()) ||
          !bn_is_relatively_prime(&relatively_prime, tmp, e, ctx)) {
        goto err;
      }
      if (relatively_prime) {
        // Test |out| for primality (steps 4.5.1 and 5.6.1).
        int is_probable_prime;
        if (!BN_primality_test(&is_probable_prime, out,
                               BN_prime_checks_for_generation, ctx, 0, cb)) {
          goto err;
        }
        if (is_probable_prime) {
          ret = 1;
          goto err;
        }
      }
    }

    // If we've tried too many times to find a prime, abort (steps 4.7 and
    // 5.8).
    tries++;
    if (tries >= limit) {
      OPENSSL_PUT_ERROR(RSA, RSA_R_TOO_MANY_ITERATIONS);
      goto err;
    }
    if (!BN_GENCB_call(cb, 2, tries)) {
      goto err;
    }
  }

err:
  BN_CTX_end(ctx);
  return ret;
}

// rsa_generate_key_impl generates an RSA key using a generalized version of
// FIPS 186-4 appendix B.3. |RSA_generate_key_fips| performs additional checks
// for FIPS-compliant key generation.
//
// This function returns one on success and zero on failure. It has a failure
// probability of about 2^-20.
static int rsa_generate_key_impl(RSA *rsa, int bits, const BIGNUM *e_value,
                                 BN_GENCB *cb) {
  // See FIPS 186-4 appendix B.3. This function implements a generalized version
  // of the FIPS algorithm. |RSA_generate_key_fips| performs additional checks
  // for FIPS-compliant key generation.

  // Always generate RSA keys which are a multiple of 128 bits. Round |bits|
  // down as needed.
  bits &= ~127;

  // Reject excessively small keys.
  if (bits < 256) {
    OPENSSL_PUT_ERROR(RSA, RSA_R_KEY_SIZE_TOO_SMALL);
    return 0;
  }

  // Reject excessively large public exponents. Windows CryptoAPI and Go don't
  // support values larger than 32 bits, so match their limits for generating
  // keys. (|rsa_check_public_key| uses a slightly more conservative value, but
  // we don't need to support generating such keys.)
  // https://github.com/golang/go/issues/3161
  // https://msdn.microsoft.com/en-us/library/aa387685(VS.85).aspx
  if (BN_num_bits(e_value) > 32) {
    OPENSSL_PUT_ERROR(RSA, RSA_R_BAD_E_VALUE);
    return 0;
  }

  int ret = 0;
  int prime_bits = bits / 2;
  BN_CTX *ctx = BN_CTX_new();
  if (ctx == NULL) {
    goto bn_err;
  }
  BN_CTX_start(ctx);
  BIGNUM *totient = BN_CTX_get(ctx);
  BIGNUM *pm1 = BN_CTX_get(ctx);
  BIGNUM *qm1 = BN_CTX_get(ctx);
  BIGNUM *sqrt2 = BN_CTX_get(ctx);
  BIGNUM *pow2_prime_bits_100 = BN_CTX_get(ctx);
  BIGNUM *pow2_prime_bits = BN_CTX_get(ctx);
  if (totient == NULL || pm1 == NULL || qm1 == NULL || sqrt2 == NULL ||
      pow2_prime_bits_100 == NULL || pow2_prime_bits == NULL ||
      !BN_set_bit(pow2_prime_bits_100, prime_bits - 100) ||
      !BN_set_bit(pow2_prime_bits, prime_bits)) {
    goto bn_err;
  }

  // We need the RSA components non-NULL.
  if (!ensure_bignum(&rsa->n) ||
      !ensure_bignum(&rsa->d) ||
      !ensure_bignum(&rsa->e) ||
      !ensure_bignum(&rsa->p) ||
      !ensure_bignum(&rsa->q) ||
      !ensure_bignum(&rsa->dmp1) ||
      !ensure_bignum(&rsa->dmq1)) {
    goto bn_err;
  }

  if (!BN_copy(rsa->e, e_value)) {
    goto bn_err;
  }

  // Compute sqrt2 >= ⌊2^(prime_bits-1)×√2⌋.
  if (!bn_set_words(sqrt2, kBoringSSLRSASqrtTwo, kBoringSSLRSASqrtTwoLen)) {
    goto bn_err;
  }
  int sqrt2_bits = kBoringSSLRSASqrtTwoLen * BN_BITS2;
  assert(sqrt2_bits == (int)BN_num_bits(sqrt2));
  if (sqrt2_bits > prime_bits) {
    // For key sizes up to 4096 (prime_bits = 2048), this is exactly
    // ⌊2^(prime_bits-1)×√2⌋.
    if (!BN_rshift(sqrt2, sqrt2, sqrt2_bits - prime_bits)) {
      goto bn_err;
    }
  } else if (prime_bits > sqrt2_bits) {
    // For key sizes beyond 4096, this is approximate. We err towards retrying
    // to ensure our key is the right size and round up.
    if (!BN_add_word(sqrt2, 1) ||
        !BN_lshift(sqrt2, sqrt2, prime_bits - sqrt2_bits)) {
      goto bn_err;
    }
  }
  assert(prime_bits == (int)BN_num_bits(sqrt2));

  do {
    // Generate p and q, each of size |prime_bits|, using the steps outlined in
    // appendix FIPS 186-4 appendix B.3.3.
    //
    // Each call to |generate_prime| fails with probability p = 2^-21. The
    // probability that either call fails is 1 - (1-p)^2, which is around 2^-20.
    if (!generate_prime(rsa->p, prime_bits, rsa->e, NULL, sqrt2,
                        pow2_prime_bits_100, ctx, cb) ||
        !BN_GENCB_call(cb, 3, 0) ||
        !generate_prime(rsa->q, prime_bits, rsa->e, rsa->p, sqrt2,
                        pow2_prime_bits_100, ctx, cb) ||
        !BN_GENCB_call(cb, 3, 1)) {
      goto bn_err;
    }

    if (BN_cmp(rsa->p, rsa->q) < 0) {
      BIGNUM *tmp = rsa->p;
      rsa->p = rsa->q;
      rsa->q = tmp;
    }

    // Calculate d = e^(-1) (mod lcm(p-1, q-1)), per FIPS 186-4. This differs
    // from typical RSA implementations which use (p-1)*(q-1).
    //
    // Note this means the size of d might reveal information about p-1 and
    // q-1. However, we do operations with Chinese Remainder Theorem, so we only
    // use d (mod p-1) and d (mod q-1) as exponents. Using a minimal totient
    // does not affect those two values.
    int no_inverse;
    if (!bn_usub_consttime(pm1, rsa->p, BN_value_one()) ||
        !bn_usub_consttime(qm1, rsa->q, BN_value_one()) ||
        !bn_lcm_consttime(totient, pm1, qm1, ctx) ||
        !bn_mod_inverse_consttime(rsa->d, &no_inverse, rsa->e, totient, ctx)) {
      goto bn_err;
    }

    // Retry if |rsa->d| <= 2^|prime_bits|. See appendix B.3.1's guidance on
    // values for d.
  } while (BN_cmp(rsa->d, pow2_prime_bits) <= 0);

  assert(BN_num_bits(pm1) == (unsigned)prime_bits);
  assert(BN_num_bits(qm1) == (unsigned)prime_bits);
  if (// Calculate n.
      !bn_mul_consttime(rsa->n, rsa->p, rsa->q, ctx) ||
      // Calculate d mod (p-1).
      !bn_div_consttime(NULL, rsa->dmp1, rsa->d, pm1, prime_bits, ctx) ||
      // Calculate d mod (q-1)
      !bn_div_consttime(NULL, rsa->dmq1, rsa->d, qm1, prime_bits, ctx)) {
    goto bn_err;
  }
  bn_set_minimal_width(rsa->n);

  // Sanity-check that |rsa->n| has the specified size. This is implied by
  // |generate_prime|'s bounds.
  if (BN_num_bits(rsa->n) != (unsigned)bits) {
    OPENSSL_PUT_ERROR(RSA, ERR_R_INTERNAL_ERROR);
    goto err;
  }

  // Call |freeze_private_key| to compute the inverse of q mod p, by way of
  // |rsa->mont_p|.
  if (!freeze_private_key(rsa, ctx)) {
    goto bn_err;
  }

  // The key generation process is complex and thus error-prone. It could be
  // disastrous to generate and then use a bad key so double-check that the key
  // makes sense.
  if (!RSA_validate_key(rsa, RSA_CRT_KEY)) {
    OPENSSL_PUT_ERROR(RSA, RSA_R_INTERNAL_ERROR);
    goto err;
  }

  ret = 1;

bn_err:
  if (!ret) {
    OPENSSL_PUT_ERROR(RSA, ERR_LIB_BN);
  }
err:
  if (ctx != NULL) {
    BN_CTX_end(ctx);
    BN_CTX_free(ctx);
  }
  return ret;
}

static void replace_bignum(BIGNUM **out, BIGNUM **in) {
  BN_free(*out);
  *out = *in;
  *in = NULL;
}

static void replace_bn_mont_ctx(BN_MONT_CTX **out, BN_MONT_CTX **in) {
  BN_MONT_CTX_free(*out);
  *out = *in;
  *in = NULL;
}

static int RSA_generate_key_ex_maybe_fips(RSA *rsa, int bits,
                                          const BIGNUM *e_value, BN_GENCB *cb,
                                          int check_fips) {
  boringssl_ensure_rsa_self_test();

  RSA *tmp = NULL;
  uint32_t err;
  int ret = 0;
  int failures;
  int num_attempts = 0;

  do {
    // The inner do-while loop can be considered as one invocation of RSA
    // key generation:
    // |rsa_generate_key_impl|'s 2^-20 failure probability is too high at scale,
    // so we run the FIPS algorithm four times, bringing it down to 2^-80. We
    // should just adjust the retry limit, but FIPS 186-4 prescribes that value
    // and thus results in unnecessary complexity.
    failures = 0;
    do {
      ERR_clear_error();
      // Generate into scratch space, to avoid leaving partial work on failure.
      tmp = RSA_new();
      if (tmp == NULL) {
        goto out;
      }

      if (rsa_generate_key_impl(tmp, bits, e_value, cb)) {
        break;
      }

      err = ERR_peek_error();
      RSA_free(tmp);
      tmp = NULL;
      failures++;

      // Only retry on |RSA_R_TOO_MANY_ITERATIONS|. This is so a caller-induced
      // failure in |BN_GENCB_call| is still fatal.
    } while (failures < 4 && ERR_GET_LIB(err) == ERR_LIB_RSA &&
             ERR_GET_REASON(err) == RSA_R_TOO_MANY_ITERATIONS);

    // Perform PCT test in the case of FIPS
    if (tmp) {
      if (check_fips && !RSA_check_fips(tmp)) {
        RSA_free(tmp);
        tmp = NULL;
      }
    }
    num_attempts++;
  } while ((tmp == NULL) && (num_attempts < MAX_KEYGEN_ATTEMPTS));

  if (tmp == NULL) {
    goto out;
  }

  replace_bignum(&rsa->n, &tmp->n);
  replace_bignum(&rsa->e, &tmp->e);
  replace_bignum(&rsa->d, &tmp->d);
  replace_bignum(&rsa->p, &tmp->p);
  replace_bignum(&rsa->q, &tmp->q);
  replace_bignum(&rsa->dmp1, &tmp->dmp1);
  replace_bignum(&rsa->dmq1, &tmp->dmq1);
  replace_bignum(&rsa->iqmp, &tmp->iqmp);
  replace_bn_mont_ctx(&rsa->mont_n, &tmp->mont_n);
  replace_bn_mont_ctx(&rsa->mont_p, &tmp->mont_p);
  replace_bn_mont_ctx(&rsa->mont_q, &tmp->mont_q);
  replace_bignum(&rsa->d_fixed, &tmp->d_fixed);
  replace_bignum(&rsa->dmp1_fixed, &tmp->dmp1_fixed);
  replace_bignum(&rsa->dmq1_fixed, &tmp->dmq1_fixed);
  replace_bignum(&rsa->inv_small_mod_large_mont,
                 &tmp->inv_small_mod_large_mont);
  rsa->private_key_frozen = tmp->private_key_frozen;
  ret = 1;

out:
  RSA_free(tmp);
#if defined(AWSLC_FIPS)
  if (ret == 0) {
    BORINGSSL_FIPS_abort();
  }
#endif
  return ret;
}

int RSA_generate_key_ex(RSA *rsa, int bits, const BIGNUM *e_value,
                        BN_GENCB *cb) {
  return RSA_generate_key_ex_maybe_fips(rsa, bits, e_value, cb,
                                        /*check_fips=*/0);
}

int RSA_generate_key_fips(RSA *rsa, int bits, BN_GENCB *cb) {
  // FIPS 186-4 allows 2048-bit and 3072-bit RSA keys (1024-bit and 1536-bit
  // primes, respectively) with the prime generation method we use.
  // Subsequently, IG A.14 stated that larger modulus sizes can be used and ACVP
  // testing supports 4096 bits.
  if (bits != 2048 && bits != 3072 && bits != 4096) {
    OPENSSL_PUT_ERROR(RSA, RSA_R_BAD_RSA_PARAMETERS);
    return 0;
  }

  BIGNUM *e = BN_new();
  int ret = e != NULL &&
            BN_set_word(e, RSA_F4) &&
            RSA_generate_key_ex_maybe_fips(rsa, bits, e, cb, /*check_fips=*/1);
  BN_free(e);
<<<<<<< HEAD
  if(ret) {
    // Approved key size check step is already done at start of function.
=======

  if (ret) {
>>>>>>> 67d4f283
    FIPS_service_indicator_update_state();
  }
  return ret;
}

DEFINE_METHOD_FUNCTION(RSA_METHOD, RSA_default_method) {
  // All of the methods are NULL to make it easier for the compiler/linker to
  // drop unused functions. The wrapper functions will select the appropriate
  // |rsa_default_*| implementation.
  OPENSSL_memset(out, 0, sizeof(RSA_METHOD));
  out->common.is_static = 1;
}<|MERGE_RESOLUTION|>--- conflicted
+++ resolved
@@ -1449,13 +1449,9 @@
             BN_set_word(e, RSA_F4) &&
             RSA_generate_key_ex_maybe_fips(rsa, bits, e, cb, /*check_fips=*/1);
   BN_free(e);
-<<<<<<< HEAD
+
   if(ret) {
     // Approved key size check step is already done at start of function.
-=======
-
-  if (ret) {
->>>>>>> 67d4f283
     FIPS_service_indicator_update_state();
   }
   return ret;
