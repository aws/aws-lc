/* ====================================================================
 * Copyright (c) 2008 The OpenSSL Project.  All rights reserved.
 *
 * Redistribution and use in source and binary forms, with or without
 * modification, are permitted provided that the following conditions
 * are met:
 *
 * 1. Redistributions of source code must retain the above copyright
 *    notice, this list of conditions and the following disclaimer.
 *
 * 2. Redistributions in binary form must reproduce the above copyright
 *    notice, this list of conditions and the following disclaimer in
 *    the documentation and/or other materials provided with the
 *    distribution.
 *
 * 3. All advertising materials mentioning features or use of this
 *    software must display the following acknowledgment:
 *    "This product includes software developed by the OpenSSL Project
 *    for use in the OpenSSL Toolkit. (http://www.openssl.org/)"
 *
 * 4. The names "OpenSSL Toolkit" and "OpenSSL Project" must not be used to
 *    endorse or promote products derived from this software without
 *    prior written permission. For written permission, please contact
 *    openssl-core@openssl.org.
 *
 * 5. Products derived from this software may not be called "OpenSSL"
 *    nor may "OpenSSL" appear in their names without prior written
 *    permission of the OpenSSL Project.
 *
 * 6. Redistributions of any form whatsoever must retain the following
 *    acknowledgment:
 *    "This product includes software developed by the OpenSSL Project
 *    for use in the OpenSSL Toolkit (http://www.openssl.org/)"
 *
 * THIS SOFTWARE IS PROVIDED BY THE OpenSSL PROJECT ``AS IS'' AND ANY
 * EXPRESSED OR IMPLIED WARRANTIES, INCLUDING, BUT NOT LIMITED TO, THE
 * IMPLIED WARRANTIES OF MERCHANTABILITY AND FITNESS FOR A PARTICULAR
 * PURPOSE ARE DISCLAIMED.  IN NO EVENT SHALL THE OpenSSL PROJECT OR
 * ITS CONTRIBUTORS BE LIABLE FOR ANY DIRECT, INDIRECT, INCIDENTAL,
 * SPECIAL, EXEMPLARY, OR CONSEQUENTIAL DAMAGES (INCLUDING, BUT
 * NOT LIMITED TO, PROCUREMENT OF SUBSTITUTE GOODS OR SERVICES;
 * LOSS OF USE, DATA, OR PROFITS; OR BUSINESS INTERRUPTION)
 * HOWEVER CAUSED AND ON ANY THEORY OF LIABILITY, WHETHER IN CONTRACT,
 * STRICT LIABILITY, OR TORT (INCLUDING NEGLIGENCE OR OTHERWISE)
 * ARISING IN ANY WAY OUT OF THE USE OF THIS SOFTWARE, EVEN IF ADVISED
 * OF THE POSSIBILITY OF SUCH DAMAGE.
 * ==================================================================== */

#include <stdio.h>
#include <string.h>

#include <vector>

#include <gtest/gtest.h>

#include <openssl/aes.h>

#include "../../internal.h"
#include "../../test/abi_test.h"
#include "../../test/file_test.h"
#include "../../test/test_util.h"
#include "../aes/internal.h"
#include "internal.h"


TEST(GCMTest, TestVectors) {
  FileTestGTest("crypto/fipsmodule/modes/gcm_tests.txt", [](FileTest *t) {
    std::vector<uint8_t> key, plaintext, additional_data, nonce, ciphertext,
        tag;
    ASSERT_TRUE(t->GetBytes(&key, "Key"));
    ASSERT_TRUE(t->GetBytes(&plaintext, "Plaintext"));
    ASSERT_TRUE(t->GetBytes(&additional_data, "AdditionalData"));
    ASSERT_TRUE(t->GetBytes(&nonce, "Nonce"));
    ASSERT_TRUE(t->GetBytes(&ciphertext, "Ciphertext"));
    ASSERT_TRUE(t->GetBytes(&tag, "Tag"));

    ASSERT_EQ(plaintext.size(), ciphertext.size());
    ASSERT_TRUE(key.size() == 16 || key.size() == 24 || key.size() == 32);
    ASSERT_EQ(16u, tag.size());

    std::vector<uint8_t> out(plaintext.size());
    AES_KEY aes_key;
    ASSERT_EQ(0, AES_set_encrypt_key(key.data(), key.size() * 8, &aes_key));

    GCM128_CONTEXT ctx;
    OPENSSL_memset(&ctx, 0, sizeof(ctx));
    CRYPTO_gcm128_init_key(&ctx.gcm_key, &aes_key, AES_encrypt, 0);
    CRYPTO_gcm128_setiv(&ctx, &aes_key, nonce.data(), nonce.size());
    if (!additional_data.empty()) {
      CRYPTO_gcm128_aad(&ctx, additional_data.data(), additional_data.size());
    }
    if (!plaintext.empty()) {
      CRYPTO_gcm128_encrypt(&ctx, &aes_key, plaintext.data(), out.data(),
                            plaintext.size());
    }

    std::vector<uint8_t> got_tag(tag.size());
    CRYPTO_gcm128_tag(&ctx, got_tag.data(), got_tag.size());
    EXPECT_EQ(Bytes(tag), Bytes(got_tag));
    EXPECT_EQ(Bytes(ciphertext), Bytes(out));

    CRYPTO_gcm128_setiv(&ctx, &aes_key, nonce.data(), nonce.size());
    OPENSSL_memset(out.data(), 0, out.size());
    if (!additional_data.empty()) {
      CRYPTO_gcm128_aad(&ctx, additional_data.data(), additional_data.size());
    }
    if (!ciphertext.empty()) {
      CRYPTO_gcm128_decrypt(&ctx, &aes_key, ciphertext.data(), out.data(),
                            ciphertext.size());
    }
    ASSERT_TRUE(CRYPTO_gcm128_finish(&ctx, tag.data(), tag.size()));
    EXPECT_EQ(Bytes(plaintext), Bytes(out));
  });
}

TEST(GCMTest, ByteSwap) {
  EXPECT_EQ(0x04030201u, CRYPTO_bswap4(0x01020304u));
  EXPECT_EQ(UINT64_C(0x0807060504030201),
            CRYPTO_bswap8(UINT64_C(0x0102030405060708)));
}

#if defined(SUPPORTS_ABI_TEST) && !defined(OPENSSL_NO_ASM)
TEST(GCMTest, ABI) {
  static const uint64_t kH[2] = {
      UINT64_C(0x66e94bd4ef8a2c3b),
      UINT64_C(0x884cfa59ca342b2e),
  };
  static const size_t kBlockCounts[] = {1, 2, 3, 4, 5, 6, 7, 8, 15, 16, 31, 32};
  uint8_t buf[16 * 32];
  OPENSSL_memset(buf, 42, sizeof(buf));

  uint64_t X[2] = {
      UINT64_C(0x0388dace60b6a392),
      UINT64_C(0xf328c2b971b2fe78),
  };

  alignas(16) u128 Htable[16];
#if defined(GHASH_ASM_X86) || defined(GHASH_ASM_X86_64)
  if (CRYPTO_is_SSSE3_capable()) {
    CHECK_ABI_SEH(gcm_init_ssse3, Htable, kH);
    CHECK_ABI_SEH(gcm_gmult_ssse3, X, Htable);
    for (size_t blocks : kBlockCounts) {
      CHECK_ABI_SEH(gcm_ghash_ssse3, X, Htable, buf, 16 * blocks);
    }
  }

  if (crypto_gcm_clmul_enabled()) {
    CHECK_ABI_SEH(gcm_init_clmul, Htable, kH);
    CHECK_ABI_SEH(gcm_gmult_clmul, X, Htable);
    for (size_t blocks : kBlockCounts) {
      CHECK_ABI_SEH(gcm_ghash_clmul, X, Htable, buf, 16 * blocks);
    }

#if defined(GHASH_ASM_X86_64)
<<<<<<< HEAD
    if (((OPENSSL_ia32cap_P[1] >> 22) & 0x41) == 0x41) {  // AVX+MOVBE
=======
    if (CRYPTO_is_AVX_capable() && CRYPTO_is_MOVBE_capable()) {
>>>>>>> 6595ddb3
      CHECK_ABI_SEH(gcm_init_avx, Htable, kH);
      CHECK_ABI_SEH(gcm_gmult_avx, X, Htable);
      for (size_t blocks : kBlockCounts) {
        CHECK_ABI_SEH(gcm_ghash_avx, X, Htable, buf, 16 * blocks);
      }

      if (hwaes_capable()) {
        AES_KEY aes_key;
        static const uint8_t kKey[16] = {0};

        // aesni_gcm_* makes assumptions about |GCM128_CONTEXT|'s layout.
        GCM128_CONTEXT gcm;
        memset(&gcm, 0, sizeof(gcm));
        memcpy(&gcm.gcm_key.H, kH, sizeof(kH));
        memcpy(&gcm.gcm_key.Htable, Htable, sizeof(Htable));
        memcpy(&gcm.Xi, X, sizeof(X));
        uint8_t iv[16] = {0};

        aes_hw_set_encrypt_key(kKey, 128, &aes_key);
        for (size_t blocks : kBlockCounts) {
          CHECK_ABI(aesni_gcm_encrypt, buf, buf, blocks * 16, &aes_key, iv,
                    gcm.Xi.u);
          CHECK_ABI(aesni_gcm_encrypt, buf, buf, blocks * 16 + 7, &aes_key, iv,
                    gcm.Xi.u);
        }
        aes_hw_set_decrypt_key(kKey, 128, &aes_key);
        for (size_t blocks : kBlockCounts) {
          CHECK_ABI(aesni_gcm_decrypt, buf, buf, blocks * 16, &aes_key, iv,
                    gcm.Xi.u);
          CHECK_ABI(aesni_gcm_decrypt, buf, buf, blocks * 16 + 7, &aes_key, iv,
                    gcm.Xi.u);
        }
      }
    }
#endif  // GHASH_ASM_X86_64
  }
#endif  // GHASH_ASM_X86 || GHASH_ASM_X86_64

#if defined(GHASH_ASM_ARM)
  if (gcm_neon_capable()) {
    CHECK_ABI(gcm_init_neon, Htable, kH);
    CHECK_ABI(gcm_gmult_neon, X, Htable);
    for (size_t blocks : kBlockCounts) {
      CHECK_ABI(gcm_ghash_neon, X, Htable, buf, 16 * blocks);
    }
  }

  if (gcm_pmull_capable()) {
    CHECK_ABI(gcm_init_v8, Htable, kH);
    CHECK_ABI(gcm_gmult_v8, X, Htable);
    for (size_t blocks : kBlockCounts) {
      CHECK_ABI(gcm_ghash_v8, X, Htable, buf, 16 * blocks);
    }
  }
#endif  // GHASH_ASM_ARM

#if defined(GHASH_ASM_PPC64LE)
  if (CRYPTO_is_PPC64LE_vcrypto_capable()) {
    CHECK_ABI(gcm_init_p8, Htable, kH);
    CHECK_ABI(gcm_gmult_p8, X, Htable);
    for (size_t blocks : kBlockCounts) {
      CHECK_ABI(gcm_ghash_p8, X, Htable, buf, 16 * blocks);
    }
  }
#endif  // GHASH_ASM_PPC64LE
}
#endif  // SUPPORTS_ABI_TEST && !OPENSSL_NO_ASM<|MERGE_RESOLUTION|>--- conflicted
+++ resolved
@@ -152,11 +152,7 @@
     }
 
 #if defined(GHASH_ASM_X86_64)
-<<<<<<< HEAD
-    if (((OPENSSL_ia32cap_P[1] >> 22) & 0x41) == 0x41) {  // AVX+MOVBE
-=======
     if (CRYPTO_is_AVX_capable() && CRYPTO_is_MOVBE_capable()) {
->>>>>>> 6595ddb3
       CHECK_ABI_SEH(gcm_init_avx, Htable, kH);
       CHECK_ABI_SEH(gcm_gmult_avx, X, Htable);
       for (size_t blocks : kBlockCounts) {
