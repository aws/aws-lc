#ifndef OPENSSL_HEADER_CPUCAP_INTERNAL_H
#define OPENSSL_HEADER_CPUCAP_INTERNAL_H

#include <openssl/base.h>

#if defined(__cplusplus)
extern "C" {
#endif

#if defined(OPENSSL_X86) || defined(OPENSSL_X86_64) || defined(OPENSSL_ARM) || \
    defined(OPENSSL_AARCH64) || defined(OPENSSL_PPC64LE)
// OPENSSL_cpuid_setup initializes the platform-specific feature cache.
void OPENSSL_cpuid_setup(void);
#endif

// Runtime CPU feature support

#if defined(OPENSSL_X86) || defined(OPENSSL_X86_64)
// OPENSSL_ia32cap_P contains the Intel CPUID bits when running on an x86 or
// x86-64 system.
//
//   Index 0:
//     EDX for CPUID where EAX = 1
//     Bit 20 is always zero
//     Bit 28 is adjusted to reflect whether the data cache is shared between
//       multiple logical cores
//     Bit 30 is used to indicate an Intel CPU
//   Index 1:
//     ECX for CPUID where EAX = 1
//     Bit 11 is used to indicate AMD XOP support, not SDBG
//   Index 2:
//     EBX for CPUID where EAX = 7
//   Index 3:
//     ECX for CPUID where EAX = 7
//
// Note: the CPUID bits are pre-adjusted for the OSXSAVE bit and the YMM and XMM
// bits in XCR0, so it is not necessary to check those. (WARNING: See caveats
// in cpu_intel.c.)
extern uint32_t OPENSSL_ia32cap_P[4];

#if defined(BORINGSSL_FIPS) && !defined(BORINGSSL_SHARED_LIBRARY)
// The FIPS module, as a static library, requires an out-of-line version of
// |OPENSSL_ia32cap_get| so accesses can be rewritten by delocate. Mark the
// function const so multiple accesses can be optimized together.
const uint32_t *OPENSSL_ia32cap_get(void) __attribute__((const));
#else
OPENSSL_INLINE const uint32_t *OPENSSL_ia32cap_get(void) {
  return OPENSSL_ia32cap_P;
}
#endif

// See Intel manual, volume 2A, table 3-11.

OPENSSL_INLINE int CRYPTO_is_FXSR_capable(void) {
  return (OPENSSL_ia32cap_get()[0] & (1 << 24)) != 0;
}

OPENSSL_INLINE int CRYPTO_is_intel_cpu(void) {
  // The reserved bit 30 is used to indicate an Intel CPU.
  return (OPENSSL_ia32cap_get()[0] & (1 << 30)) != 0;
}

// See Intel manual, volume 2A, table 3-10.

OPENSSL_INLINE int CRYPTO_is_PCLMUL_capable(void) {
  return (OPENSSL_ia32cap_get()[1] & (1 << 1)) != 0;
}

OPENSSL_INLINE int CRYPTO_is_SSSE3_capable(void) {
  return (OPENSSL_ia32cap_get()[1] & (1 << 9)) != 0;
}

OPENSSL_INLINE int CRYPTO_is_SSE4_1_capable(void) {
  return (OPENSSL_ia32cap_get()[1] & (1 << 19)) != 0;
}

OPENSSL_INLINE int CRYPTO_is_MOVBE_capable(void) {
  return (OPENSSL_ia32cap_get()[1] & (1 << 22)) != 0;
}

OPENSSL_INLINE int CRYPTO_is_AESNI_capable(void) {
  return (OPENSSL_ia32cap_get()[1] & (1 << 25)) != 0;
}

// We intentionally avoid defining a |CRYPTO_is_XSAVE_capable| function. See
// |CRYPTO_cpu_perf_is_like_silvermont|.

OPENSSL_INLINE int CRYPTO_is_AVX_capable(void) {
  return (OPENSSL_ia32cap_get()[1] & (1 << 28)) != 0;
}

OPENSSL_INLINE int CRYPTO_is_RDRAND_capable(void) {
  return (OPENSSL_ia32cap_get()[1] & (1u << 30)) != 0;
}

OPENSSL_INLINE int CRYPTO_is_AMD_XOP_support(void) {
  return (OPENSSL_ia32cap_get()[1] & (1 << 11)) != 0;
}

// See Intel manual, volume 2A, table 3-8.

OPENSSL_INLINE int CRYPTO_is_BMI1_capable(void) {
  return (OPENSSL_ia32cap_get()[2] & (1 << 3)) != 0;
}

OPENSSL_INLINE int CRYPTO_is_AVX2_capable(void) {
  return (OPENSSL_ia32cap_get()[2] & (1 << 5)) != 0;
}

OPENSSL_INLINE int CRYPTO_is_BMI2_capable(void) {
  return (OPENSSL_ia32cap_get()[2] & (1 << 8)) != 0;
}

OPENSSL_INLINE int CRYPTO_is_ADX_capable(void) {
  return (OPENSSL_ia32cap_get()[2] & (1 << 19)) != 0;
}

OPENSSL_INLINE int CRYPTO_is_SHAEXT_capable(void) {
  return (OPENSSL_ia32cap_get()[2] & (1 << 29)) != 0;
}

// AVX512VL  | AVX512BW | AVX512DQ | AVX512F
// 1u << 31  | 1u << 30 | 1u << 17 | 1u << 16
// 1100_0000_0000_0011_0000_0000_0000_0000
#define CPU_CAP_AVX512_BITFLAGS 0xC0030000
OPENSSL_INLINE int CRYPTO_is_AVX512_capable(void) {
  return (OPENSSL_ia32cap_get()[2] & CPU_CAP_AVX512_BITFLAGS) == CPU_CAP_AVX512_BITFLAGS;
}

OPENSSL_INLINE int CRYPTO_is_VAES_capable(void) {
  return (OPENSSL_ia32cap_get()[3] & (1u << (41 - 32))) != 0;
}

OPENSSL_INLINE int CRYPTO_is_VPCLMULQDQ_capable(void) {
  return (OPENSSL_ia32cap_get()[3] & (1u << (42 - 32))) != 0;
}

// AVX512VL  | AVX512BW | AVX512_IFMA | AVX512DQ | AVX512F
// 1u << 31  | 1u << 30 | 1u << 21    | 1u << 17 | 1u << 16
// 1100_0000_0010_0011_0000_0000_0000_0000
#define CPU_CAP_AVX512IFMA_BITFLAGS 0xC0230000
OPENSSL_INLINE int CRYPTO_is_AVX512IFMA_capable(void) {
<<<<<<< HEAD
  return (OPENSSL_ia32cap_get()[2] & CPU_CAP_AVX512IFMA_BITFLAGS) ==
         CPU_CAP_AVX512IFMA_BITFLAGS;
=======
#if defined(OPENSSL_WINDOWS)
  return 0;
#else
  return (OPENSSL_ia32cap_get()[2] & CPU_CAP_AVX512IFMA_BITFLAGS) ==
         CPU_CAP_AVX512IFMA_BITFLAGS;
#endif
>>>>>>> 7ff98406
}

OPENSSL_INLINE int CRYPTO_is_VBMI2_capable(void) {
  return (OPENSSL_ia32cap_get()[3] & (1 << 6)) != 0;
}

// CRYPTO_cpu_perf_is_like_silvermont returns one if, based on a heuristic, the
// CPU has Silvermont-like performance characteristics. It is often faster to
// run different codepaths on these CPUs than the available instructions would
// otherwise select. See chacha-x86_64.pl.
//
// Bonnell, Silvermont's predecessor in the Atom lineup, will also be matched by
// this. |OPENSSL_cpuid_setup| forces Knights Landing to also be matched by
// this. Goldmont (Silvermont's successor in the Atom lineup) added XSAVE so it
// isn't matched by this. Various sources indicate AMD first implemented MOVBE
// and XSAVE at the same time in Jaguar, so it seems like AMD chips will not be
// matched by this. That seems to be the case for other x86(-64) CPUs.
OPENSSL_INLINE int CRYPTO_cpu_perf_is_like_silvermont(void) {
  // WARNING: This MUST NOT be used to guard the execution of the XSAVE
  // instruction. This is the "hardware supports XSAVE" bit, not the OSXSAVE bit
  // that indicates whether we can safely execute XSAVE. This bit may be set
  // even when XSAVE is disabled (by the operating system). See the comment in
  // cpu_intel.c and check how the users of this bit use it.
  //
  // We do not use |__XSAVE__| for static detection because the hack in
  // |OPENSSL_cpuid_setup| for Knights Landing CPUs needs to override it.
  int hardware_supports_xsave = (OPENSSL_ia32cap_get()[1] & (1u << 26)) != 0;
  return !hardware_supports_xsave && CRYPTO_is_MOVBE_capable();
}

#endif  // OPENSSL_X86 || OPENSSL_X86_64

#if defined(OPENSSL_ARM) || defined(OPENSSL_AARCH64)

// We do not detect any features at runtime on several 32-bit Arm platforms.
// Apple platforms and OpenBSD require NEON and moved to 64-bit to pick up Armv8
// extensions. Android baremetal does not aim to support 32-bit Arm at all, but
// it simplifies things to make it build.
#if defined(OPENSSL_ARM) && !defined(OPENSSL_STATIC_ARMCAP) && \
    (defined(OPENSSL_APPLE) || defined(OPENSSL_OPENBSD) ||     \
     defined(ANDROID_BAREMETAL))
#define OPENSSL_STATIC_ARMCAP
#endif

#include <openssl/arm_arch.h>

extern uint32_t OPENSSL_armcap_P;
extern uint8_t OPENSSL_cpucap_initialized;

// Normalize some older feature flags to their modern ACLE values.
// https://developer.arm.com/architectures/system-architectures/software-standards/acle
#if defined(__ARM_NEON__) && !defined(__ARM_NEON)
#define __ARM_NEON 1
#endif
#if defined(__ARM_FEATURE_CRYPTO)
#if !defined(__ARM_FEATURE_AES)
#define __ARM_FEATURE_AES 1
#endif
#if !defined(__ARM_FEATURE_SHA2)
#define __ARM_FEATURE_SHA2 1
#endif
#endif

// CRYPTO_is_NEON_capable returns true if the current CPU has a NEON unit.
// If this is known statically, it is a constant inline function.
// Otherwise, the capability is checked at runtime by checking the corresponding
// bit in |OPENSSL_armcap_P|. This is also the same for
// |CRYPTO_is_ARMv8_AES_capable| and |CRYPTO_is_ARMv8_PMULL_capable|
// for checking the support for AES and PMULL instructions, respectively.
OPENSSL_INLINE int CRYPTO_is_NEON_capable(void) {
  return (OPENSSL_armcap_P & ARMV7_NEON) != 0;
}

OPENSSL_INLINE int CRYPTO_is_ARMv8_AES_capable(void) {
  return (OPENSSL_armcap_P & ARMV8_AES) != 0;
}

OPENSSL_INLINE int CRYPTO_is_ARMv8_PMULL_capable(void) {
  return (OPENSSL_armcap_P & ARMV8_PMULL) != 0;
}

OPENSSL_INLINE int CRYPTO_is_ARMv8_SHA1_capable(void) {
  return (OPENSSL_armcap_P & ARMV8_SHA1) != 0;
}

OPENSSL_INLINE int CRYPTO_is_ARMv8_SHA256_capable(void) {
  return (OPENSSL_armcap_P & ARMV8_SHA256) != 0;
}

OPENSSL_INLINE int CRYPTO_is_ARMv8_SHA512_capable(void) {
  return (OPENSSL_armcap_P & ARMV8_SHA512) != 0;
}

OPENSSL_INLINE int CRYPTO_is_ARMv8_GCM_8x_capable(void) {
  return ((OPENSSL_armcap_P & ARMV8_SHA3) != 0 &&
          ((OPENSSL_armcap_P & ARMV8_NEOVERSE_V1) != 0 ||
           (OPENSSL_armcap_P & ARMV8_NEOVERSE_V2) != 0 ||
           (OPENSSL_armcap_P & ARMV8_APPLE_M) != 0));
}

OPENSSL_INLINE int CRYPTO_is_ARMv8_wide_multiplier_capable(void) {
  return (OPENSSL_armcap_P & ARMV8_NEOVERSE_V1) != 0 ||
           (OPENSSL_armcap_P & ARMV8_NEOVERSE_V2) != 0 ||
           (OPENSSL_armcap_P & ARMV8_APPLE_M) != 0;
}

OPENSSL_INLINE int CRYPTO_is_ARMv8_DIT_capable(void) {
  return (OPENSSL_armcap_P & (ARMV8_DIT | ARMV8_DIT_ALLOWED)) ==
    (ARMV8_DIT | ARMV8_DIT_ALLOWED);
}

// This function is used only for testing; hence, not inlined
OPENSSL_EXPORT int CRYPTO_is_ARMv8_DIT_capable_for_testing(void);

#endif  // OPENSSL_ARM || OPENSSL_AARCH64

#if defined(AARCH64_DIT_SUPPORTED)
// (TODO): See if we can detect the DIT capability in Windows environment

// armv8_get_dit gets the value of the DIT flag from the CPU.
OPENSSL_EXPORT uint64_t armv8_get_dit(void);

// armv8_set_dit sets the CPU DIT flag to 1 and returns its original value
// before it was called.
OPENSSL_EXPORT uint64_t armv8_set_dit(void);

// armv8_restore_dit takes as input a value to restore the CPU DIT flag to.
OPENSSL_EXPORT void armv8_restore_dit(volatile uint64_t *original_dit);

#if defined(ENABLE_AUTO_SET_RESET_DIT)
// SET_DIT_AUTO_RESET can be inserted in the caller's application at
// the beginning of the code section that makes repeated calls to AWS-LC
// functions. The flag will be automatically restored to its original value
// at the end of the scope.
// This can minimise the effect on performance of repeatedly setting and
// disabling DIT.
// Instead of the macro, the functions above can be used.
// An example of their usage is present in the benchmarking function
// `Speed()` in `tool/speed.cc` when the option `-dit` is passed in.
#define SET_DIT_AUTO_RESET                      \
  volatile uint64_t _dit_restore_orig                \
         __attribute__((cleanup(armv8_restore_dit))) \
          OPENSSL_UNUSED = armv8_set_dit();

#else
#define SET_DIT_AUTO_RESET
#endif  // ENABLE_AUTO_SET_RESET_DIT

#else
#define SET_DIT_AUTO_RESET
#endif  // AARCH64_DIT_SUPPORTED

#if defined(OPENSSL_PPC64LE)

// CRYPTO_is_PPC64LE_vcrypto_capable returns true iff the current CPU supports
// the Vector.AES category of instructions.
int CRYPTO_is_PPC64LE_vcrypto_capable(void);

extern unsigned long OPENSSL_ppc64le_hwcap2;

#endif  // OPENSSL_PPC64LE

#if defined(__cplusplus)
}
#endif

#endif // OPENSSL_HEADER_CPUCAP_INTERNAL_H<|MERGE_RESOLUTION|>--- conflicted
+++ resolved
@@ -140,17 +140,8 @@
 // 1100_0000_0010_0011_0000_0000_0000_0000
 #define CPU_CAP_AVX512IFMA_BITFLAGS 0xC0230000
 OPENSSL_INLINE int CRYPTO_is_AVX512IFMA_capable(void) {
-<<<<<<< HEAD
   return (OPENSSL_ia32cap_get()[2] & CPU_CAP_AVX512IFMA_BITFLAGS) ==
          CPU_CAP_AVX512IFMA_BITFLAGS;
-=======
-#if defined(OPENSSL_WINDOWS)
-  return 0;
-#else
-  return (OPENSSL_ia32cap_get()[2] & CPU_CAP_AVX512IFMA_BITFLAGS) ==
-         CPU_CAP_AVX512IFMA_BITFLAGS;
-#endif
->>>>>>> 7ff98406
 }
 
 OPENSSL_INLINE int CRYPTO_is_VBMI2_capable(void) {
