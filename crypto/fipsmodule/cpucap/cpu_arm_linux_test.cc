/* Copyright (c) 2018, Google Inc.
 *
 * Permission to use, copy, modify, and/or distribute this software for any
 * purpose with or without fee is hereby granted, provided that the above
 * copyright notice and this permission notice appear in all copies.
 *
 * THE SOFTWARE IS PROVIDED "AS IS" AND THE AUTHOR DISCLAIMS ALL WARRANTIES
 * WITH REGARD TO THIS SOFTWARE INCLUDING ALL IMPLIED WARRANTIES OF
 * MERCHANTABILITY AND FITNESS. IN NO EVENT SHALL THE AUTHOR BE LIABLE FOR ANY
 * SPECIAL, DIRECT, INDIRECT, OR CONSEQUENTIAL DAMAGES OR ANY DAMAGES
 * WHATSOEVER RESULTING FROM LOSS OF USE, DATA OR PROFITS, WHETHER IN AN ACTION
 * OF CONTRACT, NEGLIGENCE OR OTHER TORTIOUS ACTION, ARISING OUT OF OR IN
 * CONNECTION WITH THE USE OR PERFORMANCE OF THIS SOFTWARE. */

#include "cpu_arm_linux.h"

#include <string.h>

#include <gtest/gtest.h>


TEST(ARMLinuxTest, CPUInfo) {
  struct CPUInfoTest {
    const char *cpuinfo;
    unsigned long hwcap2;
  } kTests[] = {
      // Nexus 4 from https://crbug.com/341598#c43
      {
          "Processor       : ARMv7 Processor rev 2 (v7l)\n"
          "processor       : 0\n"
          "BogoMIPS        : 13.53\n"
          "\n"
          "processor       : 1\n"
          "BogoMIPS        : 13.53\n"
          "\n"
          "processor       : 2\n"
          "BogoMIPS        : 13.53\n"
          "\n"
          "processor       : 3\n"
          "BogoMIPS        : 13.53\n"
          "\n"
          "Features        : swp half thumb fastmult vfp edsp neon vfpv3 tls "
          "vfpv4 \n"
          "CPU implementer : 0x51\n"
          "CPU architecture: 7\n"
          "CPU variant     : 0x0\n"
          "CPU part        : 0x06f\n"
          "CPU revision    : 2\n"
          "\n"
          "Hardware        : QCT APQ8064 MAKO\n"
          "Revision        : 000b\n"
          "Serial          : 0000000000000000\n",
          0,
      },
      // Pixel 2 (truncated slightly)
      {
          "Processor       : AArch64 Processor rev 1 (aarch64)\n"
          "processor       : 0\n"
          "BogoMIPS        : 38.00\n"
          "Features        : fp asimd evtstrm aes pmull sha1 sha2 crc32\n"
          "CPU implementer : 0x51\n"
          "CPU architecture: 8\n"
          "CPU variant     : 0xa\n"
          "CPU part        : 0x801\n"
          "CPU revision    : 4\n"
          "\n"
          "processor       : 1\n"
          "BogoMIPS        : 38.00\n"
          "Features        : fp asimd evtstrm aes pmull sha1 sha2 crc32\n"
          "CPU implementer : 0x51\n"
          "CPU architecture: 8\n"
          "CPU variant     : 0xa\n"
          "CPU part        : 0x801\n"
          "CPU revision    : 4\n"
          "\n"
          "processor       : 2\n"
          "BogoMIPS        : 38.00\n"
          "Features        : fp asimd evtstrm aes pmull sha1 sha2 crc32\n"
          "CPU implementer : 0x51\n"
          "CPU architecture: 8\n"
          "CPU variant     : 0xa\n"
          "CPU part        : 0x801\n"
          "CPU revision    : 4\n"
          "\n"
          "processor       : 3\n"
          "BogoMIPS        : 38.00\n"
          "Features        : fp asimd evtstrm aes pmull sha1 sha2 crc32\n"
          "CPU implementer : 0x51\n"
          "CPU architecture: 8\n"
          "CPU variant     : 0xa\n"
          "CPU part        : 0x801\n"
          "CPU revision    : 4\n"
          // (Extra processors omitted.)
          "\n"
          "Hardware        : Qualcomm Technologies, Inc MSM8998\n",
          HWCAP2_AES | HWCAP2_PMULL | HWCAP2_SHA1 | HWCAP2_SHA2,
      },
      // Garbage should be tolerated.
      {
          "Blah blah blah this is definitely an ARM CPU",
          0,
<<<<<<< HEAD
          0,
=======
>>>>>>> 32e1f960
      },
      // A hypothetical ARMv8 CPU without crc32 (and thus no trailing space
      // after the last crypto entry).
      {
          "Features        : aes pmull sha1 sha2\n"
          "CPU architecture: 8\n",
          HWCAP2_AES | HWCAP2_PMULL | HWCAP2_SHA1 | HWCAP2_SHA2,
      },
      // Various combinations of ARMv8 flags.
      {
          "Features        : aes sha1 sha2\n"
          "CPU architecture: 8\n",
          HWCAP2_AES | HWCAP2_SHA1 | HWCAP2_SHA2,
      },
      {
          "Features        : pmull sha2\n"
          "CPU architecture: 8\n",
          HWCAP2_PMULL | HWCAP2_SHA2,
      },
      {
          "Features        : aes aes   aes not_aes aes aes \n"
          "CPU architecture: 8\n",
          HWCAP2_AES,
      },
      {
          "Features        : \n"
          "CPU architecture: 8\n",
          0,
      },
      {
          "Features        : nothing\n"
          "CPU architecture: 8\n",
          0,
      },
      // If opening /proc/cpuinfo fails, we process the empty string.
      {
          "",
          0,
<<<<<<< HEAD
          0,
=======
>>>>>>> 32e1f960
      },
  };

  for (const auto &t : kTests) {
    SCOPED_TRACE(t.cpuinfo);
    STRING_PIECE sp = {t.cpuinfo, strlen(t.cpuinfo)};
    EXPECT_EQ(t.hwcap2, crypto_get_arm_hwcap2_from_cpuinfo(&sp));
  }
}<|MERGE_RESOLUTION|>--- conflicted
+++ resolved
@@ -99,10 +99,6 @@
       {
           "Blah blah blah this is definitely an ARM CPU",
           0,
-<<<<<<< HEAD
-          0,
-=======
->>>>>>> 32e1f960
       },
       // A hypothetical ARMv8 CPU without crc32 (and thus no trailing space
       // after the last crypto entry).
@@ -141,10 +137,6 @@
       {
           "",
           0,
-<<<<<<< HEAD
-          0,
-=======
->>>>>>> 32e1f960
       },
   };
 
