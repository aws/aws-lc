/* ====================================================================
 * Copyright (c) 2001-2011 The OpenSSL Project.  All rights reserved.
 *
 * Redistribution and use in source and binary forms, with or without
 * modification, are permitted provided that the following conditions
 * are met:
 *
 * 1. Redistributions of source code must retain the above copyright
 *    notice, this list of conditions and the following disclaimer.
 *
 * 2. Redistributions in binary form must reproduce the above copyright
 *    notice, this list of conditions and the following disclaimer in
 *    the documentation and/or other materials provided with the
 *    distribution.
 *
 * 3. All advertising materials mentioning features or use of this
 *    software must display the following acknowledgment:
 *    "This product includes software developed by the OpenSSL Project
 *    for use in the OpenSSL Toolkit. (http://www.openssl.org/)"
 *
 * 4. The names "OpenSSL Toolkit" and "OpenSSL Project" must not be used to
 *    endorse or promote products derived from this software without
 *    prior written permission. For written permission, please contact
 *    openssl-core@openssl.org.
 *
 * 5. Products derived from this software may not be called "OpenSSL"
 *    nor may "OpenSSL" appear in their names without prior written
 *    permission of the OpenSSL Project.
 *
 * 6. Redistributions of any form whatsoever must retain the following
 *    acknowledgment:
 *    "This product includes software developed by the OpenSSL Project
 *    for use in the OpenSSL Toolkit (http://www.openssl.org/)"
 *
 * THIS SOFTWARE IS PROVIDED BY THE OpenSSL PROJECT ``AS IS'' AND ANY
 * EXPRESSED OR IMPLIED WARRANTIES, INCLUDING, BUT NOT LIMITED TO, THE
 * IMPLIED WARRANTIES OF MERCHANTABILITY AND FITNESS FOR A PARTICULAR
 * PURPOSE ARE DISCLAIMED.  IN NO EVENT SHALL THE OpenSSL PROJECT OR
 * ITS CONTRIBUTORS BE LIABLE FOR ANY DIRECT, INDIRECT, INCIDENTAL,
 * SPECIAL, EXEMPLARY, OR CONSEQUENTIAL DAMAGES (INCLUDING, BUT
 * NOT LIMITED TO, PROCUREMENT OF SUBSTITUTE GOODS OR SERVICES;
 * LOSS OF USE, DATA, OR PROFITS; OR BUSINESS INTERRUPTION)
 * HOWEVER CAUSED AND ON ANY THEORY OF LIABILITY, WHETHER IN CONTRACT,
 * STRICT LIABILITY, OR TORT (INCLUDING NEGLIGENCE OR OTHERWISE)
 * ARISING IN ANY WAY OUT OF THE USE OF THIS SOFTWARE, EVEN IF ADVISED
 * OF THE POSSIBILITY OF SUCH DAMAGE.
 * ==================================================================== */

#include <openssl/aes.h>

#include <assert.h>
#include <limits.h>
#include <string.h>

#include <openssl/mem.h>

#include "../../internal.h"
#include "../service_indicator/internal.h"


// kDefaultIV is the default IV value given in RFC 3394, 2.2.3.1.
static const uint8_t kDefaultIV[] = {
    0xa6, 0xa6, 0xa6, 0xa6, 0xa6, 0xa6, 0xa6, 0xa6,
};

static const unsigned kBound = 6;

int AES_wrap_key(const AES_KEY *key, const uint8_t *iv, uint8_t *out,
                 const uint8_t *in, size_t in_len) {
  // See RFC 3394, section 2.2.1. Additionally, note that section 2 requires the
  // plaintext be at least two 8-byte blocks.

  if (in_len > INT_MAX - 8 || in_len < 16 || in_len % 8 != 0) {
    return -1;
  }

  if (iv == NULL) {
    iv = kDefaultIV;
  }

  OPENSSL_memmove(out + 8, in, in_len);
  uint8_t A[AES_BLOCK_SIZE];
  OPENSSL_memcpy(A, iv, 8);

  size_t n = in_len / 8;

  for (unsigned j = 0; j < kBound; j++) {
    for (size_t i = 1; i <= n; i++) {
      OPENSSL_memcpy(A + 8, out + 8 * i, 8);
      AES_encrypt(A, A, key);

      uint32_t t = (uint32_t)(n * j + i);
      A[7] ^= t & 0xff;
      A[6] ^= (t >> 8) & 0xff;
      A[5] ^= (t >> 16) & 0xff;
      A[4] ^= (t >> 24) & 0xff;
      OPENSSL_memcpy(out + 8 * i, A + 8, 8);
    }
  }
  AES_verify_service_indicator(NULL, key->rounds);
  OPENSSL_memcpy(out, A, 8);
  FIPS_service_indicator_update_state();
  return (int)in_len + 8;
}

// aes_unwrap_key_inner performs steps one and two from
// https://tools.ietf.org/html/rfc3394#section-2.2.2
static int aes_unwrap_key_inner(const AES_KEY *key, uint8_t *out,
                                uint8_t out_iv[8], const uint8_t *in,
                                size_t in_len) {
  // See RFC 3394, section 2.2.2. Additionally, note that section 2 requires the
  // plaintext be at least two 8-byte blocks, so the ciphertext must be at least
  // three blocks.

  if (in_len > INT_MAX || in_len < 24 || in_len % 8 != 0) {
    return 0;
  }

  uint8_t A[AES_BLOCK_SIZE];
  OPENSSL_memcpy(A, in, 8);
  OPENSSL_memmove(out, in + 8, in_len - 8);

  size_t n = (in_len / 8) - 1;

  for (unsigned j = kBound - 1; j < kBound; j--) {
    for (size_t i = n; i > 0; i--) {
      uint32_t t = (uint32_t)(n * j + i);
      A[7] ^= t & 0xff;
      A[6] ^= (t >> 8) & 0xff;
      A[5] ^= (t >> 16) & 0xff;
      A[4] ^= (t >> 24) & 0xff;
      OPENSSL_memcpy(A + 8, out + 8 * (i - 1), 8);
      AES_decrypt(A, A, key);
      OPENSSL_memcpy(out + 8 * (i - 1), A + 8, 8);
    }
  }

  memcpy(out_iv, A, 8);
  return 1;
}

int AES_unwrap_key(const AES_KEY *key, const uint8_t *iv, uint8_t *out,
                   const uint8_t *in, size_t in_len) {
  uint8_t calculated_iv[8];
  if (!aes_unwrap_key_inner(key, out, calculated_iv, in, in_len)) {
    return -1;
  }

  if (iv == NULL) {
    iv = kDefaultIV;
  }
  if (CRYPTO_memcmp(calculated_iv, iv, 8) != 0) {
    return -1;
  }

<<<<<<< HEAD
  AES_verify_service_indicator(NULL, key->rounds);
=======
  FIPS_service_indicator_update_state();
>>>>>>> 67d4f283
  return (int)in_len - 8;
}

// kPaddingConstant is used in Key Wrap with Padding. See
// https://tools.ietf.org/html/rfc5649#section-3
static const uint8_t kPaddingConstant[4] = {0xa6, 0x59, 0x59, 0xa6};

int AES_wrap_key_padded(const AES_KEY *key, uint8_t *out, size_t *out_len,
                        size_t max_out, const uint8_t *in, size_t in_len) {
  // We have to avoid the underlying |AES_wrap_key| service updating the
  // indicator state, so we lock the state here.
  FIPS_service_indicator_lock_state();

  // See https://tools.ietf.org/html/rfc5649#section-4.1
  const uint32_t in_len32_be = CRYPTO_bswap4(in_len);
  const uint64_t in_len64 = in_len;
  const size_t padded_len = (in_len + 7) & ~7;
  int ret = 0;

  *out_len = 0;
  if (in_len == 0 || in_len64 > 0xffffffffu || in_len + 7 < in_len ||
      padded_len + 8 < padded_len || max_out < padded_len + 8) {
    goto end;
  }

  uint8_t block[AES_BLOCK_SIZE];
  memcpy(block, kPaddingConstant, sizeof(kPaddingConstant));
  memcpy(block + 4, &in_len32_be, sizeof(in_len32_be));

  if (in_len <= 8) {
    memset(block + 8, 0, 8);
    memcpy(block + 8, in, in_len);
    AES_encrypt(block, out, key);
    *out_len = AES_BLOCK_SIZE;
    ret = 1;
    goto end;
  }

  uint8_t *padded_in = OPENSSL_malloc(padded_len);
  if (padded_in == NULL) {
    goto end;
  }
  assert(padded_len >= 8);
  memset(padded_in + padded_len - 8, 0, 8);
  memcpy(padded_in, in, in_len);
<<<<<<< HEAD
  const int out_length = AES_wrap_key(key, block, out, padded_in, padded_len);
=======
  FIPS_service_indicator_lock_state();
  const int ret = AES_wrap_key(key, block, out, padded_in, padded_len);
  FIPS_service_indicator_unlock_state();
>>>>>>> 67d4f283
  OPENSSL_free(padded_in);
  if (out_length < 0) {
    goto end;
  }
<<<<<<< HEAD
  *out_len = out_length;
  ret = 1;

end:
  FIPS_service_indicator_unlock_state();
  if(ret) {
    AES_verify_service_indicator(NULL, key->rounds);
  }
  return ret;
=======
  *out_len = ret;
  FIPS_service_indicator_update_state();
  return 1;
>>>>>>> 67d4f283
}

int AES_unwrap_key_padded(const AES_KEY *key, uint8_t *out, size_t *out_len,
                          size_t max_out, const uint8_t *in, size_t in_len) {
  *out_len = 0;
  if (in_len < AES_BLOCK_SIZE || max_out < in_len - 8) {
    return 0;
  }

  uint8_t iv[8];
  if (in_len == AES_BLOCK_SIZE) {
    uint8_t block[AES_BLOCK_SIZE];
    AES_decrypt(in, block, key);
    memcpy(iv, block, sizeof(iv));
    memcpy(out, block + 8, 8);
  } else if (!aes_unwrap_key_inner(key, out, iv, in, in_len)) {
    return 0;
  }
  assert(in_len % 8 == 0);

  crypto_word_t ok = constant_time_eq_int(
      CRYPTO_memcmp(iv, kPaddingConstant, sizeof(kPaddingConstant)), 0);

  uint32_t claimed_len32;
  memcpy(&claimed_len32, iv + 4, sizeof(claimed_len32));
  const size_t claimed_len = CRYPTO_bswap4(claimed_len32);
  ok &= ~constant_time_is_zero_w(claimed_len);
  ok &= constant_time_eq_w((claimed_len - 1) >> 3, (in_len - 9) >> 3);

  // Check that padding bytes are all zero.
  for (size_t i = in_len - 15; i < in_len - 8; i++) {
    ok &= constant_time_is_zero_w(constant_time_ge_8(i, claimed_len) & out[i]);
  }

  *out_len = constant_time_select_w(ok, claimed_len, 0);
<<<<<<< HEAD
  int ret = ok & 1;
  if(ret) {
    AES_verify_service_indicator(NULL, key->rounds);
=======
  const int ret = ok & 1;
  if (ret) {
    FIPS_service_indicator_update_state();
>>>>>>> 67d4f283
  }
  return ret;
}<|MERGE_RESOLUTION|>--- conflicted
+++ resolved
@@ -99,7 +99,6 @@
   }
   AES_verify_service_indicator(NULL, key->rounds);
   OPENSSL_memcpy(out, A, 8);
-  FIPS_service_indicator_update_state();
   return (int)in_len + 8;
 }
 
@@ -153,11 +152,7 @@
     return -1;
   }
 
-<<<<<<< HEAD
   AES_verify_service_indicator(NULL, key->rounds);
-=======
-  FIPS_service_indicator_update_state();
->>>>>>> 67d4f283
   return (int)in_len - 8;
 }
 
@@ -203,18 +198,11 @@
   assert(padded_len >= 8);
   memset(padded_in + padded_len - 8, 0, 8);
   memcpy(padded_in, in, in_len);
-<<<<<<< HEAD
   const int out_length = AES_wrap_key(key, block, out, padded_in, padded_len);
-=======
-  FIPS_service_indicator_lock_state();
-  const int ret = AES_wrap_key(key, block, out, padded_in, padded_len);
-  FIPS_service_indicator_unlock_state();
->>>>>>> 67d4f283
   OPENSSL_free(padded_in);
   if (out_length < 0) {
     goto end;
   }
-<<<<<<< HEAD
   *out_len = out_length;
   ret = 1;
 
@@ -224,11 +212,6 @@
     AES_verify_service_indicator(NULL, key->rounds);
   }
   return ret;
-=======
-  *out_len = ret;
-  FIPS_service_indicator_update_state();
-  return 1;
->>>>>>> 67d4f283
 }
 
 int AES_unwrap_key_padded(const AES_KEY *key, uint8_t *out, size_t *out_len,
@@ -264,15 +247,9 @@
   }
 
   *out_len = constant_time_select_w(ok, claimed_len, 0);
-<<<<<<< HEAD
-  int ret = ok & 1;
+  const int ret = ok & 1;
   if(ret) {
     AES_verify_service_indicator(NULL, key->rounds);
-=======
-  const int ret = ok & 1;
-  if (ret) {
-    FIPS_service_indicator_update_state();
->>>>>>> 67d4f283
   }
   return ret;
 }