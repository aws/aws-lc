#!/usr/bin/env sh
# Copyright 2025 Amazon.com, Inc. or its affiliates. All Rights Reserved.

set -e

# Optimize AES-GCM variant via SLOTHY
#
# Usage:
# > [SLOTHY_FLAGS=...] [UARCH={N1,V1}] optimize.sh variant
#
# SLOTHY_FLAGS is passed to slothy-cli unmodified.
#
# Only one size is implemented, 256
#
# Use
# > optimize.sh --help
# to list all available examples.

CLEAN_DIR=./clean
OPT_DIR=./opt
TMP_DIR=./tmp
ASM_DIR=../

if [ "$ENC" = "" ]; then
    echo "Environment variable ENC not set. Defaulting to ENC=1 (encryption)."
    ENC=1
fi

if [ "$ENC" = "1" ]; then
    ENCDEC="enc"
else
    ENCDEC="dec"
fi

if [ "$AWS_LC_BASE" = "" ]; then
    # Oof... bit gross
    AWS_LC_BASE=$(dirname $(dirname $(dirname $(dirname $(dirname $(pwd))))))
    echo "Environment variable AWS_LC_BASE not set. Defaulting to $AWS_LC_BASE."
fi

BUILD_DIR=build-release

CLEAN_STEM=aes-xts-armv8-${ENCDEC}-base
OPT_STEM=aes-xts-armv8-${ENCDEC}-opt
TMP_STEM=aes-xts-armv8-${ENCDEC}-tmp

UARCH=${UARCH:=N1}
if [ $UARCH = "N1" ]; then
    MODEL=Arm_Neoverse_N1_experimental
elif [ $UARCH = "V1" ]; then
    MODEL=Arm_Big_experimental
else
    echo "Unknown microarchitecture: Choose from {N1, V1}"
    exit 1
fi

## list_variants() {
##     SZ=$1
##     UNROLL=$2
##     DIR=$3
##     VARIANTS=$( (ls -1 ./${DIR}/*${SZ}*${UNROLL}*.S | sed -n 's/.*'"${UNROLL}"'_\(.*\)\.S/\1/p' | tr '\n' ' ') 2>/dev/null || echo "")
##     echo $VARIANTS
## }
##
## VARIANTS_ALL=""
## for UNROLL in x4 x6 x8
## do
##     for V in $(list_variants $SZ $UNROLL "clean/${ENCDEC}");
##     do
##     VARIANTS_ALL="$VARIANTS_ALL
##       ${UNROLL}_$V"
##     done
## done

VARIANTS_ALL="x5_basic"

VERBOSE=${VERBOSE:=0}
TIMEOUT=${TIMEOUT:=1200} # 20min timeout by default

if [ "$1" = "--help" ]; then
    echo "Usage: optimize.sh variant"
    echo "Known variants:"
    for var in $VARIANTS_ALL; do
        echo "- $var"
    done
    exit 1
fi

TODO=$@
if [ "$TODO" = "" ]; then
    echo "No variant provided -- optimizing all."
    echo "WARNING: This will take a long time."
    TODO=$VARIANTS_ALL
fi

if [ "$DRY_RUN" = "1" ]; then
    echo "NOTE: Performing dry run -- no renaming/rescheduling allowed, but checking that SLOTHY understands the code and commands."
    DRY_RUN_FLAGS=" -c /constraints.allow_reordering -c /constraints.allow_renaming -c constraints.stalls_first_attempt=256"
else
    DRY_RUN_FLAGS=""
fi

if [ "$LLVM_MCA" = "1" ]; then
    LLVM_MCA_FLAGS="-c with_llvm_mca -c llvm_mca_full"
else
    LLVM_MCA_FLAGS=""
fi

if [ "$SKIP_EXISTING" = "" ]; then
    SKIP_EXISTING=0
fi

#    -l Loop_enc_iv_enc                                 \

optimize_x5() {
    slothy-cli Arm_AArch64 $MODEL                      \
    ${INFILE}                                          \
    -l Loop5x_xts_enc                                  \
    -c inputs_are_outputs                              \
    -c sw_pipelining.enabled=true                      \
    -c sw_pipelining.optimize_preamble=false         \
    -c sw_pipelining.optimize_postamble=false        \
    -c inputs_are_outputs                              \
    -c sw_pipelining.minimize_overlapping=False        \
    -c sw_pipelining.unknown_iteration_count=true    \
    -c variable_size                                   \
    -c constraints.stalls_first_attempt=64             \
<<<<<<< HEAD
    -c reserved_regs="[x18--x30,sp]"                   \
    -c selftest=False                                  \
=======
    -c reserved_regs="[x18,x23--x30,w19,x2,x3,x21,x0,x1,x4,x5,sp]" \
    -c selftest=false                                  \
    -c constraints.allow_reordering=true             \
    -c constraints.allow_renaming=true             \
>>>>>>> c8321378
    -o $OUTFILE                                        \
    ${SLOTHY_FLAGS} ${DRY_RUN_FLAGS}
}

optimize_variant() {
    printf "Optimizing variant $1 ... "
    INFILE=$CLEAN_DIR/${ENCDEC}/${CLEAN_STEM}_$1.S
    OUTFILE=$OPT_DIR/${ENCDEC}/${OPT_STEM}_$1.S
    TMP0=$TMP_DIR/${TMP_STEM}_$1_0.S
    TMP1=$TMP_DIR/${TMP_STEM}_$1_1.S
    TMP2=$TMP_DIR/${TMP_STEM}_$1_2.S

    optimize_x5
}

for v in $TODO
do
    optimize_variant $v
done<|MERGE_RESOLUTION|>--- conflicted
+++ resolved
@@ -125,15 +125,10 @@
     -c sw_pipelining.unknown_iteration_count=true    \
     -c variable_size                                   \
     -c constraints.stalls_first_attempt=64             \
-<<<<<<< HEAD
-    -c reserved_regs="[x18--x30,sp]"                   \
-    -c selftest=False                                  \
-=======
     -c reserved_regs="[x18,x23--x30,w19,x2,x3,x21,x0,x1,x4,x5,sp]" \
     -c selftest=false                                  \
     -c constraints.allow_reordering=true             \
     -c constraints.allow_renaming=true             \
->>>>>>> c8321378
     -o $OUTFILE                                        \
     ${SLOTHY_FLAGS} ${DRY_RUN_FLAGS}
 }
