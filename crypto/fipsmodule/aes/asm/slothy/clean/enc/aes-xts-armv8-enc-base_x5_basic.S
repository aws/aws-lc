--- conflicted
+++ resolved
@@ -158,172 +158,6 @@
 
 .align  4
 Loop5x_xts_enc:
-<<<<<<< HEAD
-    aesr    v0.16b, v16.16b
-    aesr    v1.16b, v16.16b
-	aesr    v24.16b, v16.16b
-	aesr    v25.16b, v16.16b
-	aesr    v26.16b, v16.16b
-	subs	x12,x2,#0x50         // @slothy:core=True
-
-	aesr    v0.16b, v17.16b
-	aesr    v1.16b, v17.16b
-	aesr    v24.16b, v17.16b
-	aesr    v25.16b, v17.16b
-	aesr    v26.16b, v17.16b
-    // borrow x6, w6, "gt" is not typo
-	csel	x6,xzr,x12,gt    // @slothy:core=True
-
-	aesr    v0.16b, v12.16b
-	aesr    v1.16b, v12.16b
-	aesr    v24.16b, v12.16b
-	aesr    v25.16b, v12.16b
-	aesr    v26.16b, v12.16b
-
-	aesr    v0.16b, v13.16b
-	aesr    v1.16b, v13.16b
-	aesr    v24.16b, v13.16b
-	aesr    v25.16b, v13.16b
-	aesr    v26.16b, v13.16b
-
-   	aesr    v0.16b, v14.16b
-	aesr    v1.16b, v14.16b
-	aesr    v24.16b, v14.16b
-	aesr    v25.16b, v14.16b
-	aesr    v26.16b, v14.16b
-
-	aesr    v0.16b, v15.16b
-	aesr    v1.16b, v15.16b
-	aesr    v24.16b, v15.16b
-	aesr    v25.16b, v15.16b
-	aesr    v26.16b, v15.16b
-
-	aesr    v0.16b, v4.16b
-	aesr    v1.16b, v4.16b
-	aesr    v24.16b, v4.16b
-	aesr    v25.16b, v4.16b
-	aesr    v26.16b, v4.16b
-
-	aesr    v0.16b, v5.16b
-	aesr    v1.16b, v5.16b
-	aesr    v24.16b, v5.16b
-	aesr    v25.16b, v5.16b
-	aesr    v26.16b, v5.16b
-
-	aesr    v0.16b, v18.16b
-	aesr    v1.16b, v18.16b
-	aesr    v24.16b, v18.16b
-	aesr    v25.16b, v18.16b
-	aesr    v26.16b, v18.16b
-	add	x0,x0,x6  // @slothy:core=True
-                             // x0 is adjusted in such way that
-                             // at exit from the loop v1.16b-v26.16b
-                             // are loaded with last "words"
-
-	aesr    v0.16b, v19.16b
-	aesr    v1.16b, v19.16b
-	aesr    v24.16b, v19.16b
-	aesr    v25.16b, v19.16b
-	aesr    v26.16b, v19.16b
-
-	aesr    v0.16b, v20.16b
-	aesr    v1.16b, v20.16b
-	aesr    v24.16b, v20.16b
-	aesr    v25.16b, v20.16b
-	aesr    v26.16b, v20.16b
-
-	aesr    v0.16b, v21.16b
-	aesr    v1.16b, v21.16b
-	aesr    v24.16b, v21.16b
-	aesr    v25.16b, v21.16b
-	aesr    v26.16b, v21.16b
-
-	aesr    v0.16b, v22.16b
-	aesr    v1.16b, v22.16b
-	aesr    v24.16b, v22.16b
-	aesr    v25.16b, v22.16b
-	aesr    v26.16b, v22.16b
-
-	aese	v0.16b,v23.16b
-	aese	v1.16b,v23.16b
-	aese	v24.16b,v23.16b
-	aese	v25.16b,v23.16b
-	aese	v26.16b,v23.16b
-
-	eor	v0.16b,v0.16b,v7.16b
-	eor	v0.16b,v0.16b,v6.16b
-    // The iv for first block of one iteration
-	extr	x22,x10,x10,#32
-	extr	x10,x10,x9,#63
-	and	w11,w19,w22,asr#31
-	eor	x9,x11,x9,lsl#1
-	fmov	d6,x9
-	fmov	v6.d[1],x10
-    eor	v1.16b,v1.16b,v7.16b
-    eor	v1.16b,v1.16b,v8.16b
-    ldp q2, q3, [x0], #0x50
-
-    // The iv for second block
-	extr	x22,x10,x10,#32
-	extr	x10,x10,x9,#63
-	and	w11,w19,w22,asr#31
-	eor	x9,x11,x9,lsl#1
-	fmov	d8,x9
-	fmov	v8.d[1],x10
-    eor	v24.16b,v24.16b,v7.16b
-    eor	v24.16b,v24.16b,v9.16b
-
-    // The iv for third block
-	extr	x22,x10,x10,#32
-	extr	x10,x10,x9,#63
-	and	w11,w19,w22,asr#31
-	eor	x9,x11,x9,lsl#1
-	fmov	d9,x9
-	fmov	v9.d[1],x10
-    eor	v25.16b,v25.16b,v7.16b
-    eor	v25.16b,v25.16b,v10.16b
-    ldr q27, [x0, #-0x30]
-
-    // The iv for fourth block
-	extr	x22,x10,x10,#32
-	extr	x10,x10,x9,#63
-	and	w11,w19,w22,asr#31
-	eor	x9,x11,x9,lsl#1
-	fmov	d10,x9
-	fmov	v10.d[1],x10
-    eor	v26.16b,v26.16b,v7.16b
-    eor	v26.16b,v26.16b,v11.16b
-    ldp	q28, q29,[x0, #-0x20]
-
-    // The iv for fifth block
-	extr	x22,x10,x10,#32
-	extr	x10,x10,x9,#63
-	and	w11,w19,w22,asr #31
-	eor	x9,x11,x9,lsl #1
-	fmov	d11,x9
-	fmov	v11.d[1],x10
-
-    stp q0, q1, [x1], #0x50
-    stp q24, q25, [x1, #-0x30]
-    str	q26, [x1, #-0x10]
-	eor	v0.16b,v2.16b,v6.16b
-	eor	v1.16b,v3.16b,v8.16b
-	eor	v24.16b,v27.16b,v9.16b
-	eor	v25.16b,v28.16b,v10.16b
-	eor	v26.16b,v29.16b,v11.16b
-
-    subs x2,x2,#0x50
-	b.hs	Loop5x_xts_enc
-
-
-    // If left 4 blocks, continue from Lxts_enc_tail4x.
-    // Otherwise, continue processing
-    // 0, 1, 2 or 3 blocks (with or without tail) starting at
-    // Loop5x_enc_after
-	cmn	x2,#0x10
-	b.ne	Loop5x_enc_after
-    b.eq  Lxts_enc_tail4x
-=======
         ldp q0, q1, [x0], #0x50
         ldp q24, q25, [x0, #-0x30]
         ldr q26, [x0, #-0x10]
@@ -453,7 +287,6 @@
         b.lo Loop5x_enc_after
 
         b.hs  Loop5x_xts_enc
->>>>>>> c8321378
 
 Loop5x_enc_after:
         cmp x2,#0x0
@@ -579,7 +412,7 @@
 Lxts_enc_tail3x:
         ld1  {v0.16b,v1.16b}, [x0],#32
         ld1  {v24.16b}, [x0],#16
-        
+
         eor  v0.16b,v0.16b,v6.16b
         eor  v1.16b,v1.16b,v8.16b
         eor  v24.16b,v24.16b,v9.16b
