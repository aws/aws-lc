// The following xts encrypt is from MacBook M3 build folder
// after moving around some instructions

#if !defined(__has_feature)
#define __has_feature(x) 0
#endif
#if __has_feature(memory_sanitizer) && !defined(OPENSSL_NO_ASM)
#define OPENSSL_NO_ASM
#endif

#include <openssl/asm_base.h>

#if !defined(OPENSSL_NO_ASM) && defined(__AARCH64EL__)
#if defined(__ELF__)
#include <openssl/boringssl_prefix_symbols_asm.h>
#include <openssl/arm_arch.h>
.arch   armv8-a+crypto
.text
.globl  aes_hw_slothy_xts_encrypt
.hidden aes_hw_slothy_xts_encrypt
.type   aes_hw_slothy_xts_encrypt,%function
#elif defined(__APPLE__)
#if defined(BORINGSSL_PREFIX)
#include <boringssl_prefix_symbols_asm.h>
#endif
#include <openssl/arm_arch.h>
.text
.globl	_aes_hw_slothy_xts_encrypt
.private_extern	_aes_hw_slothy_xts_encrypt
#else
#error Unknown configuration
#endif

#if __ARM_MAX_ARCH__ >= 8

.align  4

#define STACK_SIZE_GPRS  (2*16)
#define STACK_SIZE_VREGS (4*16)
#define STACK_SIZE  (STACK_SIZE_GPRS + STACK_SIZE_VREGS)

#define STACK_BASE_GPRS  (0)
#define STACK_BASE_VREGS (STACK_SIZE_GPRS)

.macro save_regs
        stp  x19, x20, [sp, #(STACK_BASE_GPRS + 16*0)]
     	stp  x21, x22, [sp, #(STACK_BASE_GPRS + 16*1)]
.endm

.macro restore_regs
        ldp  x19, x20, [sp, #(STACK_BASE_GPRS + 16*0)]
        ldp  x21, x22, [sp, #(STACK_BASE_GPRS + 16*1)]
.endm

.macro save_vregs
    	stp  d8,  d9, [sp, #(STACK_BASE_VREGS + 16*0)]
    	stp d10, d11, [sp, #(STACK_BASE_VREGS + 16*1)]
    	stp d12, d13, [sp, #(STACK_BASE_VREGS + 16*2)]
        stp d14, d15, [sp, #(STACK_BASE_VREGS + 16*3)]
.endm

.macro restore_vregs
        ldp  d8,  d9, [sp, #(STACK_BASE_VREGS + 16*0)]
        ldp d10, d11, [sp, #(STACK_BASE_VREGS + 16*1)]
        ldp d12, d13, [sp, #(STACK_BASE_VREGS + 16*2)]
        ldp d14, d15, [sp, #(STACK_BASE_VREGS + 16*3)]
.endm

// A single AES round
// Prevent SLOTHY from unfolding because uArchs tend to fuse AESMC+AESE
.macro aesr data, key // @slothy:no-unfold
        aese  \data, \key
        aesmc \data, \data
.endm

.macro tweak lo, hi
        extr  x22, x10, x10, #32
        extr  x10, x10,  x9, #63
        and   w11, w19, w22, asr#31
        eor   x9,  x11,  x9, lsl#1
        fmov  \lo,  x9
        fmov  \hi, x10
.endm

_aes_hw_slothy_xts_encrypt:
aes_hw_slothy_xts_encrypt:
  # AARCH64_VALID_CALL_TARGET

        sub sp, sp, #STACK_SIZE
        save_vregs
        save_regs

        mov x8, #0x50
        udiv x8, x2, x8 // Number of 5x-unrolled iterations

        cmp   x2, #16 // AES-XTS needs at least one block
        b.lt  Lxts_abort
.align  4
Lxts_enc_big_size:  // Encrypt input size >= 16 bytes
        and  x21, x2, #0xf    // store the tail value of length%16
        and  x2, x2, #-16    // len &= 0x1..110000, now divisible by 16
<<<<<<< HEAD
        // subs x2, x2, #16
=======
>>>>>>> 2b817409

        // Firstly, encrypt the iv with key2, as the first iv of XEX.
        ldr  w6, [x4,#240]
        ld1  {v0.4s}, [x4], #16
        ld1  {v6.16b}, [x5]
        sub  w6, w6, #2
        ld1  {v1.4s}, [x4], #16

Loop_iv_enc:
        aesr v6.16b, v0.16b
        ld1  {v0.4s}, [x4], #16
        subs w6, w6, #2
        aesr v6.16b, v1.16b
        ld1  {v1.4s}, [x4], #16
        b.gt Loop_iv_enc

        aesr v6.16b, v0.16b
        ld1  {v0.4s}, [x4]
        aese v6.16b, v1.16b
        eor  v6.16b, v6.16b, v0.16b

        // The iv for second block
        // x9- iv(low), x10 - iv(high)
        // the five ivs stored into, v6.16b,v8.16b,v9.16b,v10.16b,v11.16b
        fmov  x9, d6
        fmov  x10, v6.d[1]
        mov   w19, #0x87
        tweak d8, v8.d[1]

        mov x7, x3
        ld1 {v16.4s,v17.4s},[x7], #32         // load key schedule
        ld1 {v12.4s,v13.4s},[x7], #32
        ld1 {v14.4s,v15.4s},[x7], #32
        ld1 {v4.4s,v5.4s},  [x7], #32
        ld1 {v18.4s,v19.4s},[x7], #32
        ld1 {v20.4s,v21.4s},[x7], #32
        ld1 {v22.4s,v23.4s},[x7], #32
        ld1 {v7.4s},        [x7]

// Encryption
Lxts_enc:
<<<<<<< HEAD
        cmp x2,#32
        b.lo Lxts_enc_tail1x   // when input = 1 with tail

        cmp x2,#48
=======
        cmp x2, #0x20
        b.lo Lxts_enc_tail1x   // when input = 1 with tail

        cmp x2, #0x30
>>>>>>> 2b817409
        b.lo  Lxts_enc_tail2x    // when input size  = 2

        // The iv for third block
        tweak d9,v9.d[1]

<<<<<<< HEAD
        cmp x2,#64
=======
        cmp  x2,#0x40
>>>>>>> 2b817409
        b.lo  Lxts_enc_tail3x

        // The iv for fourth block
        tweak d10,v10.d[1]

<<<<<<< HEAD
        cmp x2,#80
=======
        cmp x2,#0x50
>>>>>>> 2b817409
        b.lo  Lxts_enc_tail4x

        // The iv for fifth block
        tweak d11,v11.d[1]

.align  4
Loop5x_xts_enc:
        ldp q0, q1, [x0], #0x50
        ldp q24, q25, [x0, #-0x30]
        ldr q26, [x0, #-0x10]

        eor  v0.16b,v0.16b,v6.16b          // before encryption, xor with iv
        eor  v1.16b,v1.16b,v8.16b
        eor  v24.16b,v24.16b,v9.16b
        eor  v25.16b,v25.16b,v10.16b
        eor  v26.16b,v26.16b,v11.16b

        aesr    v0.16b, v16.16b
        aesr    v1.16b, v16.16b
        aesr    v24.16b, v16.16b
        aesr    v25.16b, v16.16b
        aesr    v26.16b, v16.16b

        aesr    v0.16b, v17.16b
        aesr    v1.16b, v17.16b
        aesr    v24.16b, v17.16b
        aesr    v25.16b, v17.16b
        aesr    v26.16b, v17.16b

        aesr    v0.16b, v12.16b
        aesr    v1.16b, v12.16b
        aesr    v24.16b, v12.16b
        aesr    v25.16b, v12.16b
        aesr    v26.16b, v12.16b

        aesr    v0.16b, v13.16b
        aesr    v1.16b, v13.16b
        aesr    v24.16b, v13.16b
        aesr    v25.16b, v13.16b
        aesr    v26.16b, v13.16b

        aesr    v0.16b, v14.16b
        aesr    v1.16b, v14.16b
        aesr    v24.16b, v14.16b
        aesr    v25.16b, v14.16b
        aesr    v26.16b, v14.16b

        aesr    v0.16b, v15.16b
        aesr    v1.16b, v15.16b
        aesr    v24.16b, v15.16b
        aesr    v25.16b, v15.16b
        aesr    v26.16b, v15.16b

        aesr    v0.16b, v4.16b
        aesr    v1.16b, v4.16b
        aesr    v24.16b, v4.16b
        aesr    v25.16b, v4.16b
        aesr    v26.16b, v4.16b

        aesr    v0.16b, v5.16b
        aesr    v1.16b, v5.16b
        aesr    v24.16b, v5.16b
        aesr    v25.16b, v5.16b
        aesr    v26.16b, v5.16b

        aesr    v0.16b, v18.16b
        aesr    v1.16b, v18.16b
        aesr    v24.16b, v18.16b
        aesr    v25.16b, v18.16b
        aesr    v26.16b, v18.16b

        aesr    v0.16b, v19.16b
        aesr    v1.16b, v19.16b
        aesr    v24.16b, v19.16b
        aesr    v25.16b, v19.16b
        aesr    v26.16b, v19.16b

        aesr    v0.16b, v20.16b
        aesr    v1.16b, v20.16b
        aesr    v24.16b, v20.16b
        aesr    v25.16b, v20.16b
        aesr    v26.16b, v20.16b

        aesr    v0.16b, v21.16b
        aesr    v1.16b, v21.16b
        aesr    v24.16b, v21.16b
        aesr    v25.16b, v21.16b
        aesr    v26.16b, v21.16b

        aesr    v0.16b, v22.16b
        aesr    v1.16b, v22.16b
        aesr    v24.16b, v22.16b
        aesr    v25.16b, v22.16b
        aesr    v26.16b, v22.16b

        aese  v0.16b,v23.16b
        aese  v1.16b,v23.16b
        aese  v24.16b,v23.16b
        aese  v25.16b,v23.16b
        aese  v26.16b,v23.16b

        eor  v0.16b,v0.16b,v7.16b
        eor  v0.16b,v0.16b,v6.16b
        // The iv for first block of one iteration
        tweak d6,v6.d[1]
        eor  v1.16b,v1.16b,v7.16b
        eor  v1.16b,v1.16b,v8.16b

        // The iv for second block
        tweak d8,v8.d[1]
        eor  v24.16b,v24.16b,v7.16b
        eor  v24.16b,v24.16b,v9.16b

        // The iv for third block
        tweak d9,v9.d[1]
        eor  v25.16b,v25.16b,v7.16b
        eor  v25.16b,v25.16b,v10.16b

        // The iv for fourth block
        tweak d10,v10.d[1]
        eor  v26.16b,v26.16b,v7.16b
        eor  v26.16b,v26.16b,v11.16b

        // The iv for fifth block
        tweak d11,v11.d[1]

        stp q0, q1, [x1], #0x50
        stp q24, q25, [x1, #-0x30]
        str q26, [x1, #-0x10]

<<<<<<< HEAD
        subs x2,x2,#0x50 // @slothy:core

        cmp x2,#0x50
        b.lo Loop5x_enc_after

        b.hs  Loop5x_xts_enc

Loop5x_enc_after:
        cmp x2,#0x0
        b.eq  Lxts_enc_done

        cmp x2,#0x10
        b.eq Lxts_enc_tail1x
=======
        sub x2, x2, #0x50
        subs x8,x8,#1
        cbnz x8, Loop5x_xts_enc

Loop5x_enc_after:
        cmp  x2,#0x40
        b.eq  Lxts_enc_tail4x  // 4 blocks left

        cmp x2,#0x30
        b.eq Lxts_enc_tail3x
>>>>>>> 2b817409

        cmp x2,#0x20
        b.eq Lxts_enc_tail2x

<<<<<<< HEAD
        cmp x2,#0x30
        b.eq Lxts_enc_tail3x

        cmp x2,#0x40
        b.eq Lxts_enc_tail4x
=======
        cmp x2,#0x10
        b.eq Lxts_enc_tail1x

        b Lxts_enc_done     // no blocks left
>>>>>>> 2b817409

.align  4
Lxts_enc_tail4x:
        ld1  {v0.16b}, [x0],#16              // the first block
        ld1  {v1.16b}, [x0],#16  // the second block
        ld1  {v24.16b},[x0],#16 // the third block
        ld1  {v25.16b},[x0],#16  // the fourth block

        eor  v0.16b,v0.16b,v6.16b
        eor  v1.16b,v1.16b,v8.16b
        eor  v24.16b,v24.16b,v9.16b
        eor  v25.16b,v25.16b,v10.16b

        aesr    v0.16b, v16.16b
        aesr    v1.16b, v16.16b
        aesr    v24.16b, v16.16b
        aesr    v25.16b, v16.16b

        aesr    v0.16b, v17.16b
        aesr    v1.16b, v17.16b
        aesr    v24.16b, v17.16b
        aesr    v25.16b, v17.16b

        aesr    v0.16b, v12.16b
        aesr    v1.16b, v12.16b
        aesr    v24.16b, v12.16b
        aesr    v25.16b, v12.16b

        aesr    v0.16b, v13.16b
        aesr    v1.16b, v13.16b
        aesr    v24.16b, v13.16b
        aesr    v25.16b, v13.16b

        aesr    v0.16b, v14.16b
        aesr    v1.16b, v14.16b
        aesr    v24.16b, v14.16b
        aesr    v25.16b, v14.16b

        aesr    v0.16b, v15.16b
        aesr    v1.16b, v15.16b
        aesr    v24.16b, v15.16b
        aesr    v25.16b, v15.16b

        aesr    v0.16b, v4.16b
        aesr    v1.16b, v4.16b
        aesr    v24.16b, v4.16b
        aesr    v25.16b, v4.16b

        aesr    v0.16b, v5.16b
        aesr    v1.16b, v5.16b
        aesr    v24.16b, v5.16b
        aesr    v25.16b, v5.16b

        aesr    v0.16b, v18.16b
        aesr    v1.16b, v18.16b
        aesr    v24.16b, v18.16b
        aesr    v25.16b, v18.16b

        aesr    v0.16b, v19.16b
        aesr    v1.16b, v19.16b
        aesr    v24.16b, v19.16b
        aesr    v25.16b, v19.16b

        aesr    v0.16b, v20.16b
        aesr    v1.16b, v20.16b
        aesr    v24.16b, v20.16b
        aesr    v25.16b, v20.16b

        aesr    v0.16b, v21.16b
        aesr    v1.16b, v21.16b
        aesr    v24.16b, v21.16b
        aesr    v25.16b, v21.16b

        aesr    v0.16b, v22.16b
        aesr    v1.16b, v22.16b
        aesr    v24.16b, v22.16b
        aesr    v25.16b, v22.16b

        aese  v0.16b,v23.16b
        aese  v1.16b,v23.16b
        aese  v24.16b,v23.16b
        aese  v25.16b,v23.16b

        eor  v0.16b,v0.16b,v7.16b
        eor  v0.16b,v0.16b,v6.16b

        eor  v1.16b,v1.16b,v7.16b
        eor  v1.16b,v1.16b,v8.16b

        eor  v24.16b,v24.16b,v7.16b
        eor  v24.16b,v24.16b,v9.16b

        eor  v25.16b,v25.16b,v7.16b
        eor  v25.16b,v25.16b,v10.16b

        st1  {v0.16b,v1.16b},[x1],#32
        st1  {v24.16b,v25.16b},[x1],#32

        // The iv for tail
        fmov  x9,d10
        fmov  x10,v10.d[1]
        tweak d6,v6.d[1]

        b  Lxts_enc_done

.align  4
Lxts_enc_tail3x:
        ld1  {v0.16b,v1.16b}, [x0],#32
        ld1  {v24.16b}, [x0],#16

        eor  v0.16b,v0.16b,v6.16b
        eor  v1.16b,v1.16b,v8.16b
        eor  v24.16b,v24.16b,v9.16b

        // First round with v16
        aesr    v0.16b, v16.16b
        aesr    v1.16b, v16.16b
        aesr    v24.16b, v16.16b

        // Second round with v17
        aesr    v0.16b, v17.16b
        aesr    v1.16b, v17.16b
        aesr    v24.16b, v17.16b

        // Third round with v12
        aesr    v0.16b, v12.16b
        aesr    v1.16b, v12.16b
        aesr    v24.16b, v12.16b

        // Fourth round with v13
        aesr    v0.16b, v13.16b
        aesr    v1.16b, v13.16b
        aesr    v24.16b, v13.16b

        // Fifth round with v14
        aesr    v0.16b, v14.16b
        aesr    v1.16b, v14.16b
        aesr    v24.16b, v14.16b

        // Sixth round with v15
        aesr    v0.16b, v15.16b
        aesr    v1.16b, v15.16b
        aesr    v24.16b, v15.16b

        // Seventh round with v4
        aesr    v0.16b, v4.16b
        aesr    v1.16b, v4.16b
        aesr    v24.16b, v4.16b

        // Eighth round with v5
        aesr    v0.16b, v5.16b
        aesr    v1.16b, v5.16b
        aesr    v24.16b, v5.16b

        // 9th round with v18
        aesr    v0.16b, v18.16b
        aesr    v1.16b, v18.16b
        aesr    v24.16b, v18.16b

        // 10th round with v19
        aesr    v0.16b, v19.16b
        aesr    v1.16b, v19.16b
        aesr    v24.16b, v19.16b

        aesr    v0.16b, v20.16b
        aesr    v1.16b, v20.16b
        aesr    v24.16b, v20.16b

        aesr    v0.16b, v21.16b
        aesr    v1.16b, v21.16b
        aesr    v24.16b, v21.16b

        aesr    v0.16b, v22.16b
        aesr    v1.16b, v22.16b
        aesr    v24.16b, v22.16b

        aese  v0.16b,v23.16b
        aese  v1.16b,v23.16b
        aese  v24.16b,v23.16b

        eor  v0.16b,v0.16b,v7.16b
        eor  v0.16b,v0.16b,v6.16b
        eor  v1.16b,v1.16b,v7.16b
        eor  v1.16b,v1.16b,v8.16b
        eor  v24.16b,v24.16b,v7.16b
        eor  v24.16b,v24.16b,v9.16b

        st1  {v0.16b,v1.16b},[x1],#32
        st1  {v24.16b},[x1],#16

        // The iv for tail
        fmov  x9,d9
        fmov  x10,v9.d[1]
        tweak d6,v6.d[1]

        b Lxts_enc_done  // done processing three blocks

Lxts_enc_tail2x:
        ld1  {v0.16b,v1.16b},[x0],#32  // the first block

        eor  v0.16b,v0.16b,v6.16b
        eor  v1.16b,v1.16b,v8.16b

        // First round with v16
        aesr    v0.16b, v16.16b
        aesr    v1.16b, v16.16b

        // Second round with v17
        aesr    v0.16b, v17.16b
        aesr    v1.16b, v17.16b

        // Third round with v12
        aesr    v0.16b, v12.16b
        aesr    v1.16b, v12.16b

        // Fourth round with v13
        aesr    v0.16b, v13.16b
        aesr    v1.16b, v13.16b

        // Fifth round with v14
        aesr    v0.16b, v14.16b
        aesr    v1.16b, v14.16b

        // Sixth round with v15
        aesr    v0.16b, v15.16b
        aesr    v1.16b, v15.16b

        // Seventh round with v4
        aesr    v0.16b, v4.16b
        aesr    v1.16b, v4.16b

        // Eighth round with v5
        aesr    v0.16b, v5.16b
        aesr    v1.16b, v5.16b

        // 9th round with v18
        aesr    v0.16b, v18.16b
        aesr    v1.16b, v18.16b

        // 10th round with v19
        aesr    v0.16b, v19.16b
        aesr    v1.16b, v19.16b

        aesr    v0.16b, v20.16b
        aesr    v1.16b, v20.16b

        aesr    v0.16b, v21.16b
        aesr    v1.16b, v21.16b

        aesr    v0.16b, v22.16b
        aesr    v1.16b, v22.16b

        aese  v0.16b,v23.16b
        aese  v1.16b,v23.16b

        eor  v0.16b,v0.16b,v7.16b
        eor  v0.16b,v0.16b,v6.16b
        eor  v1.16b,v1.16b,v7.16b
        eor  v1.16b,v1.16b,v8.16b

        st1  {v0.16b,v1.16b},[x1],#32

        // The iv for tail
        fmov  x9,d8
        fmov  x10,v8.d[1]
        tweak d6,v6.d[1]
        b  Lxts_enc_done

Lxts_enc_tail1x:
        ld1  {v0.16b}, [x0],#16  // the first block

        eor  v0.16b,v0.16b,v6.16b

        // First round with v16
        aesr    v0.16b, v16.16b

        // Second round with v17
        aesr    v0.16b, v17.16b

        // Third round with v12
        aesr    v0.16b, v12.16b

        // Fourth round with v13
        aesr    v0.16b, v13.16b

        // Fifth round with v14
        aesr    v0.16b, v14.16b

        // Sixth round with v15
        aesr    v0.16b, v15.16b

        // Seventh round with v4
        aesr    v0.16b, v4.16b

        // Eighth round with v5
        aesr    v0.16b, v5.16b

        // 9th round with v18
        aesr    v0.16b, v18.16b

        // 10th round with v19
        aesr    v0.16b, v19.16b

        aesr    v0.16b, v20.16b
        aesr    v0.16b, v21.16b
        aesr    v0.16b, v22.16b
        aese  v0.16b,v23.16b

        eor  v0.16b,v0.16b,v7.16b
        eor  v0.16b,v0.16b,v6.16b
        st1  {v0.16b},[x1],#16

        // tweak for tail
        fmov  x9,d6
        fmov  x10,v6.d[1]
        tweak d6,v6.d[1]
        b  Lxts_enc_done

.align  5
Lxts_enc_done:
        // Process the tail block with cipher stealing.
        tst  x21,#0xf
        b.eq  Lxts_abort

        mov  x20,x0
        mov  x13,x1
        sub  x1,x1,#16
.composite_enc_loop:
        subs  x21,x21,#1
        ldrb  w15,[x1,x21]
        ldrb  w14,[x20,x21]
        strb  w15,[x13,x21]
        strb  w14,[x1,x21]
        b.gt  .composite_enc_loop
Lxts_enc_load_done:
        ld1  {v26.16b},[x1]
        eor  v26.16b,v26.16b,v6.16b

        // Encrypt the composite block to get the last second encrypted text block
        ldr  w6,[x3,#240]        // load key schedule...
        ld1  {v0.16b},[x3],#16
        sub  w6,w6,#2
        ld1  {v1.16b},[x3],#16     // load key schedule...
Loop_final_enc:
        aesr    v26.16b, v0.16b
        ld1  {v0.4s},[x3],#16
        subs  w6,w6,#2
        aesr    v26.16b, v1.16b
        ld1  {v1.4s},[x3],#16
        b.gt  Loop_final_enc

        aesr    v26.16b, v0.16b
        ld1  {v0.4s},[x3]
        aese  v26.16b,v1.16b
        eor  v26.16b,v26.16b,v0.16b
        eor  v26.16b,v26.16b,v6.16b
        st1  {v26.16b},[x1]

Lxts_abort:
        restore_regs

Lxts_enc_final_abort:
        restore_vregs
        add sp, sp, #STACK_SIZE
        ret

#endif
#endif  // !OPENSSL_NO_ASM && defined(__AARCH64EL__) && defined(__APPLE__)
#if defined(__ELF__)
// See https://www.airs.com/blog/archives/518.
.section .note.GNU-stack,"",%progbits
#endif<|MERGE_RESOLUTION|>--- conflicted
+++ resolved
@@ -99,10 +99,6 @@
 Lxts_enc_big_size:  // Encrypt input size >= 16 bytes
         and  x21, x2, #0xf    // store the tail value of length%16
         and  x2, x2, #-16    // len &= 0x1..110000, now divisible by 16
-<<<<<<< HEAD
-        // subs x2, x2, #16
-=======
->>>>>>> 2b817409
 
         // Firstly, encrypt the iv with key2, as the first iv of XEX.
         ldr  w6, [x4,#240]
@@ -144,37 +140,22 @@
 
 // Encryption
 Lxts_enc:
-<<<<<<< HEAD
-        cmp x2,#32
-        b.lo Lxts_enc_tail1x   // when input = 1 with tail
-
-        cmp x2,#48
-=======
         cmp x2, #0x20
         b.lo Lxts_enc_tail1x   // when input = 1 with tail
 
         cmp x2, #0x30
->>>>>>> 2b817409
         b.lo  Lxts_enc_tail2x    // when input size  = 2
 
         // The iv for third block
         tweak d9,v9.d[1]
 
-<<<<<<< HEAD
-        cmp x2,#64
-=======
         cmp  x2,#0x40
->>>>>>> 2b817409
         b.lo  Lxts_enc_tail3x
 
         // The iv for fourth block
         tweak d10,v10.d[1]
 
-<<<<<<< HEAD
-        cmp x2,#80
-=======
         cmp x2,#0x50
->>>>>>> 2b817409
         b.lo  Lxts_enc_tail4x
 
         // The iv for fifth block
@@ -305,21 +286,6 @@
         stp q24, q25, [x1, #-0x30]
         str q26, [x1, #-0x10]
 
-<<<<<<< HEAD
-        subs x2,x2,#0x50 // @slothy:core
-
-        cmp x2,#0x50
-        b.lo Loop5x_enc_after
-
-        b.hs  Loop5x_xts_enc
-
-Loop5x_enc_after:
-        cmp x2,#0x0
-        b.eq  Lxts_enc_done
-
-        cmp x2,#0x10
-        b.eq Lxts_enc_tail1x
-=======
         sub x2, x2, #0x50
         subs x8,x8,#1
         cbnz x8, Loop5x_xts_enc
@@ -330,23 +296,14 @@
 
         cmp x2,#0x30
         b.eq Lxts_enc_tail3x
->>>>>>> 2b817409
 
         cmp x2,#0x20
         b.eq Lxts_enc_tail2x
 
-<<<<<<< HEAD
-        cmp x2,#0x30
-        b.eq Lxts_enc_tail3x
-
-        cmp x2,#0x40
-        b.eq Lxts_enc_tail4x
-=======
         cmp x2,#0x10
         b.eq Lxts_enc_tail1x
 
         b Lxts_enc_done     // no blocks left
->>>>>>> 2b817409
 
 .align  4
 Lxts_enc_tail4x:
