/* Copyright (C) 1995-1998 Eric Young (eay@cryptsoft.com)
 * All rights reserved.
 *
 * This package is an SSL implementation written
 * by Eric Young (eay@cryptsoft.com).
 * The implementation was written so as to conform with Netscapes SSL.
 *
 * This library is free for commercial and non-commercial use as long as
 * the following conditions are aheared to.  The following conditions
 * apply to all code found in this distribution, be it the RC4, RSA,
 * lhash, DES, etc., code; not just the SSL code.  The SSL documentation
 * included with this distribution is covered by the same copyright terms
 * except that the holder is Tim Hudson (tjh@cryptsoft.com).
 *
 * Copyright remains Eric Young's, and as such any Copyright notices in
 * the code are not to be removed.
 * If this package is used in a product, Eric Young should be given attribution
 * as the author of the parts of the library used.
 * This can be in the form of a textual message at program startup or
 * in documentation (online or textual) provided with the package.
 *
 * Redistribution and use in source and binary forms, with or without
 * modification, are permitted provided that the following conditions
 * are met:
 * 1. Redistributions of source code must retain the copyright
 *    notice, this list of conditions and the following disclaimer.
 * 2. Redistributions in binary form must reproduce the above copyright
 *    notice, this list of conditions and the following disclaimer in the
 *    documentation and/or other materials provided with the distribution.
 * 3. All advertising materials mentioning features or use of this software
 *    must display the following acknowledgement:
 *    "This product includes cryptographic software written by
 *     Eric Young (eay@cryptsoft.com)"
 *    The word 'cryptographic' can be left out if the rouines from the library
 *    being used are not cryptographic related :-).
 * 4. If you include any Windows specific code (or a derivative thereof) from
 *    the apps directory (application code) you must include an acknowledgement:
 *    "This product includes software written by Tim Hudson (tjh@cryptsoft.com)"
 *
 * THIS SOFTWARE IS PROVIDED BY ERIC YOUNG ``AS IS'' AND
 * ANY EXPRESS OR IMPLIED WARRANTIES, INCLUDING, BUT NOT LIMITED TO, THE
 * IMPLIED WARRANTIES OF MERCHANTABILITY AND FITNESS FOR A PARTICULAR PURPOSE
 * ARE DISCLAIMED.  IN NO EVENT SHALL THE AUTHOR OR CONTRIBUTORS BE LIABLE
 * FOR ANY DIRECT, INDIRECT, INCIDENTAL, SPECIAL, EXEMPLARY, OR CONSEQUENTIAL
 * DAMAGES (INCLUDING, BUT NOT LIMITED TO, PROCUREMENT OF SUBSTITUTE GOODS
 * OR SERVICES; LOSS OF USE, DATA, OR PROFITS; OR BUSINESS INTERRUPTION)
 * HOWEVER CAUSED AND ON ANY THEORY OF LIABILITY, WHETHER IN CONTRACT, STRICT
 * LIABILITY, OR TORT (INCLUDING NEGLIGENCE OR OTHERWISE) ARISING IN ANY WAY
 * OUT OF THE USE OF THIS SOFTWARE, EVEN IF ADVISED OF THE POSSIBILITY OF
 * SUCH DAMAGE.
 *
 * The licence and distribution terms for any publically available version or
 * derivative of this code cannot be changed.  i.e. this code cannot simply be
 * copied and put under another distribution licence
 * [including the GNU Public Licence.] */

#include <openssl/dh.h>

#include <string.h>

#include <openssl/bn.h>
#include <openssl/err.h>
#include <openssl/digest.h>
#include <openssl/mem.h>
#include <openssl/thread.h>

#include "../../internal.h"
#include "../bn/internal.h"
#include "../service_indicator/internal.h"
#include "internal.h"


#define OPENSSL_DH_MAX_MODULUS_BITS 10000

DH *DH_new(void) {
  DH *dh = OPENSSL_malloc(sizeof(DH));
  if (dh == NULL) {
    OPENSSL_PUT_ERROR(DH, ERR_R_MALLOC_FAILURE);
    return NULL;
  }

  OPENSSL_memset(dh, 0, sizeof(DH));

  CRYPTO_MUTEX_init(&dh->method_mont_p_lock);

  dh->references = 1;

  return dh;
}

void DH_free(DH *dh) {
  if (dh == NULL) {
    return;
  }

  if (!CRYPTO_refcount_dec_and_test_zero(&dh->references)) {
    return;
  }

  BN_MONT_CTX_free(dh->method_mont_p);
  BN_clear_free(dh->p);
  BN_clear_free(dh->g);
  BN_clear_free(dh->q);
  BN_clear_free(dh->j);
  OPENSSL_free(dh->seed);
  BN_clear_free(dh->counter);
  BN_clear_free(dh->pub_key);
  BN_clear_free(dh->priv_key);
  CRYPTO_MUTEX_cleanup(&dh->method_mont_p_lock);

  OPENSSL_free(dh);
}

const BIGNUM *DH_get0_pub_key(const DH *dh) { return dh->pub_key; }

const BIGNUM *DH_get0_priv_key(const DH *dh) { return dh->priv_key; }

const BIGNUM *DH_get0_p(const DH *dh) { return dh->p; }

const BIGNUM *DH_get0_q(const DH *dh) { return dh->q; }

const BIGNUM *DH_get0_g(const DH *dh) { return dh->g; }

void DH_get0_key(const DH *dh, const BIGNUM **out_pub_key,
                 const BIGNUM **out_priv_key) {
  if (out_pub_key != NULL) {
    *out_pub_key = dh->pub_key;
  }
  if (out_priv_key != NULL) {
    *out_priv_key = dh->priv_key;
  }
}

int DH_set0_key(DH *dh, BIGNUM *pub_key, BIGNUM *priv_key) {
  if (pub_key != NULL) {
    BN_free(dh->pub_key);
    dh->pub_key = pub_key;
  }

  if (priv_key != NULL) {
    BN_free(dh->priv_key);
    dh->priv_key = priv_key;
  }

  return 1;
}

void DH_get0_pqg(const DH *dh, const BIGNUM **out_p, const BIGNUM **out_q,
                 const BIGNUM **out_g) {
  if (out_p != NULL) {
    *out_p = dh->p;
  }
  if (out_q != NULL) {
    *out_q = dh->q;
  }
  if (out_g != NULL) {
    *out_g = dh->g;
  }
}

int DH_set0_pqg(DH *dh, BIGNUM *p, BIGNUM *q, BIGNUM *g) {
  if ((dh->p == NULL && p == NULL) ||
      (dh->g == NULL && g == NULL)) {
    return 0;
  }

  if (p != NULL) {
    BN_free(dh->p);
    dh->p = p;
  }

  if (q != NULL) {
    BN_free(dh->q);
    dh->q = q;
  }

  if (g != NULL) {
    BN_free(dh->g);
    dh->g = g;
  }

  return 1;
}

int DH_set_length(DH *dh, unsigned priv_length) {
  dh->priv_length = priv_length;
  return 1;
}

int DH_generate_key(DH *dh) {
  boringssl_ensure_ffdh_self_test();

  int ok = 0;
  int generate_new_key = 0;
  BN_CTX *ctx = NULL;
  BIGNUM *pub_key = NULL, *priv_key = NULL;

  if (BN_num_bits(dh->p) > OPENSSL_DH_MAX_MODULUS_BITS) {
    OPENSSL_PUT_ERROR(DH, DH_R_MODULUS_TOO_LARGE);
    goto err;
  }

  ctx = BN_CTX_new();
  if (ctx == NULL) {
    goto err;
  }

  if (dh->priv_key == NULL) {
    priv_key = BN_new();
    if (priv_key == NULL) {
      goto err;
    }
    generate_new_key = 1;
  } else {
    priv_key = dh->priv_key;
  }

  if (dh->pub_key == NULL) {
    pub_key = BN_new();
    if (pub_key == NULL) {
      goto err;
    }
  } else {
    pub_key = dh->pub_key;
  }

  if (!BN_MONT_CTX_set_locked(&dh->method_mont_p, &dh->method_mont_p_lock,
                              dh->p, ctx)) {
    goto err;
  }

  if (generate_new_key) {
    if (dh->q) {
      if (!BN_rand_range_ex(priv_key, 2, dh->q)) {
        goto err;
      }
    } else {
      // secret exponent length
      unsigned priv_bits = dh->priv_length;
      if (priv_bits == 0) {
        const unsigned p_bits = BN_num_bits(dh->p);
        if (p_bits == 0) {
          goto err;
        }

        priv_bits = p_bits - 1;
      }

      if (!BN_rand(priv_key, priv_bits, BN_RAND_TOP_ONE, BN_RAND_BOTTOM_ANY)) {
        goto err;
      }
    }
  }

  if (!BN_mod_exp_mont_consttime(pub_key, dh->g, priv_key, dh->p, ctx,
                                 dh->method_mont_p)) {
    goto err;
  }

  dh->pub_key = pub_key;
  dh->priv_key = priv_key;
  ok = 1;

err:
  if (ok != 1) {
    OPENSSL_PUT_ERROR(DH, ERR_R_BN_LIB);
  }

  if (dh->pub_key == NULL) {
    BN_free(pub_key);
  }
  if (dh->priv_key == NULL) {
    BN_free(priv_key);
  }
  BN_CTX_free(ctx);
  return ok;
}

static int dh_compute_key(DH *dh, BIGNUM *out_shared_key,
                          const BIGNUM *peers_key, BN_CTX *ctx) {
  if (BN_num_bits(dh->p) > OPENSSL_DH_MAX_MODULUS_BITS) {
    OPENSSL_PUT_ERROR(DH, DH_R_MODULUS_TOO_LARGE);
    return 0;
  }

  if (dh->priv_key == NULL) {
    OPENSSL_PUT_ERROR(DH, DH_R_NO_PRIVATE_VALUE);
    return 0;
  }

  int check_result;
  if (!DH_check_pub_key(dh, peers_key, &check_result) || check_result) {
    OPENSSL_PUT_ERROR(DH, DH_R_INVALID_PUBKEY);
    return 0;
  }

  int ret = 0;
  BN_CTX_start(ctx);
  BIGNUM *p_minus_1 = BN_CTX_get(ctx);

  if (!p_minus_1 ||
      !BN_MONT_CTX_set_locked(&dh->method_mont_p, &dh->method_mont_p_lock,
                              dh->p, ctx)) {
    goto err;
  }

  if (!BN_mod_exp_mont_consttime(out_shared_key, peers_key, dh->priv_key, dh->p,
                                 ctx, dh->method_mont_p) ||
      !BN_copy(p_minus_1, dh->p) ||
      !BN_sub_word(p_minus_1, 1)) {
    OPENSSL_PUT_ERROR(DH, ERR_R_BN_LIB);
    goto err;
  }

  // This performs the check required by SP 800-56Ar3 section 5.7.1.1 step two.
  if (BN_cmp_word(out_shared_key, 1) <= 0 ||
      BN_cmp(out_shared_key, p_minus_1) == 0) {
    OPENSSL_PUT_ERROR(DH, DH_R_INVALID_PUBKEY);
    goto err;
  }

  ret = 1;

 err:
  BN_CTX_end(ctx);
  return ret;
}

int dh_compute_key_padded_no_self_test(unsigned char *out,
                                       const BIGNUM *peers_key, DH *dh) {
  BN_CTX *ctx = BN_CTX_new();
  if (ctx == NULL) {
    return -1;
  }
  BN_CTX_start(ctx);

  int dh_size = DH_size(dh);
  int ret = -1;
  BIGNUM *shared_key = BN_CTX_get(ctx);
  if (shared_key &&
      dh_compute_key(dh, shared_key, peers_key, ctx) &&
      BN_bn2bin_padded(out, dh_size, shared_key)) {
    ret = dh_size;
  }

  BN_CTX_end(ctx);
  BN_CTX_free(ctx);
  return ret;
}

int DH_compute_key_padded(unsigned char *out, const BIGNUM *peers_key, DH *dh) {
  boringssl_ensure_ffdh_self_test();

  return dh_compute_key_padded_no_self_test(out, peers_key, dh);
}

int DH_compute_key(unsigned char *out, const BIGNUM *peers_key, DH *dh) {
  boringssl_ensure_ffdh_self_test();

  BN_CTX *ctx = BN_CTX_new();
  if (ctx == NULL) {
    return -1;
  }
  BN_CTX_start(ctx);

  int ret = -1;
  BIGNUM *shared_key = BN_CTX_get(ctx);
  if (shared_key && dh_compute_key(dh, shared_key, peers_key, ctx)) {
    ret = BN_bn2bin(shared_key, out);
  }

  BN_CTX_end(ctx);
  BN_CTX_free(ctx);
  return ret;
}

int DH_compute_key_hashed(DH *dh, uint8_t *out, size_t *out_len,
                          size_t max_out_len, const BIGNUM *peers_key,
                          const EVP_MD *digest) {
  *out_len = (size_t)-1;

  const size_t digest_len = EVP_MD_size(digest);
  if (digest_len > max_out_len) {
    return 0;
  }

<<<<<<< HEAD
  // We have to avoid the underlying |EVP_Digest| services updating the indicator
  // state, so we lock the state here.
=======
>>>>>>> 67d4f283
  FIPS_service_indicator_lock_state();

  int ret = 0;
  const size_t dh_len = DH_size(dh);
  uint8_t *shared_bytes = OPENSSL_malloc(dh_len);
  unsigned out_len_unsigned;
  if (!shared_bytes ||
      // SP 800-56A is ambiguous about whether the output should be padded prior
      // to revision three. But revision three, section C.1, awkwardly specifies
      // padding to the length of p.
      //
      // Also, padded output avoids side-channels, so is always strongly
      // advisable.
      DH_compute_key_padded(shared_bytes, peers_key, dh) != (int)dh_len ||
      !EVP_Digest(shared_bytes, dh_len, out, &out_len_unsigned, digest, NULL) ||
      out_len_unsigned != digest_len) {
    goto err;
  }

  *out_len = digest_len;
  ret = 1;

 err:
  FIPS_service_indicator_unlock_state();
  OPENSSL_free(shared_bytes);
  return ret;
}

int DH_size(const DH *dh) { return BN_num_bytes(dh->p); }

int DH_bits(const DH *dh) { return DH_num_bits(dh); }

unsigned DH_num_bits(const DH *dh) { return BN_num_bits(dh->p); }

int DH_up_ref(DH *dh) {
  CRYPTO_refcount_inc(&dh->references);
  return 1;
}

DH *DH_get_rfc7919_2048(void) {
  // This is the prime from https://tools.ietf.org/html/rfc7919#appendix-A.1,
  // which is specifically approved for FIPS in appendix D of SP 800-56Ar3.
  static const BN_ULONG kFFDHE2048Data[] = {
      TOBN(0xffffffff, 0xffffffff), TOBN(0x886b4238, 0x61285c97),
      TOBN(0xc6f34a26, 0xc1b2effa), TOBN(0xc58ef183, 0x7d1683b2),
      TOBN(0x3bb5fcbc, 0x2ec22005), TOBN(0xc3fe3b1b, 0x4c6fad73),
      TOBN(0x8e4f1232, 0xeef28183), TOBN(0x9172fe9c, 0xe98583ff),
      TOBN(0xc03404cd, 0x28342f61), TOBN(0x9e02fce1, 0xcdf7e2ec),
      TOBN(0x0b07a7c8, 0xee0a6d70), TOBN(0xae56ede7, 0x6372bb19),
      TOBN(0x1d4f42a3, 0xde394df4), TOBN(0xb96adab7, 0x60d7f468),
      TOBN(0xd108a94b, 0xb2c8e3fb), TOBN(0xbc0ab182, 0xb324fb61),
      TOBN(0x30acca4f, 0x483a797a), TOBN(0x1df158a1, 0x36ade735),
      TOBN(0xe2a689da, 0xf3efe872), TOBN(0x984f0c70, 0xe0e68b77),
      TOBN(0xb557135e, 0x7f57c935), TOBN(0x85636555, 0x3ded1af3),
      TOBN(0x2433f51f, 0x5f066ed0), TOBN(0xd3df1ed5, 0xd5fd6561),
      TOBN(0xf681b202, 0xaec4617a), TOBN(0x7d2fe363, 0x630c75d8),
      TOBN(0xcc939dce, 0x249b3ef9), TOBN(0xa9e13641, 0x146433fb),
      TOBN(0xd8b9c583, 0xce2d3695), TOBN(0xafdc5620, 0x273d3cf1),
      TOBN(0xadf85458, 0xa2bb4a9a), TOBN(0xffffffff, 0xffffffff),
  };

  BIGNUM *const ffdhe2048_p = BN_new();
  BIGNUM *const ffdhe2048_q = BN_new();
  BIGNUM *const ffdhe2048_g = BN_new();
  DH *const dh = DH_new();

  if (!ffdhe2048_p || !ffdhe2048_q || !ffdhe2048_g || !dh) {
    goto err;
  }

  bn_set_static_words(ffdhe2048_p, kFFDHE2048Data,
                      OPENSSL_ARRAY_SIZE(kFFDHE2048Data));

  if (!BN_rshift1(ffdhe2048_q, ffdhe2048_p) ||
      !BN_set_word(ffdhe2048_g, 2) ||
      !DH_set0_pqg(dh, ffdhe2048_p, ffdhe2048_q, ffdhe2048_g)) {
    goto err;
  }

  return dh;

 err:
    BN_free(ffdhe2048_p);
    BN_free(ffdhe2048_q);
    BN_free(ffdhe2048_g);
    DH_free(dh);
    return NULL;
}<|MERGE_RESOLUTION|>--- conflicted
+++ resolved
@@ -384,11 +384,8 @@
     return 0;
   }
 
-<<<<<<< HEAD
   // We have to avoid the underlying |EVP_Digest| services updating the indicator
   // state, so we lock the state here.
-=======
->>>>>>> 67d4f283
   FIPS_service_indicator_lock_state();
 
   int ret = 0;
