/* Copyright (C) 1995-1998 Eric Young (eay@cryptsoft.com)
 * All rights reserved.
 *
 * This package is an SSL implementation written
 * by Eric Young (eay@cryptsoft.com).
 * The implementation was written so as to conform with Netscapes SSL.
 *
 * This library is free for commercial and non-commercial use as long as
 * the following conditions are aheared to.  The following conditions
 * apply to all code found in this distribution, be it the RC4, RSA,
 * lhash, DES, etc., code; not just the SSL code.  The SSL documentation
 * included with this distribution is covered by the same copyright terms
 * except that the holder is Tim Hudson (tjh@cryptsoft.com).
 *
 * Copyright remains Eric Young's, and as such any Copyright notices in
 * the code are not to be removed.
 * If this package is used in a product, Eric Young should be given attribution
 * as the author of the parts of the library used.
 * This can be in the form of a textual message at program startup or
 * in documentation (online or textual) provided with the package.
 *
 * Redistribution and use in source and binary forms, with or without
 * modification, are permitted provided that the following conditions
 * are met:
 * 1. Redistributions of source code must retain the copyright
 *    notice, this list of conditions and the following disclaimer.
 * 2. Redistributions in binary form must reproduce the above copyright
 *    notice, this list of conditions and the following disclaimer in the
 *    documentation and/or other materials provided with the distribution.
 * 3. All advertising materials mentioning features or use of this software
 *    must display the following acknowledgement:
 *    "This product includes cryptographic software written by
 *     Eric Young (eay@cryptsoft.com)"
 *    The word 'cryptographic' can be left out if the rouines from the library
 *    being used are not cryptographic related :-).
 * 4. If you include any Windows specific code (or a derivative thereof) from
 *    the apps directory (application code) you must include an acknowledgement:
 *    "This product includes software written by Tim Hudson (tjh@cryptsoft.com)"
 *
 * THIS SOFTWARE IS PROVIDED BY ERIC YOUNG ``AS IS'' AND
 * ANY EXPRESS OR IMPLIED WARRANTIES, INCLUDING, BUT NOT LIMITED TO, THE
 * IMPLIED WARRANTIES OF MERCHANTABILITY AND FITNESS FOR A PARTICULAR PURPOSE
 * ARE DISCLAIMED.  IN NO EVENT SHALL THE AUTHOR OR CONTRIBUTORS BE LIABLE
 * FOR ANY DIRECT, INDIRECT, INCIDENTAL, SPECIAL, EXEMPLARY, OR CONSEQUENTIAL
 * DAMAGES (INCLUDING, BUT NOT LIMITED TO, PROCUREMENT OF SUBSTITUTE GOODS
 * OR SERVICES; LOSS OF USE, DATA, OR PROFITS; OR BUSINESS INTERRUPTION)
 * HOWEVER CAUSED AND ON ANY THEORY OF LIABILITY, WHETHER IN CONTRACT, STRICT
 * LIABILITY, OR TORT (INCLUDING NEGLIGENCE OR OTHERWISE) ARISING IN ANY WAY
 * OUT OF THE USE OF THIS SOFTWARE, EVEN IF ADVISED OF THE POSSIBILITY OF
 * SUCH DAMAGE.
 *
 * The licence and distribution terms for any publically available version or
 * derivative of this code cannot be changed.  i.e. this code cannot simply be
 * copied and put under another distribution licence
 * [including the GNU Public Licence.] */

#include <openssl/digest.h>

#include <assert.h>
#include <string.h>

#include <openssl/md4.h>
#include <openssl/md5.h>
#include <openssl/nid.h>
#include <openssl/sha.h>

#include "../../internal.h"
#include "../sha/internal.h"
#include "internal.h"

#if defined(NDEBUG)
#define CHECK(x) (void) (x)
#else
#define CHECK(x) assert(x)
#endif


static void md4_init(EVP_MD_CTX *ctx) {
  CHECK(MD4_Init(ctx->md_data));
}

static void md4_update(EVP_MD_CTX *ctx, const void *data, size_t count) {
  CHECK(MD4_Update(ctx->md_data, data, count));
}

static void md4_final(EVP_MD_CTX *ctx, uint8_t *out) {
  CHECK(MD4_Final(out, ctx->md_data));
}

DEFINE_METHOD_FUNCTION(EVP_MD, EVP_md4) {
  out->type = NID_md4;
  out->md_size = MD4_DIGEST_LENGTH;
  out->flags = 0;
  out->init = md4_init;
  out->update = md4_update;
  out->final = md4_final;
  out->block_size = 64;
  out->ctx_size = sizeof(MD4_CTX);
}


static void md5_init(EVP_MD_CTX *ctx) {
  CHECK(MD5_Init(ctx->md_data));
}

static void md5_update(EVP_MD_CTX *ctx, const void *data, size_t count) {
  CHECK(MD5_Update(ctx->md_data, data, count));
}

static void md5_final(EVP_MD_CTX *ctx, uint8_t *out) {
  CHECK(MD5_Final(out, ctx->md_data));
}

DEFINE_METHOD_FUNCTION(EVP_MD, EVP_md5) {
  out->type = NID_md5;
  out->md_size = MD5_DIGEST_LENGTH;
  out->flags = 0;
  out->init = md5_init;
  out->update = md5_update;
  out->final = md5_final;
  out->block_size = 64;
  out->ctx_size = sizeof(MD5_CTX);
}


static void sha1_init(EVP_MD_CTX *ctx) {
  CHECK(SHA1_Init(ctx->md_data));
}

static void sha1_update(EVP_MD_CTX *ctx, const void *data, size_t count) {
  CHECK(SHA1_Update(ctx->md_data, data, count));
}

static void sha1_final(EVP_MD_CTX *ctx, uint8_t *md) {
  CHECK(SHA1_Final(md, ctx->md_data));
}

DEFINE_METHOD_FUNCTION(EVP_MD, EVP_sha1) {
  out->type = NID_sha1;
  out->md_size = SHA_DIGEST_LENGTH;
  out->flags = 0;
  out->init = sha1_init;
  out->update = sha1_update;
  out->final = sha1_final;
  out->block_size = 64;
  out->ctx_size = sizeof(SHA_CTX);
}


static void sha224_init(EVP_MD_CTX *ctx) {
  CHECK(SHA224_Init(ctx->md_data));
}

static void sha224_update(EVP_MD_CTX *ctx, const void *data, size_t count) {
  CHECK(SHA224_Update(ctx->md_data, data, count));
}

static void sha224_final(EVP_MD_CTX *ctx, uint8_t *md) {
  CHECK(SHA224_Final(md, ctx->md_data));
}

DEFINE_METHOD_FUNCTION(EVP_MD, EVP_sha224) {
  out->type = NID_sha224;
  out->md_size = SHA224_DIGEST_LENGTH;
  out->flags = 0;
  out->init = sha224_init;
  out->update = sha224_update;
  out->final = sha224_final;
  out->block_size = 64;
  out->ctx_size = sizeof(SHA256_CTX);
}


static void sha256_init(EVP_MD_CTX *ctx) {
  CHECK(SHA256_Init(ctx->md_data));
}

static void sha256_update(EVP_MD_CTX *ctx, const void *data, size_t count) {
  CHECK(SHA256_Update(ctx->md_data, data, count));
}

static void sha256_final(EVP_MD_CTX *ctx, uint8_t *md) {
  CHECK(SHA256_Final(md, ctx->md_data));
}

DEFINE_METHOD_FUNCTION(EVP_MD, EVP_sha256) {
  out->type = NID_sha256;
  out->md_size = SHA256_DIGEST_LENGTH;
  out->flags = 0;
  out->init = sha256_init;
  out->update = sha256_update;
  out->final = sha256_final;
  out->block_size = 64;
  out->ctx_size = sizeof(SHA256_CTX);
}


static void sha384_init(EVP_MD_CTX *ctx) {
  CHECK(SHA384_Init(ctx->md_data));
}

static void sha384_update(EVP_MD_CTX *ctx, const void *data, size_t count) {
  CHECK(SHA384_Update(ctx->md_data, data, count));
}

static void sha384_final(EVP_MD_CTX *ctx, uint8_t *md) {
  CHECK(SHA384_Final(md, ctx->md_data));
}

DEFINE_METHOD_FUNCTION(EVP_MD, EVP_sha384) {
  out->type = NID_sha384;
  out->md_size = SHA384_DIGEST_LENGTH;
  out->flags = 0;
  out->init = sha384_init;
  out->update = sha384_update;
  out->final = sha384_final;
  out->block_size = 128;
  out->ctx_size = sizeof(SHA512_CTX);
}


static void sha512_init(EVP_MD_CTX *ctx) {
  CHECK(SHA512_Init(ctx->md_data));
}

static void sha512_update(EVP_MD_CTX *ctx, const void *data, size_t count) {
  CHECK(SHA512_Update(ctx->md_data, data, count));
}

static void sha512_final(EVP_MD_CTX *ctx, uint8_t *md) {
  CHECK(SHA512_Final(md, ctx->md_data));
}

DEFINE_METHOD_FUNCTION(EVP_MD, EVP_sha512) {
  out->type = NID_sha512;
  out->md_size = SHA512_DIGEST_LENGTH;
  out->flags = 0;
  out->init = sha512_init;
  out->update = sha512_update;
  out->final = sha512_final;
  out->block_size = 128;
  out->ctx_size = sizeof(SHA512_CTX);
}


static void sha512_256_init(EVP_MD_CTX *ctx) {
  CHECK(SHA512_256_Init(ctx->md_data));
}

static void sha512_256_update(EVP_MD_CTX *ctx, const void *data, size_t count) {
  CHECK(SHA512_256_Update(ctx->md_data, data, count));
}

static void sha512_256_final(EVP_MD_CTX *ctx, uint8_t *md) {
  CHECK(SHA512_256_Final(md, ctx->md_data));
}

DEFINE_METHOD_FUNCTION(EVP_MD, EVP_sha512_256) {
  out->type = NID_sha512_256;
  out->md_size = SHA512_256_DIGEST_LENGTH;
  out->flags = 0;
  out->init = sha512_256_init;
  out->update = sha512_256_update;
  out->final = sha512_256_final;
  out->block_size = 128;
  out->ctx_size = sizeof(SHA512_CTX);
}


static void sha3_256_init(EVP_MD_CTX *ctx) {
  CHECK(SHA3_Init(ctx->md_data, SHA3_PAD_CHAR, SHA3_256_DIGEST_BITLENGTH));
}

static void sha3_256_update(EVP_MD_CTX *ctx, const void *data, size_t count) {
  CHECK(SHA3_Update(ctx->md_data, data, count));
}

static void sha3_256_final(EVP_MD_CTX *ctx, uint8_t *md) {
  CHECK(SHA3_Final(md, ctx->md_data));
}

DEFINE_METHOD_FUNCTION(EVP_MD, EVP_sha3_256) {
  out->type = NID_sha3_256;
  out->md_size = SHA3_256_DIGEST_LENGTH;
  out->flags = 0;
  out->init = sha3_256_init;
  out->update = sha3_256_update;
  out->final = sha3_256_final;
  out->block_size = SHA3_BLOCKSIZE(SHA3_256_DIGEST_BITLENGTH);
  out->ctx_size = sizeof(KECCAK1600_CTX);
}

<<<<<<< HEAD

static void sha3_512_init(EVP_MD_CTX *ctx) {
  CHECK(SHA3_Init(ctx->md_data, SHA3_PAD_CHAR, SHA3_512_DIGEST_BITLENGTH));
}

static void sha3_512_update(EVP_MD_CTX *ctx, const void *data, size_t count) {
  CHECK(SHA3_Update(ctx->md_data, data, count));
}

static void sha3_512_final(EVP_MD_CTX *ctx, uint8_t *md) {
  CHECK(SHA3_Final(md, ctx->md_data));
}

DEFINE_METHOD_FUNCTION(EVP_MD, EVP_sha3_512) {
  out->type = NID_sha3_512;
  out->md_size = SHA3_512_DIGEST_LENGTH;
  out->flags = 0;
  out->init = sha3_512_init;
  out->update = sha3_512_update;
  out->final = sha3_512_final;
  out->block_size = SHA3_BLOCKSIZE(SHA3_512_DIGEST_BITLENGTH);
  out->ctx_size = sizeof(KECCAK1600_CTX);
}


=======
>>>>>>> 8b06ac62
typedef struct {
  MD5_CTX md5;
  SHA_CTX sha1;
} MD5_SHA1_CTX;

static void md5_sha1_init(EVP_MD_CTX *md_ctx) {
  MD5_SHA1_CTX *ctx = md_ctx->md_data;
  CHECK(MD5_Init(&ctx->md5) && SHA1_Init(&ctx->sha1));
}

static void md5_sha1_update(EVP_MD_CTX *md_ctx, const void *data,
                            size_t count) {
  MD5_SHA1_CTX *ctx = md_ctx->md_data;
  CHECK(MD5_Update(&ctx->md5, data, count) &&
        SHA1_Update(&ctx->sha1, data, count));
}

static void md5_sha1_final(EVP_MD_CTX *md_ctx, uint8_t *out) {
  MD5_SHA1_CTX *ctx = md_ctx->md_data;
  CHECK(MD5_Final(out, &ctx->md5) &&
        SHA1_Final(out + MD5_DIGEST_LENGTH, &ctx->sha1));
}

DEFINE_METHOD_FUNCTION(EVP_MD, EVP_md5_sha1) {
  out->type = NID_md5_sha1;
  out->md_size = MD5_DIGEST_LENGTH + SHA_DIGEST_LENGTH;
  out->flags = 0;
  out->init = md5_sha1_init;
  out->update = md5_sha1_update;
  out->final = md5_sha1_final;
  out->block_size = 64;
  out->ctx_size = sizeof(MD5_SHA1_CTX);
}

#undef CHECK<|MERGE_RESOLUTION|>--- conflicted
+++ resolved
@@ -290,7 +290,6 @@
   out->ctx_size = sizeof(KECCAK1600_CTX);
 }
 
-<<<<<<< HEAD
 
 static void sha3_512_init(EVP_MD_CTX *ctx) {
   CHECK(SHA3_Init(ctx->md_data, SHA3_PAD_CHAR, SHA3_512_DIGEST_BITLENGTH));
@@ -315,9 +314,6 @@
   out->ctx_size = sizeof(KECCAK1600_CTX);
 }
 
-
-=======
->>>>>>> 8b06ac62
 typedef struct {
   MD5_CTX md5;
   SHA_CTX sha1;
