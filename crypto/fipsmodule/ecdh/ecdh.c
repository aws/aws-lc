/* ====================================================================
 * Copyright 2002 Sun Microsystems, Inc. ALL RIGHTS RESERVED.
 *
 * The Elliptic Curve Public-Key Crypto Library (ECC Code) included
 * herein is developed by SUN MICROSYSTEMS, INC., and is contributed
 * to the OpenSSL project.
 *
 * The ECC Code is licensed pursuant to the OpenSSL open source
 * license provided below.
 *
 * The ECDH software is originally written by Douglas Stebila of
 * Sun Microsystems Laboratories.
 *
 */
/* ====================================================================
 * Copyright (c) 2000-2002 The OpenSSL Project.  All rights reserved.
 *
 * Redistribution and use in source and binary forms, with or without
 * modification, are permitted provided that the following conditions
 * are met:
 *
 * 1. Redistributions of source code must retain the above copyright
 *    notice, this list of conditions and the following disclaimer.
 *
 * 2. Redistributions in binary form must reproduce the above copyright
 *    notice, this list of conditions and the following disclaimer in
 *    the documentation and/or other materials provided with the
 *    distribution.
 *
 * 3. All advertising materials mentioning features or use of this
 *    software must display the following acknowledgment:
 *    "This product includes software developed by the OpenSSL Project
 *    for use in the OpenSSL Toolkit. (http://www.OpenSSL.org/)"
 *
 * 4. The names "OpenSSL Toolkit" and "OpenSSL Project" must not be used to
 *    endorse or promote products derived from this software without
 *    prior written permission. For written permission, please contact
 *    licensing@OpenSSL.org.
 *
 * 5. Products derived from this software may not be called "OpenSSL"
 *    nor may "OpenSSL" appear in their names without prior written
 *    permission of the OpenSSL Project.
 *
 * 6. Redistributions of any form whatsoever must retain the following
 *    acknowledgment:
 *    "This product includes software developed by the OpenSSL Project
 *    for use in the OpenSSL Toolkit (http://www.OpenSSL.org/)"
 *
 * THIS SOFTWARE IS PROVIDED BY THE OpenSSL PROJECT ``AS IS'' AND ANY
 * EXPRESSED OR IMPLIED WARRANTIES, INCLUDING, BUT NOT LIMITED TO, THE
 * IMPLIED WARRANTIES OF MERCHANTABILITY AND FITNESS FOR A PARTICULAR
 * PURPOSE ARE DISCLAIMED.  IN NO EVENT SHALL THE OpenSSL PROJECT OR
 * ITS CONTRIBUTORS BE LIABLE FOR ANY DIRECT, INDIRECT, INCIDENTAL,
 * SPECIAL, EXEMPLARY, OR CONSEQUENTIAL DAMAGES (INCLUDING, BUT
 * NOT LIMITED TO, PROCUREMENT OF SUBSTITUTE GOODS OR SERVICES;
 * LOSS OF USE, DATA, OR PROFITS; OR BUSINESS INTERRUPTION)
 * HOWEVER CAUSED AND ON ANY THEORY OF LIABILITY, WHETHER IN CONTRACT,
 * STRICT LIABILITY, OR TORT (INCLUDING NEGLIGENCE OR OTHERWISE)
 * ARISING IN ANY WAY OUT OF THE USE OF THIS SOFTWARE, EVEN IF ADVISED
 * OF THE POSSIBILITY OF SUCH DAMAGE.
 * ====================================================================
 *
 * This product includes cryptographic software written by Eric Young
 * (eay@cryptsoft.com).  This product includes software written by Tim
 * Hudson (tjh@cryptsoft.com). */

#include <openssl/ecdh.h>

#include <string.h>

#include <openssl/ec.h>
#include <openssl/ec_key.h>
#include <openssl/err.h>
#include <openssl/mem.h>
#include <openssl/sha.h>

#include "../ec/internal.h"
#include "../../internal.h"


int ECDH_compute_shared_secret(uint8_t *buf, size_t *buflen, const EC_POINT *pub_key,
                               const EC_KEY *priv_key) {
  boringssl_ensure_ecc_self_test();
  if (priv_key->priv_key == NULL) {
    OPENSSL_PUT_ERROR(ECDH, ECDH_R_NO_PRIVATE_VALUE);
    return 0;
  }
  const EC_SCALAR *const priv = &priv_key->priv_key->scalar;
  const EC_GROUP *const group = EC_KEY_get0_group(priv_key);
  if (EC_GROUP_cmp(group, pub_key->group, NULL) != 0) {
    OPENSSL_PUT_ERROR(EC, EC_R_INCOMPATIBLE_OBJECTS);
    return 0;
  }

  // Lock state here to avoid the underlying |EC_KEY_check_fips| function
  // updating the service indicator state unintentionally.
  FIPS_service_indicator_lock_state();
  int ret = 0;

  // |EC_KEY_check_fips| is not an expensive operation on an external
  // public key so we always perform it, even in the non-FIPS build.
  EC_KEY *key_pub_key = NULL;
  key_pub_key = EC_KEY_new();
  if (key_pub_key == NULL) {
    goto end;
  }

  if (!EC_KEY_set_group(key_pub_key, group) ||
      // Creates a copy of pub_key within key_pub_key
      !EC_KEY_set_public_key(key_pub_key, pub_key) ||
      !EC_KEY_check_fips(key_pub_key)) {
    OPENSSL_PUT_ERROR(EC, EC_R_PUBLIC_KEY_VALIDATION_FAILED);
    goto end;
  }

  EC_RAW_POINT shared_point;
  if (!ec_point_mul_scalar(group, &shared_point, &pub_key->raw, priv) ||
      !ec_get_x_coordinate_as_bytes(group, buf, buflen, *buflen,
                                    &shared_point)) {
    OPENSSL_PUT_ERROR(ECDH, ECDH_R_POINT_ARITHMETIC_FAILURE);
    goto end;
  }

  ret = 1;
end:
  FIPS_service_indicator_unlock_state();
  if (key_pub_key != NULL) {
    EC_KEY_free(key_pub_key);
  }
  return ret;
}

int ECDH_compute_key_fips(uint8_t *out, size_t out_len, const EC_POINT *pub_key,
                          const EC_KEY *priv_key) {
  // Lock state here to avoid underlying |SHA*| functions updating the service
  // indicator state unintentionally.
  FIPS_service_indicator_lock_state();

  uint8_t buf[EC_MAX_BYTES];
  size_t buflen = sizeof(buf);
  int ret = 0;

  if (!ECDH_compute_shared_secret(buf, &buflen, pub_key, priv_key)) {
    goto end;
  }

  FIPS_service_indicator_lock_state();
  switch (out_len) {
    case SHA224_DIGEST_LENGTH:
      SHA224(buf, buflen, out);
      break;
    case SHA256_DIGEST_LENGTH:
      SHA256(buf, buflen, out);
      break;
    case SHA384_DIGEST_LENGTH:
      SHA384(buf, buflen, out);
      break;
    case SHA512_DIGEST_LENGTH:
      SHA512(buf, buflen, out);
      break;
    default:
      OPENSSL_PUT_ERROR(ECDH, ECDH_R_UNKNOWN_DIGEST_LENGTH);
<<<<<<< HEAD
      goto end;
  }
  ret = 1;

end:
  FIPS_service_indicator_unlock_state();
  if(ret) {
    ECDH_verify_service_indicator(priv_key);
  }
  return ret;
=======
      FIPS_service_indicator_unlock_state();
      return 0;
  }
  FIPS_service_indicator_unlock_state();

  ECDH_verify_service_indicator(priv_key);
  return 1;
>>>>>>> 67d4f283
}<|MERGE_RESOLUTION|>--- conflicted
+++ resolved
@@ -81,6 +81,7 @@
 int ECDH_compute_shared_secret(uint8_t *buf, size_t *buflen, const EC_POINT *pub_key,
                                const EC_KEY *priv_key) {
   boringssl_ensure_ecc_self_test();
+
   if (priv_key->priv_key == NULL) {
     OPENSSL_PUT_ERROR(ECDH, ECDH_R_NO_PRIVATE_VALUE);
     return 0;
@@ -144,7 +145,6 @@
     goto end;
   }
 
-  FIPS_service_indicator_lock_state();
   switch (out_len) {
     case SHA224_DIGEST_LENGTH:
       SHA224(buf, buflen, out);
@@ -160,7 +160,6 @@
       break;
     default:
       OPENSSL_PUT_ERROR(ECDH, ECDH_R_UNKNOWN_DIGEST_LENGTH);
-<<<<<<< HEAD
       goto end;
   }
   ret = 1;
@@ -171,13 +170,4 @@
     ECDH_verify_service_indicator(priv_key);
   }
   return ret;
-=======
-      FIPS_service_indicator_unlock_state();
-      return 0;
-  }
-  FIPS_service_indicator_unlock_state();
-
-  ECDH_verify_service_indicator(priv_key);
-  return 1;
->>>>>>> 67d4f283
 }