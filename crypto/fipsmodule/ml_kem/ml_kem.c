--- conflicted
+++ resolved
@@ -26,7 +26,8 @@
 
 // End of mlkem-native source code
 
-<<<<<<< HEAD
+#include "./ml_kem.h"
+
 #include "./ml_kem_ref/kem.h"
 #include "./ml_kem_ref/params.h"
 
@@ -91,39 +92,23 @@
                                      uint8_t *secret_key /* OUT */,
                                      size_t *secret_len  /* IN_OUT */,
                                      const uint8_t *seed /* IN */) {
-=======
-#include "./ml_kem.h"
-
-int ml_kem_512_keypair_deterministic(uint8_t *public_key  /* OUT */,
-                                     uint8_t *secret_key  /* OUT */,
-                                     const uint8_t *seed  /* IN */) {
->>>>>>> 1b2b4693
   boringssl_ensure_ml_kem_self_test();
   return ml_kem_512_keypair_deterministic_no_self_test(public_key, public_len, secret_key, secret_len, seed);
 }
 
-<<<<<<< HEAD
-int ml_kem_512_keypair_deterministic_no_self_test(uint8_t *public_key /* OUT */,
+int ml_kem_512_keypair_deterministic_no_self_test(uint8_t *public_key  /* OUT */,
                                                   size_t *public_len  /* IN_OUT */,
-                                                  uint8_t *secret_key /* OUT */,
+                                                  uint8_t *secret_key  /* OUT */,
                                                   size_t *secret_len  /* IN_OUT */,
-                                                  const uint8_t *seed /* IN */) {
-  ml_kem_params params;
-  ml_kem_512_params_init(&params);
-  return ml_kem_common_keypair_deterministic(params, public_key, public_len, secret_key, secret_len, seed);
-=======
-int ml_kem_512_keypair_deterministic_no_self_test(uint8_t *public_key  /* OUT */,
-                                                  uint8_t *secret_key  /* OUT */,
                                                   const uint8_t *seed  /* IN */) {
-  int res = mlkem512_keypair_derand(public_key, secret_key, seed);
-#if defined(AWSLC_FIPS)
-  /* PCT failure is the only failure condition for key generation. */
-  if (res != 0) {
-      AWS_LC_FIPS_failure("ML-KEM keygen PCT failed");
-  }
-#endif
-  return res;
->>>>>>> 1b2b4693
+  int res = mlkem512_keypair_derand(public_key, public_len, secret_key, secret_len, seed);
+#if defined(AWSLC_FIPS)
+  /* PCT failure is the only failure condition for key generation. */
+  if (res != 0) {
+      AWS_LC_FIPS_failure("ML-KEM keygen PCT failed");
+  }
+#endif
+  return res;
 }
 
 int ml_kem_512_keypair(uint8_t *public_key /* OUT */,
@@ -131,30 +116,20 @@
                        uint8_t *secret_key /* OUT */,
                        size_t *secret_len  /* IN_OUT */) {
   boringssl_ensure_ml_kem_self_test();
-<<<<<<< HEAD
-  ml_kem_params params;
-  ml_kem_512_params_init(&params);
-  return ml_kem_common_keypair(params, public_key, public_len, secret_key, secret_len);
+  int res = mlkem512_keypair(public_key, public_len, secret_key, secret_len);
+#if defined(AWSLC_FIPS)
+  /* PCT failure is the only failure condition for key generation. */
+  if (res != 0) {
+      AWS_LC_FIPS_failure("ML-KEM keygen PCT failed");
+  }
+#endif
+  return res;
 }
 
 int ml_kem_512_encapsulate_deterministic(uint8_t *ciphertext       /* OUT */,
                                          size_t *ciphertext_len    /* IN_OUT */,
                                          uint8_t *shared_secret    /* OUT */,
                                          size_t *shared_secret_len /* IN_OUT */,
-=======
-  int res = mlkem512_keypair(public_key, secret_key);
-#if defined(AWSLC_FIPS)
-  /* PCT failure is the only failure condition for key generation. */
-  if (res != 0) {
-      AWS_LC_FIPS_failure("ML-KEM keygen PCT failed");
-  }
-#endif
-  return res;
-}
-
-int ml_kem_512_encapsulate_deterministic(uint8_t *ciphertext       /* OUT */,
-                                         uint8_t *shared_secret    /* OUT */,
->>>>>>> 1b2b4693
                                          const uint8_t *public_key /* IN  */,
                                          const uint8_t *seed       /* IN */) {
   boringssl_ensure_ml_kem_self_test();
@@ -167,10 +142,7 @@
                                                       size_t *shared_secret_len /* IN_OUT */,
                                                       const uint8_t *public_key /* IN */,
                                                       const uint8_t *seed       /* IN */) {
-<<<<<<< HEAD
-  ml_kem_params params;
-  ml_kem_512_params_init(&params);
-  return ml_kem_common_encapsulate_deterministic(params, ciphertext, ciphertext_len, shared_secret, shared_secret_len, public_key, seed);
+  return mlkem512_enc_derand(ciphertext, ciphertext_len, shared_secret, shared_secret_len, public_key, seed);
 }
 
 int ml_kem_512_encapsulate(uint8_t *ciphertext       /* OUT */,
@@ -179,42 +151,24 @@
                            size_t *shared_secret_len /* IN_OUT */,
                            const uint8_t *public_key /* IN */) {
   boringssl_ensure_ml_kem_self_test();
-  ml_kem_params params;
-  ml_kem_512_params_init(&params);
-  return ml_kem_common_encapsulate(params, ciphertext, ciphertext_len, shared_secret, shared_secret_len, public_key);
+  return mlkem512_enc(ciphertext, ciphertext_len, shared_secret, shared_secret_len, public_key);
 }
 
 int ml_kem_512_decapsulate(uint8_t *shared_secret    /* OUT */,
                            size_t *shared_secret_len /* IN_OUT */,
                            const uint8_t *ciphertext /* IN */,
                            const uint8_t *secret_key /* IN */) {
-=======
-  return mlkem512_enc_derand(ciphertext, shared_secret, public_key, seed);
-}
-
-int ml_kem_512_encapsulate(uint8_t *ciphertext       /* OUT */,
-                           uint8_t *shared_secret    /* OUT */,
-                           const uint8_t *public_key /* IN  */) {
-  boringssl_ensure_ml_kem_self_test();
-  return mlkem512_enc(ciphertext, shared_secret, public_key);
-}
-
-int ml_kem_512_decapsulate(uint8_t *shared_secret    /* OUT */,
-                           const uint8_t *ciphertext /* IN  */,
-                           const uint8_t *secret_key /* IN  */) {
->>>>>>> 1b2b4693
   boringssl_ensure_ml_kem_self_test();
   return ml_kem_512_decapsulate_no_self_test(shared_secret, shared_secret_len, ciphertext, secret_key);
 }
 
 int ml_kem_512_decapsulate_no_self_test(uint8_t *shared_secret    /* OUT */,
-<<<<<<< HEAD
                                         size_t *shared_secret_len /* IN_OUT */,
-                                        const uint8_t *ciphertext /* IN */,
-                                        const uint8_t *secret_key /* IN */) {
+                                        const uint8_t *ciphertext /* IN  */,
+                                        const uint8_t *secret_key /* IN  */) {
   ml_kem_params params;
   ml_kem_512_params_init(&params);
-  return ml_kem_common_decapsulate(params, shared_secret, shared_secret_len, ciphertext, secret_key);
+  return mlkem512_dec(&params, shared_secret, shared_secret_len, ciphertext, secret_key);
 }
 
 
@@ -224,9 +178,14 @@
                                      size_t *secret_len  /* IN_OUT */,
                                      const uint8_t *seed /* IN */) {
   boringssl_ensure_ml_kem_self_test();
-  ml_kem_params params;
-  ml_kem_768_params_init(&params);
-  return ml_kem_common_keypair_deterministic(params, public_key, public_len, secret_key, secret_len, seed);
+  int res = mlkem768_keypair_derand(public_key, public_len, secret_key, secret_len, seed);
+#if defined(AWSLC_FIPS)
+  /* PCT failure is the only failure condition for key generation. */
+  if (res != 0) {
+      AWS_LC_FIPS_failure("ML-KEM keygen PCT failed");
+  }
+#endif
+  return res;
 }
 
 int ml_kem_768_keypair(uint8_t *public_key /* OUT */,
@@ -234,9 +193,14 @@
                        uint8_t *secret_key /* OUT */,
                        size_t *secret_len  /* IN_OUT */) {
   boringssl_ensure_ml_kem_self_test();
-  ml_kem_params params;
-  ml_kem_768_params_init(&params);
-  return ml_kem_common_keypair(params, public_key, public_len, secret_key, secret_len);
+  int res = mlkem768_keypair(public_key, public_len, secret_key, secret_len);
+#if defined(AWSLC_FIPS)
+  /* PCT failure is the only failure condition for key generation. */
+  if (res != 0) {
+      AWS_LC_FIPS_failure("ML-KEM keygen PCT failed");
+  }
+#endif
+  return res;
 }
 
 int ml_kem_768_encapsulate_deterministic(uint8_t *ciphertext       /* OUT */,
@@ -246,9 +210,7 @@
                                          const uint8_t *public_key /* IN */,
                                          const uint8_t *seed       /* IN */) {
   boringssl_ensure_ml_kem_self_test();
-  ml_kem_params params;
-  ml_kem_768_params_init(&params);
-  return ml_kem_common_encapsulate_deterministic(params, ciphertext, ciphertext_len, shared_secret, shared_secret_len, public_key, seed);
+  return mlkem768_enc_derand(ciphertext, ciphertext_len, shared_secret, shared_secret_len, public_key, seed);
 }
 
 int ml_kem_768_encapsulate(uint8_t *ciphertext       /* OUT */,
@@ -257,9 +219,7 @@
                            size_t *shared_secret_len /* IN_OUT */,
                            const uint8_t *public_key /* IN */) {
   boringssl_ensure_ml_kem_self_test();
-  ml_kem_params params;
-  ml_kem_768_params_init(&params);
-  return ml_kem_common_encapsulate(params, ciphertext, ciphertext_len, shared_secret, shared_secret_len, public_key);
+  return mlkem768_enc(ciphertext, ciphertext_len, shared_secret, shared_secret_len, public_key);
 }
 
 int ml_kem_768_decapsulate(uint8_t *shared_secret    /* OUT */,
@@ -267,9 +227,7 @@
                            const uint8_t *ciphertext /* IN */,
                            const uint8_t *secret_key /* IN */) {
   boringssl_ensure_ml_kem_self_test();
-  ml_kem_params params;
-  ml_kem_768_params_init(&params);
-  return ml_kem_common_decapsulate(params, shared_secret, shared_secret_len, ciphertext, secret_key);
+  return mlkem768_dec(shared_secret, shared_secret_len, ciphertext, secret_key);
 }
 
 int ml_kem_1024_keypair_deterministic(uint8_t *public_key /* OUT */,
@@ -278,9 +236,14 @@
                                       size_t *secret_len  /* IN_OUT */,
                                       const uint8_t *seed /* IN */) {
   boringssl_ensure_ml_kem_self_test();
-  ml_kem_params params;
-  ml_kem_1024_params_init(&params);
-  return ml_kem_common_keypair_deterministic(params, public_key, public_len, secret_key, secret_len, seed);
+  int res = mlkem1024_keypair_derand(public_key, public_len, secret_key, secret_len, seed);
+#if defined(AWSLC_FIPS)
+  /* PCT failure is the only failure condition for key generation. */
+  if (res != 0) {
+      AWS_LC_FIPS_failure("ML-KEM keygen PCT failed");
+  }
+#endif
+  return res;
 }
 
 int ml_kem_1024_keypair(uint8_t *public_key /* OUT */,
@@ -288,9 +251,14 @@
                         uint8_t *secret_key /* OUT */,
                         size_t *secret_len  /* IN_OUT */) {
   boringssl_ensure_ml_kem_self_test();
-  ml_kem_params params;
-  ml_kem_1024_params_init(&params);
-  return ml_kem_common_keypair(params, public_key, public_len, secret_key, secret_len);
+  int res = mlkem1024_keypair(public_key, public_len, secret_key, secret_len);
+#if defined(AWSLC_FIPS)
+  /* PCT failure is the only failure condition for key generation. */
+  if (res != 0) {
+      AWS_LC_FIPS_failure("ML-KEM keygen PCT failed");
+  }
+#endif
+  return res;
 }
 
 int ml_kem_1024_encapsulate_deterministic(uint8_t *ciphertext       /* OUT */,
@@ -300,9 +268,7 @@
                                           const uint8_t *public_key /* IN */,
                                           const uint8_t *seed       /* IN */) {
   boringssl_ensure_ml_kem_self_test();
-  ml_kem_params params;
-  ml_kem_1024_params_init(&params);
-  return ml_kem_common_encapsulate_deterministic(params, ciphertext, ciphertext_len, shared_secret, shared_secret_len, public_key, seed);
+  return mlkem1024_enc_derand(ciphertext, ciphertext_len, shared_secret, shared_secret_len, public_key, seed);
 }
 
 int ml_kem_1024_encapsulate(uint8_t *ciphertext       /* OUT */,
@@ -311,9 +277,7 @@
                             size_t *shared_secret_len /* IN_OUT */,
                             const uint8_t *public_key /* IN */) {
   boringssl_ensure_ml_kem_self_test();
-  ml_kem_params params;
-  ml_kem_1024_params_init(&params);
-  return ml_kem_common_encapsulate(params, ciphertext, ciphertext_len, shared_secret, shared_secret_len, public_key);
+  return mlkem1024_enc(ciphertext, ciphertext_len, shared_secret, shared_secret_len, public_key);
 }
 
 int ml_kem_1024_decapsulate(uint8_t *shared_secret    /* OUT */,
@@ -321,10 +285,9 @@
                             const uint8_t *ciphertext /* IN */,
                             const uint8_t *secret_key /* IN */) {
   boringssl_ensure_ml_kem_self_test();
-  ml_kem_params params;
-  ml_kem_1024_params_init(&params);
-  return ml_kem_common_decapsulate(params, shared_secret, shared_secret_len, ciphertext, secret_key);
-}
+  return mlkem1024_dec(shared_secret, shared_secret_len ciphertext, secret_key);
+}
+
 
 int check_buffer(const uint8_t *buffer, const size_t len, const size_t expected_len) {
   if (buffer == NULL || len < expected_len) {
@@ -407,108 +370,4 @@
   const int res = ml_kem_dec_ref(&params, shared_secret, ciphertext, secret_key);
   set_written_len_on_success(res, shared_secret_len, params.shared_secret_bytes);
   return res;
-=======
-                                        const uint8_t *ciphertext /* IN  */,
-                                        const uint8_t *secret_key /* IN  */) {
-  return mlkem512_dec(shared_secret, ciphertext, secret_key);
-}
-
-
-int ml_kem_768_keypair_deterministic(uint8_t *public_key  /* OUT */,
-                                     uint8_t *secret_key  /* OUT */,
-                                     const uint8_t *seed  /* IN */) {
-  boringssl_ensure_ml_kem_self_test();
-  int res = mlkem768_keypair_derand(public_key, secret_key, seed);
-#if defined(AWSLC_FIPS)
-  /* PCT failure is the only failure condition for key generation. */
-  if (res != 0) {
-      AWS_LC_FIPS_failure("ML-KEM keygen PCT failed");
-  }
-#endif
-  return res;
-}
-
-int ml_kem_768_keypair(uint8_t *public_key /* OUT */,
-                       uint8_t *secret_key /* OUT */) {
-  boringssl_ensure_ml_kem_self_test();
-  int res = mlkem768_keypair(public_key, secret_key);
-#if defined(AWSLC_FIPS)
-  /* PCT failure is the only failure condition for key generation. */
-  if (res != 0) {
-      AWS_LC_FIPS_failure("ML-KEM keygen PCT failed");
-  }
-#endif
-  return res;
-}
-
-int ml_kem_768_encapsulate_deterministic(uint8_t *ciphertext       /* OUT */,
-                                         uint8_t *shared_secret    /* OUT */,
-                                         const uint8_t *public_key /* IN  */,
-                                         const uint8_t *seed       /* IN */) {
-  boringssl_ensure_ml_kem_self_test();
-  return mlkem768_enc_derand(ciphertext, shared_secret, public_key, seed);
-}
-
-int ml_kem_768_encapsulate(uint8_t *ciphertext       /* OUT */,
-                           uint8_t *shared_secret    /* OUT */,
-                           const uint8_t *public_key /* IN  */) {
-  boringssl_ensure_ml_kem_self_test();
-  return mlkem768_enc(ciphertext, shared_secret, public_key);
-}
-
-int ml_kem_768_decapsulate(uint8_t *shared_secret    /* OUT */,
-                           const uint8_t *ciphertext /* IN  */,
-                           const uint8_t *secret_key /* IN  */) {
-  boringssl_ensure_ml_kem_self_test();
-  return mlkem768_dec(shared_secret, ciphertext, secret_key);
-}
-
-int ml_kem_1024_keypair_deterministic(uint8_t *public_key  /* OUT */,
-                                      uint8_t *secret_key  /* OUT */,
-                                      const uint8_t *seed  /* IN */) {
-  boringssl_ensure_ml_kem_self_test();
-  int res = mlkem1024_keypair_derand(public_key, secret_key, seed);
-#if defined(AWSLC_FIPS)
-  /* PCT failure is the only failure condition for key generation. */
-  if (res != 0) {
-      AWS_LC_FIPS_failure("ML-KEM keygen PCT failed");
-  }
-#endif
-  return res;
-}
-
-int ml_kem_1024_keypair(uint8_t *public_key /* OUT */,
-                        uint8_t *secret_key /* OUT */) {
-  boringssl_ensure_ml_kem_self_test();
-  int res = mlkem1024_keypair(public_key, secret_key);
-#if defined(AWSLC_FIPS)
-  /* PCT failure is the only failure condition for key generation. */
-  if (res != 0) {
-      AWS_LC_FIPS_failure("ML-KEM keygen PCT failed");
-  }
-#endif
-  return res;
-}
-
-int ml_kem_1024_encapsulate_deterministic(uint8_t *ciphertext       /* OUT */,
-                                          uint8_t *shared_secret    /* OUT */,
-                                          const uint8_t *public_key /* IN  */,
-                                          const uint8_t *seed       /* IN */) {
-  boringssl_ensure_ml_kem_self_test();
-  return mlkem1024_enc_derand(ciphertext, shared_secret, public_key, seed);
-}
-
-int ml_kem_1024_encapsulate(uint8_t *ciphertext       /* OUT */,
-                            uint8_t *shared_secret    /* OUT */,
-                            const uint8_t *public_key /* IN  */) {
-  boringssl_ensure_ml_kem_self_test();
-  return mlkem1024_enc(ciphertext, shared_secret, public_key);
-}
-
-int ml_kem_1024_decapsulate(uint8_t *shared_secret    /* OUT */,
-                            const uint8_t *ciphertext /* IN  */,
-                            const uint8_t *secret_key /* IN  */) {
-  boringssl_ensure_ml_kem_self_test();
-  return mlkem1024_dec(shared_secret, ciphertext, secret_key);
->>>>>>> 1b2b4693
 }