--- conflicted
+++ resolved
@@ -79,7 +79,6 @@
                                         const uint8_t *ciphertext /* IN  */,
                                         const uint8_t *secret_key /* IN  */);
 
-<<<<<<< HEAD
 OPENSSL_EXPORT int ml_kem_768_keypair_deterministic(uint8_t *public_key /* OUT */,
                                                     size_t *public_len  /* IN_OUT */,
                                                     uint8_t *secret_key /* OUT */,
@@ -98,6 +97,13 @@
                                                         const uint8_t *public_key /* IN  */,
                                                         const uint8_t *seed       /* IN */);
 
+int ml_kem_768_encapsulate_deterministic_no_self_test(uint8_t *ciphertext       /* OUT */,
+                                                      size_t *ciphertext_len    /* IN_OUT */,
+                                                      uint8_t *shared_secret    /* OUT */,
+                                                      size_t *shared_secret_len /* IN_OUT */,
+                                                      const uint8_t *public_key /* IN  */,
+                                                      const uint8_t *seed       /* IN */);
+
 OPENSSL_EXPORT int ml_kem_768_encapsulate(uint8_t *ciphertext       /* OUT */,
                                           size_t *ciphertext_len    /* IN_OUT */,
                                           uint8_t *shared_secret    /* OUT */,
@@ -109,11 +115,22 @@
                                           const uint8_t *ciphertext /* IN  */,
                                           const uint8_t *secret_key /* IN  */);
 
+int ml_kem_768_decapsulate_no_self_test(uint8_t *shared_secret    /* OUT */,
+                           size_t *shared_secret_len /* IN_OUT */,
+                           const uint8_t *ciphertext /* IN  */,
+                           const uint8_t *secret_key /* IN  */);
+
 OPENSSL_EXPORT int ml_kem_1024_keypair_deterministic(uint8_t *public_key /* OUT */,
                                                      size_t *public_len  /* IN_OUT */,
                                                      uint8_t *secret_key /* OUT */,
                                                      size_t *secret_len  /* IN_OUT */,
                                                      const uint8_t *seed /* IN */);
+
+int ml_kem_1024_keypair_deterministic_no_self_test(uint8_t *public_key /* OUT */,
+                                                   size_t *public_len  /* IN_OUT */,
+                                                   uint8_t *secret_key /* OUT */,
+                                                   size_t *secret_len  /* IN_OUT */,
+                                                   const uint8_t *seed /* IN */);
 
 OPENSSL_EXPORT int ml_kem_1024_keypair(uint8_t *public_key /* OUT */,
                                        size_t *public_len  /* IN_OUT */,
@@ -127,91 +144,32 @@
                                                          const uint8_t *public_key /* IN  */,
                                                          const uint8_t *seed       /* IN */);
 
+int ml_kem_1024_encapsulate_deterministic_no_self_test(uint8_t *ciphertext       /* OUT */,
+                                           size_t *ciphertext_len    /* IN_OUT */,
+                                           uint8_t *shared_secret    /* OUT */,
+                                           size_t *shared_secret_len /* IN_OUT */,
+                                           const uint8_t *public_key /* IN  */);
+
 OPENSSL_EXPORT int ml_kem_1024_encapsulate(uint8_t *ciphertext       /* OUT */,
                                            size_t *ciphertext_len    /* IN_OUT */,
                                            uint8_t *shared_secret    /* OUT */,
                                            size_t *shared_secret_len /* IN_OUT */,
                                            const uint8_t *public_key /* IN  */);
 
+
 OPENSSL_EXPORT int ml_kem_1024_decapsulate(uint8_t *shared_secret    /* OUT */,
                                            size_t *shared_secret_len /* IN_OUT */,
                                            const uint8_t *ciphertext /* IN  */,
                                            const uint8_t *secret_key /* IN  */);
 
+
+int ml_kem_1024_decapsulate_no_self_test(uint8_t *shared_secret    /* OUT */,
+                                         size_t *shared_secret_len /* IN_OUT */,
+                                         const uint8_t *ciphertext /* IN  */,
+                                         const uint8_t *secret_key /* IN  */);
+
 #if defined(__cplusplus)
 }
 #endif
 
-=======
-int ml_kem_768_keypair_deterministic(uint8_t *public_key /* OUT */,
-                                         uint8_t *secret_key /* OUT */,
-                                         const uint8_t *seed /* IN */);
-
-int ml_kem_768_keypair_deterministic_no_self_test(uint8_t *public_key  /* OUT */,
-                                                  uint8_t *secret_key  /* OUT */,
-                                                  const uint8_t *seed  /* IN */);
-
-
-int ml_kem_768_keypair(uint8_t *public_key /* OUT */,
-                           uint8_t *secret_key /* OUT */);
-
-int ml_kem_768_encapsulate_deterministic(uint8_t *ciphertext       /* OUT */,
-                                             uint8_t *shared_secret    /* OUT */,
-                                             const uint8_t *public_key /* IN  */,
-                                             const uint8_t *seed /* IN */);
-
-int ml_kem_768_encapsulate_deterministic_no_self_test(uint8_t *ciphertext       /* OUT */,
-                                                      uint8_t *shared_secret    /* OUT */,
-                                                      const uint8_t *public_key /* IN  */,
-                                                      const uint8_t *seed       /* IN */);
-
-
-int ml_kem_768_encapsulate(uint8_t *ciphertext       /* OUT */,
-                               uint8_t *shared_secret    /* OUT */,
-                               const uint8_t *public_key /* IN  */);
-
-int ml_kem_768_decapsulate(uint8_t *shared_secret    /* OUT */,
-                               const uint8_t *ciphertext /* IN  */,
-                               const uint8_t *secret_key /* IN  */);
-
-int ml_kem_768_decapsulate_no_self_test(uint8_t *shared_secret    /* OUT */,
-                                        const uint8_t *ciphertext /* IN  */,
-                                        const uint8_t *secret_key /* IN  */);
-
-int ml_kem_1024_keypair_deterministic(uint8_t *public_key /* OUT */,
-                                          uint8_t *secret_key /* OUT */,
-                                          const uint8_t *seed /* IN */);
-
-int ml_kem_1024_keypair_deterministic_no_self_test(uint8_t *public_key  /* OUT */,
-                                                  uint8_t *secret_key  /* OUT */,
-                                                  const uint8_t *seed  /* IN */);
-
-int ml_kem_1024_keypair(uint8_t *public_key /* OUT */,
-                            uint8_t *secret_key /* OUT */);
-
-int ml_kem_1024_encapsulate_deterministic(uint8_t *ciphertext       /* OUT */,
-                                              uint8_t *shared_secret    /* OUT */,
-                                              const uint8_t *public_key /* IN  */,
-                                              const uint8_t *seed /* IN */);
-
-int ml_kem_1024_encapsulate_deterministic_no_self_test(uint8_t *ciphertext       /* OUT */,
-                                                      uint8_t *shared_secret    /* OUT */,
-                                                      const uint8_t *public_key /* IN  */,
-                                                      const uint8_t *seed       /* IN */);
-
-
-int ml_kem_1024_encapsulate(uint8_t *ciphertext       /* OUT */,
-                                uint8_t *shared_secret    /* OUT */,
-                                const uint8_t *public_key /* IN  */);
-
-int ml_kem_1024_decapsulate(uint8_t *shared_secret    /* OUT */,
-                                const uint8_t *ciphertext /* IN  */,
-                                const uint8_t *secret_key /* IN  */);
-
-int ml_kem_1024_decapsulate_no_self_test(uint8_t *shared_secret    /* OUT */,
-                                        const uint8_t *ciphertext /* IN  */,
-                                        const uint8_t *secret_key /* IN  */);
-
-
->>>>>>> 1b2b4693
 #endif // ML_KEM_H