#include <stddef.h>
#include <stdint.h>
#include <string.h>
#include "params.h"
#include "symmetric.h"

/*************************************************
* Name:        kyber_shake128_absorb
*
* Description: Absorb step of the SHAKE128 specialized for the Kyber context.
*
* Arguments:   - KECCAK1600_CTX *ctx: pointer to (uninitialized) output Keccak state
*              - const uint8_t *seed: pointer to KYBER_SYMBYTES input to be absorbed into state
*              - uint8_t i: additional byte of input
*              - uint8_t j: additional byte of input
**************************************************/
void kyber_shake128_absorb(KECCAK1600_CTX *ctx,
                           const uint8_t seed[KYBER_SYMBYTES],
                           uint8_t x,
                           uint8_t y)
{
  uint8_t extseed[KYBER_SYMBYTES+2];

  memcpy(extseed, seed, KYBER_SYMBYTES);
  extseed[KYBER_SYMBYTES+0] = x;
  extseed[KYBER_SYMBYTES+1] = y;

  // Return code checks can be omitted
  // SHAKE_Init always returns 1 when called with correct block size value
  SHAKE_Init(ctx, SHAKE128_BLOCKSIZE);

  // SHAKE_Absorb always returns 1 on first call of sizeof(extseed) (34 bytes)
  SHAKE_Absorb(ctx, extseed, sizeof(extseed));
}

/*************************************************
* Name:        kyber_shake128_squeeze
*
* Description: Squeeze step of SHAKE128 XOF. Squeezes full blocks of
*              SHAKE128_BLOCKSIZE bytes each. Can be called multiple times
*              to keep squeezing. Assumes new block has not yet been
*              started.
*
* Arguments:   - uint8_t *out: pointer to output blocks
*              - size_t nblocks: number of blocks to be squeezed (written to output)
*              - KECCAK1600_CTX *ctx: pointer to input/output Keccak state
**************************************************/
void kyber_shake128_squeeze(KECCAK1600_CTX *ctx, uint8_t *out, int nblocks)
{
  // Return code checks can be omitted
<<<<<<< HEAD
  // SHAKE_Squeeze always returns 1 when |ctx->padded| flag is cleared
=======
  // SHAKE_Squeeze always returns 1 when |ctx->state| flag is different 
  // from |KECCAK1600_STATE_FINAL|
>>>>>>> 54d50513
  SHAKE_Squeeze(out, ctx, nblocks * SHAKE128_BLOCKSIZE);
}

/*************************************************
* Name:        kyber_shake256_prf
*
* Description: Usage of SHAKE256 as a PRF, concatenates secret and public input
*              and then generates outlen bytes of SHAKE256 output
*
* Arguments:   - uint8_t *out: pointer to output
*              - size_t outlen: number of requested output bytes
*              - const uint8_t *key: pointer to the key (of length KYBER_SYMBYTES)
*              - uint8_t nonce: single-byte nonce (public PRF input)
**************************************************/
void kyber_shake256_prf(uint8_t *out, size_t outlen, const uint8_t key[KYBER_SYMBYTES], uint8_t nonce)
{
  uint8_t extkey[KYBER_SYMBYTES+1];

  memcpy(extkey, key, KYBER_SYMBYTES);
  extkey[KYBER_SYMBYTES] = nonce;

  // Return code checks can be omitted
  // SHAKE256 never returns NULL when the internal SHAKE_Init is called with correct block size value
  SHAKE256(extkey, sizeof(extkey), out, outlen);
}

/*************************************************
* Name:        kyber_shake256_prf
*
* Description: Usage of SHAKE256 as a PRF, concatenates secret and public input
*              and then generates outlen bytes of SHAKE256 output
*
* Arguments:   - uint8_t *out: pointer to output
*              - size_t outlen: number of requested output bytes
*              - const uint8_t *key: pointer to the key (of length KYBER_SYMBYTES)
*              - uint8_t nonce: single-byte nonce (public PRF input)
**************************************************/
void kyber_shake256_rkprf(ml_kem_params *params, uint8_t out[KYBER_SSBYTES], const uint8_t key[KYBER_SYMBYTES], const uint8_t *input)
{
  KECCAK1600_CTX ctx;

  // Return code checks can be omitted
  // SHAKE_Init always returns 1 when called with correct block size value
  SHAKE_Init(&ctx, SHAKE256_BLOCKSIZE);

  // SHAKE_Absorb always returns 1 on first call of KYBER_SYMBYTES (32 bytes)
  SHAKE_Absorb(&ctx, key, KYBER_SYMBYTES);

  // SHAKE_Absorb always returns 1 processing all data blocks that don't need pad
  SHAKE_Absorb(&ctx, input, params->ciphertext_bytes);

<<<<<<< HEAD
  // SHAKE_Squeeze always returns 1 when |ctx->padded| flag is cleared (no previous calls to SHAKE_Squeeze)
=======
  // SHAKE_Final always returns 1 when |ctx->state| flag is set to  
  // |KECCAK1600_STATE_ABSORB| (no previous calls to SHAKE_Final)
>>>>>>> 54d50513
  SHAKE_Final(out, &ctx, KYBER_SSBYTES);
}<|MERGE_RESOLUTION|>--- conflicted
+++ resolved
@@ -48,12 +48,8 @@
 void kyber_shake128_squeeze(KECCAK1600_CTX *ctx, uint8_t *out, int nblocks)
 {
   // Return code checks can be omitted
-<<<<<<< HEAD
-  // SHAKE_Squeeze always returns 1 when |ctx->padded| flag is cleared
-=======
   // SHAKE_Squeeze always returns 1 when |ctx->state| flag is different 
   // from |KECCAK1600_STATE_FINAL|
->>>>>>> 54d50513
   SHAKE_Squeeze(out, ctx, nblocks * SHAKE128_BLOCKSIZE);
 }
 
@@ -105,11 +101,7 @@
   // SHAKE_Absorb always returns 1 processing all data blocks that don't need pad
   SHAKE_Absorb(&ctx, input, params->ciphertext_bytes);
 
-<<<<<<< HEAD
-  // SHAKE_Squeeze always returns 1 when |ctx->padded| flag is cleared (no previous calls to SHAKE_Squeeze)
-=======
   // SHAKE_Final always returns 1 when |ctx->state| flag is set to  
   // |KECCAK1600_STATE_ABSORB| (no previous calls to SHAKE_Final)
->>>>>>> 54d50513
   SHAKE_Final(out, &ctx, KYBER_SSBYTES);
 }