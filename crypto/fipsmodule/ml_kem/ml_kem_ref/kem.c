#include <stddef.h>
#include <stdint.h>
#include <string.h>
#include "./params.h"
#include "./kem.h"
#include "./indcpa.h"
#include "./verify.h"
#include "./reduce.h"
#include "./symmetric.h"
#include "../../../internal.h"

#include "openssl/rand.h"

#if defined(AWSLC_FIPS)
// FIPS 203. Pair-wise Consistency Test (PCT) required per [FIPS 140-3 IG](https://csrc.nist.gov/csrc/media/Projects/cryptographic-module-validation-program/documents/fips%20140-3/FIPS%20140-3%20IG.pdf):
// The PCT consists of applying the encapsulation key to encapsulate a shared
// secret leading to ciphertext, and then applying decapsulation key to
// retrieve the same shared secret. Returns 0 if the PCT passes, 1 otherwise.
static int keygen_pct(ml_kem_params *params, const uint8_t *ek, const uint8_t *dk) {
  uint8_t ct[KYBER_CIPHERTEXTBYTES_MAX];
  uint8_t ss_enc[KYBER_SSBYTES];
  uint8_t ss_dec[KYBER_SSBYTES];

  crypto_kem_enc(params, ct, ss_enc, ek);
  crypto_kem_dec(params, ss_dec, ct, dk);

  return verify(ss_enc, ss_dec, KYBER_SSBYTES);
}
#endif

/*************************************************
* Name:        crypto_kem_keypair_derand
*
* Description: Generates public and private key
*              for CCA-secure Kyber key encapsulation mechanism
*
* Arguments:   - uint8_t *pk: pointer to output public key
*                (an already allocated array of KYBER_PUBLICKEYBYTES bytes)
*              - uint8_t *sk: pointer to output private key
*                (an already allocated array of KYBER_SECRETKEYBYTES bytes)
*              - uint8_t *coins: pointer to input randomness
*                (an already allocated array filled with 2*KYBER_SYMBYTES random bytes)
**
* Returns 0 on success, aborts on failure.
**************************************************/
int crypto_kem_keypair_derand(ml_kem_params *params,
                              uint8_t *pk,
                              uint8_t *sk,
                              const uint8_t *coins)
{
  indcpa_keypair_derand(params, pk, sk, coins);
  memcpy(sk+params->indcpa_secret_key_bytes, pk, params->public_key_bytes);
  hash_h(sk+params->secret_key_bytes-2*KYBER_SYMBYTES, pk, params->public_key_bytes);
  /* Value z for pseudo-random output on reject */
  memcpy(sk+params->secret_key_bytes-KYBER_SYMBYTES, coins+KYBER_SYMBYTES, KYBER_SYMBYTES);

#if defined(AWSLC_FIPS)
  // Abort in case of PCT failure.
  if (keygen_pct(params, pk, sk)) {
    BORINGSSL_FIPS_abort();
  }
#endif
  return 0;
}

/*************************************************
* Name:        crypto_kem_keypair
*
* Description: Generates public and private key
*              for CCA-secure Kyber key encapsulation mechanism
*
* Arguments:   - uint8_t *pk: pointer to output public key
*                (an already allocated array of KYBER_PUBLICKEYBYTES bytes)
*              - uint8_t *sk: pointer to output private key
*                (an already allocated array of KYBER_SECRETKEYBYTES bytes)
*
* Returns 0 on success, aborts on failure.
**************************************************/
int crypto_kem_keypair(ml_kem_params *params,
                       uint8_t *pk,
                       uint8_t *sk)
{
  uint8_t coins[2*KYBER_SYMBYTES];
  RAND_bytes(coins, 2*KYBER_SYMBYTES);
<<<<<<< HEAD
  int res = crypto_kem_keypair_derand(params, pk, sk, coins);
  assert(res == 0);

  // FIPS 203. Section 3.3 Destruction of intermediate values.
  OPENSSL_cleanse(coins, sizeof(coins));

  return res;
=======
  crypto_kem_keypair_derand(params, pk, sk, coins);

  // FIPS 203. Section 3.3 Destruction of intermediate values.
  OPENSSL_cleanse(coins, sizeof(coins));
  return 0;
>>>>>>> b6490a0a
}

// Converts a centered representative |in| which is an integer in
// {-(q-1)/2, ..., (q-1)/2}, to a positive representative in {0, ..., q-1}.
// It implements in constant-time the following operation:
//   return (in < 0) ? in + KYBER_Q : in;
static int16_t centered_to_positive_representative(int16_t in) {
  // mask = (in < 0) ? b11..11 : b00..00;
  crypto_word_t mask = constant_time_is_zero_w(in >> 15);
  int16_t in_fixed = in + KYBER_Q;
  return constant_time_select_int(mask, in, in_fixed);
}

#define BYTE_ENCODE_12_IN_SIZE  (256)
#define BYTE_ENCODE_12_OUT_SIZE (32 * 12)
#define BYTE_DECODE_12_OUT_SIZE (BYTE_ENCODE_12_IN_SIZE)
#define BYTE_DECODE_12_IN_SIZE  (BYTE_ENCODE_12_OUT_SIZE)

// FIPS 203. Algorithm 5 ByteEncode_12
// Encodes an array of 256 12-bit integers into a byte array.
// Intuition for the implementation:
//   in:  |xxxxxxxxyyyy| |yyyyzzzzzzzz| ...
//   out: |xxxxxxxx| |yyyyyyyy| |zzzzzzzz| ...
// We divide the input in pairs of elements (2 x 12 bits = 24 bits),
// and the output in triplets (3 x 8 bits = 24 bits). For each pair/triplet we:
//   - out0 <-- first eight bits of in0,
//   - out1 <-- concatenate last 4 bits of in0 and first 4 bits of in1,
//   - out2 <-- last 8 bits of in1.
static void byte_encode_12(uint8_t out[BYTE_ENCODE_12_OUT_SIZE],
                           const int16_t in[BYTE_ENCODE_12_IN_SIZE]) {
  for (size_t i = 0; i < BYTE_ENCODE_12_IN_SIZE / 2; i++) {
    int16_t in0 = in[2 * i];
    int16_t in1 = in[2 * i + 1];
    out[3 * i]     = in0 & 0xff;
    out[3 * i + 1] = ((in0 >> 8) & 0xf) | ((in1 & 0xf) << 4);
    out[3 * i + 2] = (in1 >> 4) & 0xff;
  }
}

// FIPS 203. Algorithm 6 ByteDecode_12
// Decodes a byte array into an array of 256 12-bit integers.
// Intuition for the implementation:
//   in:  |xxxxxxxx| |yyyyyyyy| |zzzzzzzz| ...
//   out: |xxxxxxxxyyyy| |yyyyzzzzzzzz| ...
// We divide the input in triplets of elements (3 x 8 bits = 24 bits),
// and the output in pairs (2 x 12 bits = 24 bits). For each pair/triplet we:
//   - out[0] <-- concatenate eight bits of in[0] and first 4 bits of in[1],
//   - out[1] <-- concatenate last 4 bits of in[1] and 8 bits of in[2].
// Additionally we reduce the output elements mod Q as specified in FIPS 203.
static void byte_decode_12(int16_t out[BYTE_DECODE_12_OUT_SIZE],
                           const uint8_t in[BYTE_DECODE_12_IN_SIZE]) {
  for(size_t i = 0; i < BYTE_DECODE_12_OUT_SIZE / 2; i++) {
    // Cast to 16-bit wide uint's to avoid any issues
    // with shifting and implicit casting.
    uint16_t in0 = (uint16_t) in[3 * i];
    uint16_t in1 = (uint16_t) in[3 * i + 1];
    uint16_t in2 = (uint16_t) in[3 * i + 2];

    // Build the output pair.
    uint16_t out0 = in0 | ((in1 & 0xf) << 8);
    uint16_t out1 = (in1 >> 4) | (in2 << 4);

    // Reduce mod Q.
    out[2 * i] = centered_to_positive_representative(barrett_reduce(out0));
    out[2 * i + 1] = centered_to_positive_representative(barrett_reduce(out1));
  }
}

#define ENCAPS_KEY_ENCODED_MAX_SIZE (BYTE_ENCODE_12_OUT_SIZE * KYBER_K_MAX)
#define ENCAPS_KEY_DECODED_MAX_SIZE (BYTE_DECODE_12_OUT_SIZE * KYBER_K_MAX)

// FIPS 203. Section 7.2 Encapsulation key check.
// This function implements the encapsulation key modulus check. The other
// check specified in Section 7.2 is a type check the key. We can safely omit
// that check here because it is done in higher level functions. The required
// lengths for all variants of ML-KEM are hard-coded in: fipsmodule/kem/kem.c.
// If a key is generated by aws-lc then it satisfies the length requirements.
// If a key is generated outside of aws-lc, it has to be imported into an
// `EVP_PKEY` object to be used within aws-lc. We provide only these three
// functions to do that:  `EVP_PKEY_kem_new_raw_key`,
// `EVP_PKEY_kem_new_raw_secret_key`, `EVP_PKEY_kem_new_raw_public_key`.
// The lengths are checked in all three functions.
static int encapsulation_key_modulus_check(ml_kem_params *params, const uint8_t *ek) {

  int16_t ek_decoded[ENCAPS_KEY_DECODED_MAX_SIZE];
  uint8_t ek_recoded[ENCAPS_KEY_ENCODED_MAX_SIZE];

  for (size_t i = 0; i < params->k; i++) {
    byte_decode_12(&ek_decoded[i * BYTE_DECODE_12_OUT_SIZE], &ek[i * BYTE_DECODE_12_IN_SIZE]);
    byte_encode_12(&ek_recoded[i * BYTE_ENCODE_12_OUT_SIZE], &ek_decoded[i * BYTE_ENCODE_12_IN_SIZE]);
  }

  return verify(ek_recoded, ek, params->k * BYTE_ENCODE_12_OUT_SIZE);
}

// FIPS 203. Section 7.3 Decapsulation key hash check
// The spec defines the decapsulation key as following:
//   dk <-- (dk_pke || ek || H(ek) || z).
// This check takes |ek| out of |dk|, computes H(ek), and verifies that it is
// the same as the H(ek) portion stored in |dk|.
//
// This function implements the decapsulation key hash check. The other checks
// specified in Section 7.3 are the ciphertext and the key type check. We can
// safely omit those checks here because they are done in higher level functions.
// The required lengths for all variants of ML-KEM are hard-coded in
// fipsmodule/kem/kem.c. If a key is generated by aws-lc then it satisfies
// the length requirements. If a key is generated outside of aws-lc, it has to
// be imported into an `EVP_PKEY` object to be used within aws-lc. We provide
// only these three functions to do that:  `EVP_PKEY_kem_new_raw_key`,
// `EVP_PKEY_kem_new_raw_secret_key`, `EVP_PKEY_kem_new_raw_public_key`.
// The lengths are checked in all three functions. Additionally, the ciphertext
// length is checked in function pkey_kem_decapsulate in fipsmodule/evp/p_kem.c.
static int decapsulation_key_hash_check(ml_kem_params *params, const uint8_t *dk) {
  uint8_t dk_pke_hash_computed[KYBER_SYMBYTES] = {0};

  hash_h(dk_pke_hash_computed, &dk[params->indcpa_secret_key_bytes],
                               params->indcpa_public_key_bytes);
  const uint8_t *dk_pke_hash_expected = &dk[params->indcpa_secret_key_bytes +
                                            params->indcpa_public_key_bytes];

  return verify(dk_pke_hash_computed, dk_pke_hash_expected, KYBER_SYMBYTES);
}

/*************************************************
* Name:        crypto_kem_enc_derand
*
* Description: Generates cipher text and shared
*              secret for given public key
*
* Arguments:   - uint8_t *ct: pointer to output cipher text
*                (an already allocated array of KYBER_CIPHERTEXTBYTES bytes)
*              - uint8_t *ss: pointer to output shared secret
*                (an already allocated array of KYBER_SSBYTES bytes)
*              - const uint8_t *pk: pointer to input public key
*                (an already allocated array of KYBER_PUBLICKEYBYTES bytes)
*              - const uint8_t *coins: pointer to input randomness
*                (an already allocated array filled with KYBER_SYMBYTES random bytes)
**
* Returns 0 (success)
**************************************************/
int crypto_kem_enc_derand(ml_kem_params *params,
                          uint8_t *ct,
                          uint8_t *ss,
                          const uint8_t *pk,
                          const uint8_t *coins)
{
  uint8_t buf[2*KYBER_SYMBYTES];
  /* Will contain key, coins */
  uint8_t kr[2*KYBER_SYMBYTES];

  memcpy(buf, coins, KYBER_SYMBYTES);

  /* Multitarget countermeasure for coins + contributory KEM */
  hash_h(buf+KYBER_SYMBYTES, pk, params->public_key_bytes);
  hash_g(kr, buf, 2*KYBER_SYMBYTES);

  /* coins are in kr+KYBER_SYMBYTES */
  indcpa_enc(params, ct, buf, pk, kr+KYBER_SYMBYTES);

  memcpy(ss,kr,KYBER_SYMBYTES);

  // FIPS 203. Section 3.3 Destruction of intermediate values.
  OPENSSL_cleanse(buf, sizeof(buf));
  OPENSSL_cleanse(kr, sizeof(kr));
  return 0;
}

/*************************************************
* Name:        crypto_kem_enc
*
* Description: Generates cipher text and shared
*              secret for given public key
*
* Arguments:   - uint8_t *ct: pointer to output cipher text
*                (an already allocated array of KYBER_CIPHERTEXTBYTES bytes)
*              - uint8_t *ss: pointer to output shared secret
*                (an already allocated array of KYBER_SSBYTES bytes)
*              - const uint8_t *pk: pointer to input public key
*                (an already allocated array of KYBER_PUBLICKEYBYTES bytes)
*
* Returns 0 (success), or 1 when the encapsulation key check fails.
**************************************************/
int crypto_kem_enc(ml_kem_params *params,
                   uint8_t *ct,
                   uint8_t *ss,
                   const uint8_t *pk)
{
  if (encapsulation_key_modulus_check(params, pk) != 0) {
    return 1;
  }

  uint8_t coins[KYBER_SYMBYTES];
  RAND_bytes(coins, KYBER_SYMBYTES);
  crypto_kem_enc_derand(params, ct, ss, pk, coins);

  // FIPS 203. Section 3.3 Destruction of intermediate values.
  OPENSSL_cleanse(coins, sizeof(coins));
  return 0;
}

/*************************************************
* Name:        crypto_kem_dec
*
* Description: Generates shared secret for given
*              cipher text and private key
*
* Arguments:   - uint8_t *ss: pointer to output shared secret
*                (an already allocated array of KYBER_SSBYTES bytes)
*              - const uint8_t *ct: pointer to input cipher text
*                (an already allocated array of KYBER_CIPHERTEXTBYTES bytes)
*              - const uint8_t *sk: pointer to input private key
*                (an already allocated array of KYBER_SECRETKEYBYTES bytes)
*
* Returns 0.
*
* On failure, ss will contain a pseudo-random value.
**************************************************/
int crypto_kem_dec(ml_kem_params *params,
                   uint8_t *ss,
                   const uint8_t *ct,
                   const uint8_t *sk)
{
  if (decapsulation_key_hash_check(params, sk) != 0) {
    return 1;
  }

  int fail;
  uint8_t buf[2*KYBER_SYMBYTES];
  /* Will contain key, coins */
  uint8_t kr[2*KYBER_SYMBYTES];
  uint8_t cmp[KYBER_CIPHERTEXTBYTES_MAX+KYBER_SYMBYTES];
  const uint8_t *pk = sk+params->indcpa_secret_key_bytes;

  indcpa_dec(params, buf, ct, sk);

  /* Multitarget countermeasure for coins + contributory KEM */
  memcpy(buf+KYBER_SYMBYTES, sk+params->secret_key_bytes-2*KYBER_SYMBYTES, KYBER_SYMBYTES);
  hash_g(kr, buf, 2*KYBER_SYMBYTES);

  /* coins are in kr+KYBER_SYMBYTES */
  indcpa_enc(params, cmp, buf, pk, kr+KYBER_SYMBYTES);

  fail = verify(ct, cmp, params->ciphertext_bytes);

  /* Compute rejection key */
  rkprf(params, ss,sk+params->secret_key_bytes-KYBER_SYMBYTES,ct);

  /* Copy true key to return buffer if fail is false */
  cmov(ss,kr,KYBER_SYMBYTES,!fail);

  // FIPS 203. Section 3.3 Destruction of intermediate values.
  OPENSSL_cleanse(buf, sizeof(buf));
  OPENSSL_cleanse(kr, sizeof(kr));
  OPENSSL_cleanse(cmp, sizeof(cmp));
  return 0;
}<|MERGE_RESOLUTION|>--- conflicted
+++ resolved
@@ -82,7 +82,6 @@
 {
   uint8_t coins[2*KYBER_SYMBYTES];
   RAND_bytes(coins, 2*KYBER_SYMBYTES);
-<<<<<<< HEAD
   int res = crypto_kem_keypair_derand(params, pk, sk, coins);
   assert(res == 0);
 
@@ -90,13 +89,6 @@
   OPENSSL_cleanse(coins, sizeof(coins));
 
   return res;
-=======
-  crypto_kem_keypair_derand(params, pk, sk, coins);
-
-  // FIPS 203. Section 3.3 Destruction of intermediate values.
-  OPENSSL_cleanse(coins, sizeof(coins));
-  return 0;
->>>>>>> b6490a0a
 }
 
 // Converts a centered representative |in| which is an integer in
