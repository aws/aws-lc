--- conflicted
+++ resolved
@@ -68,13 +68,8 @@
 #include "cipher/aead.c"
 #include "cipher/cipher.c"
 #include "cipher/e_aes.c"
-<<<<<<< HEAD
-#include "cipher/e_des.c"
 #include "cipher/e_aesccm.c"
 #include "cmac/cmac.c"
-#include "des/des.c"
-=======
->>>>>>> 0da6b480
 #include "dh/check.c"
 #include "dh/dh.c"
 #include "digest/digest.c"
@@ -231,23 +226,8 @@
     goto err;
   }
 
-  uint8_t result[SHA256_DIGEST_LENGTH];
-  const EVP_MD *const kHashFunction = EVP_sha256();
-<<<<<<< HEAD
-=======
-  if (!boringssl_self_test_sha256() ||
-      !boringssl_self_test_hmac_sha256()) {
-    goto err;
-  }
-#else
-  uint8_t result[SHA512_DIGEST_LENGTH];
-  const EVP_MD *const kHashFunction = EVP_sha512();
-  if (!boringssl_self_test_sha512() ||
-      !boringssl_self_test_hmac_sha256()) {
-    goto err;
-  }
-#endif
->>>>>>> 0da6b480
+uint8_t result[SHA256_DIGEST_LENGTH];
+const EVP_MD *const kHashFunction = EVP_sha256();
 
   static const uint8_t kHMACKey[64] = {0};
   unsigned result_len;
@@ -283,25 +263,16 @@
   const uint8_t *expected = BORINGSSL_bcm_text_hash;
 
   if (!check_test(expected, result, sizeof(result), "FIPS integrity test")) {
-#if !defined(BORINGSSL_FIPS_BREAK_TESTS)
-    goto err;
-#endif
+    goto err;
   }
 
   OPENSSL_cleanse(result, sizeof(result)); // FIPS 140-3, AS05.10.
+
+#else
+  if (!BORINGSSL_self_test()) {
+    goto err;
+  }
 #endif  // OPENSSL_ASAN
-
-<<<<<<< HEAD
-#else
-  if (!BORINGSSL_self_test()) {
-    goto err;
-  }
-#endif  // OPENSSL_ASAN
-=======
-  if (!boringssl_self_test_startup()) {
-    goto err;
-  }
->>>>>>> 0da6b480
 
   return;
 
