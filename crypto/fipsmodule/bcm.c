--- conflicted
+++ resolved
@@ -93,11 +93,8 @@
 #include "ec/p224-64.c"
 #include "ec/p256.c"
 #include "ec/p256-nistz.c"
-<<<<<<< HEAD
 #include "ec/p384.c"
 #include "ec/p521.c"
-=======
->>>>>>> 67d4f283
 #include "ec/scalar.c"
 #include "ec/simple.c"
 #include "ec/simple_mul.c"
@@ -274,14 +271,9 @@
   assert_within(rodata_start, kP256Params, rodata_end);
   assert_within(rodata_start, kPKCS1SigPrefixes, rodata_end);
 
-<<<<<<< HEAD
   // Per FIPS 140-3 we have to perform the CAST of the HMAC used for integrity
-  // check before the integrity check itself. So we first call
-  // SHA-256 and HMAC-SHA256
-  // before we calculate the hash of the module.
-
-=======
->>>>>>> 67d4f283
+  // check before the integrity check itself. So we first call SHA-256 and
+  // HMAC-SHA256 self-tests and only then calculate the hash of the module.
   uint8_t result[SHA256_DIGEST_LENGTH];
   const EVP_MD *const kHashFunction = EVP_sha256();
   if (!boringssl_self_test_sha256() ||
