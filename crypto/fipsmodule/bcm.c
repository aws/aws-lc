--- conflicted
+++ resolved
@@ -269,14 +269,8 @@
     goto err;
   }
 
-<<<<<<< HEAD
-=======
   OPENSSL_cleanse(result, sizeof(result)); // FIPS 140-3, AS05.10.
 
-  if (!boringssl_fips_self_test(BORINGSSL_bcm_text_hash, sizeof(result))) {
-    goto err;
-  }
->>>>>>> 5112b45c
 #else
   if (!BORINGSSL_self_test()) {
     goto err;
