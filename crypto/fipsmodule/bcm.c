/* Copyright (c) 2017, Google Inc.
 *
 * Permission to use, copy, modify, and/or distribute this software for any
 * purpose with or without fee is hereby granted, provided that the above
 * copyright notice and this permission notice appear in all copies.
 *
 * THE SOFTWARE IS PROVIDED "AS IS" AND THE AUTHOR DISCLAIMS ALL WARRANTIES
 * WITH REGARD TO THIS SOFTWARE INCLUDING ALL IMPLIED WARRANTIES OF
 * MERCHANTABILITY AND FITNESS. IN NO EVENT SHALL THE AUTHOR BE LIABLE FOR ANY
 * SPECIAL, DIRECT, INDIRECT, OR CONSEQUENTIAL DAMAGES OR ANY DAMAGES
 * WHATSOEVER RESULTING FROM LOSS OF USE, DATA OR PROFITS, WHETHER IN AN ACTION
 * OF CONTRACT, NEGLIGENCE OR OTHER TORTIOUS ACTION, ARISING OUT OF OR IN
 * CONNECTION WITH THE USE OR PERFORMANCE OF THIS SOFTWARE. */

#if !defined(_GNU_SOURCE)
#define _GNU_SOURCE  // needed for syscall() on Linux.
#endif

#include <openssl/crypto.h>

#include <stdlib.h>
#if defined(BORINGSSL_FIPS) && defined(OPENSSL_ANDROID)
#include <sys/mman.h>
#include <unistd.h>
#endif

// On Windows place the bcm code in a specific section that uses Grouped Sections
// to control the order. $b section will place bcm inbetween the start/end markers
// which are in $a and $z.
#if defined(BORINGSSL_FIPS) && defined(OPENSSL_WINDOWS)
#pragma code_seg(".fipstx$b")
#pragma data_seg(".fipsda$b")
#pragma const_seg(".fipsda$b")
#endif

#include <openssl/digest.h>
#include <openssl/hmac.h>
#include <openssl/sha.h>

#include "../internal.h"

#include "cpucap/cpucap.c"
#include "cpucap/cpu_aarch64_apple.c"
#include "cpucap/cpu_aarch64_fuchsia.c"
#include "cpucap/cpu_aarch64_linux.c"
#include "cpucap/cpu_aarch64_win.c"
#include "cpucap/cpu_arm_linux.c"
#include "cpucap/cpu_arm.c"
#include "cpucap/cpu_intel.c"
#include "cpucap/cpu_ppc64le.c"

#include "aes/aes.c"
#include "aes/aes_nohw.c"
#include "aes/key_wrap.c"
#include "aes/mode_wrappers.c"
#include "bn/add.c"
#include "bn/asm/x86_64-gcc.c"
#include "bn/bn.c"
#include "bn/bytes.c"
#include "bn/cmp.c"
#include "bn/ctx.c"
#include "bn/div.c"
#include "bn/div_extra.c"
#include "bn/exponentiation.c"
#include "bn/gcd.c"
#include "bn/gcd_extra.c"
#include "bn/generic.c"
#include "bn/jacobi.c"
#include "bn/montgomery.c"
#include "bn/montgomery_inv.c"
#include "bn/mul.c"
#include "bn/prime.c"
#include "bn/random.c"
#include "bn/rsaz_exp.c"
#include "bn/shift.c"
#include "bn/sqrt.c"
#include "cipher/aead.c"
#include "cipher/cipher.c"
#include "cipher/e_aes.c"
#include "cipher/e_aesccm.c"
#include "cmac/cmac.c"
#include "dh/check.c"
#include "dh/dh.c"
#include "digest/digest.c"
#include "digest/digests.c"
#include "ecdh/ecdh.c"
#include "ecdsa/ecdsa.c"
#include "ec/ec.c"
#include "ec/ec_key.c"
#include "ec/ec_montgomery.c"
#include "ec/felem.c"
#include "ec/oct.c"
#include "ec/p224-64.c"
#include "ec/p256.c"
#include "ec/p256-nistz.c"
#include "ec/p384.c"
#include "ec/p521.c"
#include "ec/scalar.c"
#include "ec/simple.c"
#include "ec/simple_mul.c"
#include "ec/util.c"
#include "ec/wnaf.c"
#include "evp/digestsign.c"
#include "evp/evp.c"
#include "evp/evp_ctx.c"
#include "evp/p_ec.c"
#include "evp/p_rsa.c"
#include "hmac/hmac.c"
#include "md4/md4.c"
#include "md5/md5.c"
#include "modes/cbc.c"
#include "modes/cfb.c"
#include "modes/ctr.c"
#include "modes/gcm.c"
#include "modes/gcm_nohw.c"
#include "modes/ofb.c"
#include "modes/polyval.c"
#include "rand/ctrdrbg.c"
#include "rand/fork_detect.c"
#include "rand/rand.c"
#include "rand/urandom.c"
#include "rsa/blinding.c"
#include "rsa/padding.c"
#include "rsa/rsa.c"
#include "rsa/rsa_impl.c"
#include "self_check/fips.c"
#include "self_check/self_check.c"
#include "service_indicator/service_indicator.c"
#include "sha/sha1-altivec.c"
#include "sha/sha1.c"
#include "sha/sha256.c"
#include "sha/sha512.c"
#include "tls/kdf.c"


#if defined(BORINGSSL_FIPS)

#if !defined(OPENSSL_ASAN)

// These symbols are filled in by delocate.go (in static builds) or a linker
// script (in shared builds). They point to the start and end of the module, and
// the location of the integrity hash, respectively.
extern const uint8_t BORINGSSL_bcm_text_start[];
extern const uint8_t BORINGSSL_bcm_text_end[];
extern const uint8_t BORINGSSL_bcm_text_hash[];
#if defined(BORINGSSL_SHARED_LIBRARY)
extern const uint8_t BORINGSSL_bcm_rodata_start[];
extern const uint8_t BORINGSSL_bcm_rodata_end[];
#endif

// assert_within is used to sanity check that certain symbols are within the
// bounds of the integrity check. It checks that start <= symbol < end and
// aborts otherwise.
static void assert_within(const void *start, const void *symbol,
                          const char *symbolName,
                          const void *end) {
  const uintptr_t start_val = (uintptr_t) start;
  const uintptr_t symbol_val = (uintptr_t) symbol;
  const uintptr_t end_val = (uintptr_t) end;

  if (start_val <= symbol_val && symbol_val < end_val) {
    return;
  }

  fprintf(
      stderr,
      "FIPS module doesn't span expected symbol. Symbol %s expected %p <= %p < %p\n",
      symbolName, start, symbol, end);
  BORINGSSL_FIPS_abort();
}

static void assert_not_within(const void *start, const void *symbol,
                          const char *symbolName,
                          const void *end) {
  const uintptr_t start_val = (uintptr_t) start;
  const uintptr_t symbol_val = (uintptr_t) symbol;
  const uintptr_t end_val = (uintptr_t) end;

  if (start_val >= symbol_val || symbol_val > end_val) {
    return;
  }

  fprintf(
      stderr,
      "FIPS module spans unexpected symbol. Symbol %s expected %p < %p || %p > %p\n",
      symbolName, symbol, start, symbol, end);
  BORINGSSL_FIPS_abort();
}

#if defined(OPENSSL_ANDROID) && defined(OPENSSL_AARCH64)
static void BORINGSSL_maybe_set_module_text_permissions(int permission) {
  // Android may be compiled in execute-only-memory mode, in which case the
  // .text segment cannot be read. That conflicts with the need for a FIPS
  // module to hash its own contents, therefore |mprotect| is used to make
  // the module's .text readable for the duration of the hashing process. In
  // other build configurations this is a no-op.
  const uintptr_t page_size = getpagesize();
  const uintptr_t page_start =
      ((uintptr_t)BORINGSSL_bcm_text_start) & ~(page_size - 1);

  if (mprotect((void *)page_start,
               ((uintptr_t)BORINGSSL_bcm_text_end) - page_start,
               permission) != 0) {
    perror("BoringSSL: mprotect");
  }
}
#endif  // !ANDROID

#endif  // !ASAN

#if defined(_MSC_VER)
#pragma section(".CRT$XCU", read)
static void BORINGSSL_bcm_power_on_self_test(void);
__declspec(allocate(".CRT$XCU")) void(*fips_library_init_constructor)(void) =
    BORINGSSL_bcm_power_on_self_test;
#else
static void BORINGSSL_bcm_power_on_self_test(void) __attribute__ ((constructor));
#endif

static void BORINGSSL_bcm_power_on_self_test(void) {
#if !defined(OPENSSL_NO_ASM)
  OPENSSL_cpuid_setup();
#endif

  if (jent_entropy_init()) {
    fprintf(stderr, "CPU Jitter entropy RNG initialization failed.\n");
    goto err;
  }

#if !defined(OPENSSL_ASAN)
  // Integrity tests cannot run under ASAN because it involves reading the full
  // .text section, which triggers the global-buffer overflow detection.
  const uint8_t *const start = BORINGSSL_bcm_text_start;
  const uint8_t *const end = BORINGSSL_bcm_text_end;

  assert_within(start, AES_encrypt, "AES_encrypt", end);
  assert_within(start, RSA_sign, "RSA_sign", end);
  assert_within(start, RAND_bytes, "RAND_bytes", end);
  assert_within(start, EC_GROUP_cmp, "EC_GROUP_cmp", end);
  assert_within(start, SHA256_Update, "SHA256_Update", end);
  assert_within(start, ECDSA_do_verify, "ECDSA_do_verify", end);
  assert_within(start, EVP_AEAD_CTX_seal, "EVP_AEAD_CTX_seal", end);
  assert_not_within(start, OPENSSL_cleanse, "OPENSSL_cleanse", end);
  assert_not_within(start, CRYPTO_chacha_20, "CRYPTO_chacha_20", end);

#if defined(BORINGSSL_SHARED_LIBRARY)
  const uint8_t *const rodata_start = BORINGSSL_bcm_rodata_start;
  const uint8_t *const rodata_end = BORINGSSL_bcm_rodata_end;
#else
  // In the static build, read-only data is placed within the .text segment.
  const uint8_t *const rodata_start = BORINGSSL_bcm_text_start;
  const uint8_t *const rodata_end = BORINGSSL_bcm_text_end;
#endif

<<<<<<< HEAD
  assert_within(rodata_start, kPrimes, "kPrimes", rodata_end);
  assert_within(rodata_start, des_skb, "des_skb", rodata_end);
  assert_within(rodata_start, kP256Params, "kP256Params", rodata_end);
  assert_within(rodata_start, kPKCS1SigPrefixes, "kPKCS1SigPrefixes", rodata_end);
=======
  assert_within(rodata_start, kPrimes, rodata_end);
  assert_within(rodata_start, kP256Params, rodata_end);
  assert_within(rodata_start, kPKCS1SigPrefixes, rodata_end);
>>>>>>> 72562543

  // Per FIPS 140-3 we have to perform the CAST of the HMAC used for integrity
  // check before the integrity check itself. So we first call
  // SHA-256 and HMAC-SHA256
  // before we calculate the hash of the module.

  uint8_t result[SHA256_DIGEST_LENGTH];
  const EVP_MD *const kHashFunction = EVP_sha256();
  if (!boringssl_self_test_sha256() ||
      !boringssl_self_test_hmac_sha256()) {
    goto err;
  }

  static const uint8_t kHMACKey[64] = {0};
  unsigned result_len;
  HMAC_CTX hmac_ctx;
  HMAC_CTX_init(&hmac_ctx);
  if (!HMAC_Init_ex(&hmac_ctx, kHMACKey, sizeof(kHMACKey), kHashFunction,
                    NULL /* no ENGINE */)) {
    fprintf(stderr, "HMAC_Init_ex failed.\n");
    goto err;
  }

#if defined(OPENSSL_ANDROID) && defined(OPENSSL_AARCH64)
  BORINGSSL_maybe_set_module_text_permissions(PROT_READ | PROT_EXEC);
#endif
#if defined(BORINGSSL_SHARED_LIBRARY)
  uint64_t length = end - start;
  HMAC_Update(&hmac_ctx, (const uint8_t *) &length, sizeof(length));
  HMAC_Update(&hmac_ctx, start, length);

  length = rodata_end - rodata_start;
  HMAC_Update(&hmac_ctx, (const uint8_t *) &length, sizeof(length));
  HMAC_Update(&hmac_ctx, rodata_start, length);
#else
  HMAC_Update(&hmac_ctx, start, end - start);
#endif
#if defined(OPENSSL_ANDROID) && defined(OPENSSL_AARCH64)
  BORINGSSL_maybe_set_module_text_permissions(PROT_EXEC);
#endif
  if (!HMAC_Final(&hmac_ctx, result, &result_len) ||
      result_len != sizeof(result)) {
    fprintf(stderr, "HMAC failed.\n");
    goto err;
  }
  HMAC_CTX_cleanse(&hmac_ctx); // FIPS 140-3, AS05.10.

  const uint8_t *expected = BORINGSSL_bcm_text_hash;

  if (!check_test(expected, result, sizeof(result), "FIPS integrity test")) {
#if !defined(BORINGSSL_FIPS_BREAK_TESTS)
    goto err;
#endif
  }

<<<<<<< HEAD
#else // !defined(OPENSSL_ASAN)
  if (!BORINGSSL_self_test()) {
=======
  OPENSSL_cleanse(result, sizeof(result)); // FIPS 140-3, AS05.10.
#endif  // OPENSSL_ASAN

  if (!boringssl_self_test_startup()) {
>>>>>>> 72562543
    goto err;
  }

  return;

err:
  BORINGSSL_FIPS_abort();
}

void BORINGSSL_FIPS_abort(void) {
  for (;;) {
    abort();
    exit(1);
  }
}

#endif  // BORINGSSL_FIPS<|MERGE_RESOLUTION|>--- conflicted
+++ resolved
@@ -152,7 +152,6 @@
 // bounds of the integrity check. It checks that start <= symbol < end and
 // aborts otherwise.
 static void assert_within(const void *start, const void *symbol,
-                          const char *symbolName,
                           const void *end) {
   const uintptr_t start_val = (uintptr_t) start;
   const uintptr_t symbol_val = (uintptr_t) symbol;
@@ -164,13 +163,12 @@
 
   fprintf(
       stderr,
-      "FIPS module doesn't span expected symbol. Symbol %s expected %p <= %p < %p\n",
-      symbolName, start, symbol, end);
+      "FIPS module doesn't span expected symbol. Expected %p <= %p < %p\n",
+      start, symbol, end);
   BORINGSSL_FIPS_abort();
 }
 
 static void assert_not_within(const void *start, const void *symbol,
-                          const char *symbolName,
                           const void *end) {
   const uintptr_t start_val = (uintptr_t) start;
   const uintptr_t symbol_val = (uintptr_t) symbol;
@@ -182,8 +180,8 @@
 
   fprintf(
       stderr,
-      "FIPS module spans unexpected symbol. Symbol %s expected %p < %p || %p > %p\n",
-      symbolName, symbol, start, symbol, end);
+      "FIPS module spans unexpected symbol, expected %p < %p || %p > %p\n",
+      symbol, start, symbol, end);
   BORINGSSL_FIPS_abort();
 }
 
@@ -233,15 +231,15 @@
   const uint8_t *const start = BORINGSSL_bcm_text_start;
   const uint8_t *const end = BORINGSSL_bcm_text_end;
 
-  assert_within(start, AES_encrypt, "AES_encrypt", end);
-  assert_within(start, RSA_sign, "RSA_sign", end);
-  assert_within(start, RAND_bytes, "RAND_bytes", end);
-  assert_within(start, EC_GROUP_cmp, "EC_GROUP_cmp", end);
-  assert_within(start, SHA256_Update, "SHA256_Update", end);
-  assert_within(start, ECDSA_do_verify, "ECDSA_do_verify", end);
-  assert_within(start, EVP_AEAD_CTX_seal, "EVP_AEAD_CTX_seal", end);
-  assert_not_within(start, OPENSSL_cleanse, "OPENSSL_cleanse", end);
-  assert_not_within(start, CRYPTO_chacha_20, "CRYPTO_chacha_20", end);
+  assert_within(start, AES_encrypt, end);
+  assert_within(start, RSA_sign, end);
+  assert_within(start, RAND_bytes, end);
+  assert_within(start, EC_GROUP_cmp, end);
+  assert_within(start, SHA256_Update, end);
+  assert_within(start, ECDSA_do_verify, end);
+  assert_within(start, EVP_AEAD_CTX_seal, end);
+  assert_not_within(start, OPENSSL_cleanse, end);
+  assert_not_within(start, CRYPTO_chacha_20, end);
 
 #if defined(BORINGSSL_SHARED_LIBRARY)
   const uint8_t *const rodata_start = BORINGSSL_bcm_rodata_start;
@@ -252,16 +250,9 @@
   const uint8_t *const rodata_end = BORINGSSL_bcm_text_end;
 #endif
 
-<<<<<<< HEAD
-  assert_within(rodata_start, kPrimes, "kPrimes", rodata_end);
-  assert_within(rodata_start, des_skb, "des_skb", rodata_end);
-  assert_within(rodata_start, kP256Params, "kP256Params", rodata_end);
-  assert_within(rodata_start, kPKCS1SigPrefixes, "kPKCS1SigPrefixes", rodata_end);
-=======
   assert_within(rodata_start, kPrimes, rodata_end);
   assert_within(rodata_start, kP256Params, rodata_end);
   assert_within(rodata_start, kPKCS1SigPrefixes, rodata_end);
->>>>>>> 72562543
 
   // Per FIPS 140-3 we have to perform the CAST of the HMAC used for integrity
   // check before the integrity check itself. So we first call
@@ -317,15 +308,10 @@
 #endif
   }
 
-<<<<<<< HEAD
-#else // !defined(OPENSSL_ASAN)
-  if (!BORINGSSL_self_test()) {
-=======
   OPENSSL_cleanse(result, sizeof(result)); // FIPS 140-3, AS05.10.
 #endif  // OPENSSL_ASAN
 
   if (!boringssl_self_test_startup()) {
->>>>>>> 72562543
     goto err;
   }
 
