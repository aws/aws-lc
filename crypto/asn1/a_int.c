--- conflicted
+++ resolved
@@ -344,15 +344,10 @@
     return asn1_string_get_uint64(out, a, V_ASN1_INTEGER);
 }
 
-<<<<<<< HEAD
-    OPENSSL_STATIC_ASSERT(sizeof(uint64_t) >= sizeof(long),
-                          long_larger_than_uint64_t)
-=======
 int ASN1_ENUMERATED_get_uint64(uint64_t *out, const ASN1_ENUMERATED *a)
 {
     return asn1_string_get_uint64(out, a, V_ASN1_ENUMERATED);
 }
->>>>>>> c7a3c465
 
 static long asn1_string_get_long(const ASN1_STRING *a, int type)
 {
@@ -375,7 +370,7 @@
         i64 = (int64_t)v;
         fits_in_i64 = i64 >= 0;
     }
-    OPENSSL_STATIC_ASSERT(sizeof(long) <= sizeof(int64_t), "long is too big");
+    OPENSSL_STATIC_ASSERT(sizeof(long) <= sizeof(int64_t), long_is_too_big)
 
     if (fits_in_i64 && LONG_MIN <= i64 && i64 <= LONG_MAX) {
         return (long)i64;
