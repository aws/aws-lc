/* Copyright (c) 2016, Google Inc.
 *
 * Permission to use, copy, modify, and/or distribute this software for any
 * purpose with or without fee is hereby granted, provided that the above
 * copyright notice and this permission notice appear in all copies.
 *
 * THE SOFTWARE IS PROVIDED "AS IS" AND THE AUTHOR DISCLAIMS ALL WARRANTIES
 * WITH REGARD TO THIS SOFTWARE INCLUDING ALL IMPLIED WARRANTIES OF
 * MERCHANTABILITY AND FITNESS. IN NO EVENT SHALL THE AUTHOR BE LIABLE FOR ANY
 * SPECIAL, DIRECT, INDIRECT, OR CONSEQUENTIAL DAMAGES OR ANY DAMAGES
 * WHATSOEVER RESULTING FROM LOSS OF USE, DATA OR PROFITS, WHETHER IN AN ACTION
 * OF CONTRACT, NEGLIGENCE OR OTHER TORTIOUS ACTION, ARISING OUT OF OR IN
 * CONNECTION WITH THE USE OR PERFORMANCE OF THIS SOFTWARE. */

#include <limits.h>
#include <stdio.h>

#include <map>
#include <string>
#include <vector>

#include <gtest/gtest.h>

#include <openssl/asn1.h>
#include <openssl/asn1t.h>
#include <openssl/bio.h>
#include <openssl/bytestring.h>
#include <openssl/err.h>
#include <openssl/mem.h>
#include <openssl/obj.h>
#include <openssl/span.h>
#include <openssl/x509v3.h>

#include "../test/test_util.h"
#include "internal.h"

#if defined(OPENSSL_THREADS)
#include <thread>
#endif


// kTag128 is an ASN.1 structure with a universal tag with number 128.
static const uint8_t kTag128[] = {
    0x1f, 0x81, 0x00, 0x01, 0x00,
};

// kTag258 is an ASN.1 structure with a universal tag with number 258.
static const uint8_t kTag258[] = {
    0x1f, 0x82, 0x02, 0x01, 0x00,
};

static_assert(V_ASN1_NEG_INTEGER == 258,
              "V_ASN1_NEG_INTEGER changed. Update kTag258 to collide with it.");

// kTagOverflow is an ASN.1 structure with a universal tag with number 2^35-1,
// which will not fit in an int.
static const uint8_t kTagOverflow[] = {
    0x1f, 0xff, 0xff, 0xff, 0xff, 0x7f, 0x01, 0x00,
};

TEST(ASN1Test, LargeTags) {
  const uint8_t *p = kTag258;
  bssl::UniquePtr<ASN1_TYPE> obj(d2i_ASN1_TYPE(NULL, &p, sizeof(kTag258)));
  EXPECT_FALSE(obj) << "Parsed value with illegal tag" << obj->type;
  ERR_clear_error();

  p = kTagOverflow;
  obj.reset(d2i_ASN1_TYPE(NULL, &p, sizeof(kTagOverflow)));
  EXPECT_FALSE(obj) << "Parsed value with tag overflow" << obj->type;
  ERR_clear_error();

  p = kTag128;
  obj.reset(d2i_ASN1_TYPE(NULL, &p, sizeof(kTag128)));
  ASSERT_TRUE(obj);
  EXPECT_EQ(128, obj->type);
  const uint8_t kZero = 0;
  EXPECT_EQ(Bytes(&kZero, 1), Bytes(obj->value.asn1_string->data,
                                    obj->value.asn1_string->length));
}

// |obj| and |i2d_func| require different template parameters because C++ may
// deduce, say, |ASN1_STRING*| via |obj| and |const ASN1_STRING*| via
// |i2d_func|. Template argument deduction then fails. The language is not able
// to resolve this by observing that |const ASN1_STRING*| works for both.
template <typename T, typename U>
void TestSerialize(T obj, int (*i2d_func)(U a, uint8_t **pp),
                   bssl::Span<const uint8_t> expected) {
  static_assert(std::is_convertible<T, U>::value,
                "incompatible parameter to i2d_func");
  // Test the allocating version first. It is easiest to debug.
  uint8_t *ptr = nullptr;
  int len = i2d_func(obj, &ptr);
  ASSERT_GT(len, 0);
  EXPECT_EQ(Bytes(expected), Bytes(ptr, len));
  OPENSSL_free(ptr);

  len = i2d_func(obj, nullptr);
  ASSERT_GT(len, 0);
  EXPECT_EQ(len, static_cast<int>(expected.size()));

  std::vector<uint8_t> buf(len);
  ptr = buf.data();
  len = i2d_func(obj, &ptr);
  ASSERT_EQ(len, static_cast<int>(expected.size()));
  EXPECT_EQ(ptr, buf.data() + buf.size());
  EXPECT_EQ(Bytes(expected), Bytes(buf));
}

static bssl::UniquePtr<BIGNUM> BIGNUMPow2(unsigned bit) {
  bssl::UniquePtr<BIGNUM> bn(BN_new());
  if (!bn ||
      !BN_set_bit(bn.get(), bit)) {
    return nullptr;
  }
  return bn;
}

TEST(ASN1Test, Integer) {
  bssl::UniquePtr<BIGNUM> int64_min = BIGNUMPow2(63);
  ASSERT_TRUE(int64_min);
  BN_set_negative(int64_min.get(), 1);

  bssl::UniquePtr<BIGNUM> int64_max = BIGNUMPow2(63);
  ASSERT_TRUE(int64_max);
  ASSERT_TRUE(BN_sub_word(int64_max.get(), 1));

  bssl::UniquePtr<BIGNUM> int32_min = BIGNUMPow2(31);
  ASSERT_TRUE(int32_min);
  BN_set_negative(int32_min.get(), 1);

  bssl::UniquePtr<BIGNUM> int32_max = BIGNUMPow2(31);
  ASSERT_TRUE(int32_max);
  ASSERT_TRUE(BN_sub_word(int32_max.get(), 1));

  struct {
    // der is the DER encoding of the INTEGER, including the tag and length.
    std::vector<uint8_t> der;
    // type and data are the corresponding fields of the |ASN1_STRING|
    // representation.
    int type;
    std::vector<uint8_t> data;
    // bn_asc is the |BIGNUM| representation, as parsed by the |BN_asc2bn|
    // function.
    const char *bn_asc;
  } kTests[] = {
      // -2^64 - 1
      {{0x02, 0x09, 0xfe, 0xff, 0xff, 0xff, 0xff, 0xff, 0xff, 0xff, 0xff},
       V_ASN1_NEG_INTEGER,
       {0x01, 0x00, 0x00, 0x00, 0x00, 0x00, 0x00, 0x00, 0x01},
       "-0x10000000000000001"},
      // -2^64
      {{0x02, 0x09, 0xff, 0x00, 0x00, 0x00, 0x00, 0x00, 0x00, 0x00, 0x00},
       V_ASN1_NEG_INTEGER,
       {0x01, 0x00, 0x00, 0x00, 0x00, 0x00, 0x00, 0x00, 0x00},
       "-0x10000000000000000"},
      // -2^64 + 1
      {{0x02, 0x09, 0xff, 0x00, 0x00, 0x00, 0x00, 0x00, 0x00, 0x00, 0x01},
       V_ASN1_NEG_INTEGER,
       {0xff, 0xff, 0xff, 0xff, 0xff, 0xff, 0xff, 0xff},
       "-0xffffffffffffffff"},
      // -2^63 - 1
      {{0x02, 0x09, 0xff, 0x7f, 0xff, 0xff, 0xff, 0xff, 0xff, 0xff, 0xff},
       V_ASN1_NEG_INTEGER,
       {0x80, 0x00, 0x00, 0x00, 0x00, 0x00, 0x00, 0x01},
       "-0x8000000000000001"},
      // -2^63 (INT64_MIN)
      {{0x02, 0x08, 0x80, 0x00, 0x00, 0x00, 0x00, 0x00, 0x00, 0x00},
       V_ASN1_NEG_INTEGER,
       {0x80, 0x00, 0x00, 0x00, 0x00, 0x00, 0x00, 0x00},
       "-0x8000000000000000"},
      // -2^63 + 1
      {{0x02, 0x08, 0x80, 0x00, 0x00, 0x00, 0x00, 0x00, 0x00, 0x01},
       V_ASN1_NEG_INTEGER,
       {0x7f, 0xff, 0xff, 0xff, 0xff, 0xff, 0xff, 0xff},
       "-0x7fffffffffffffff"},
      // -2^32 - 1
      {{0x02, 0x05, 0xfe, 0xff, 0xff, 0xff, 0xff},
       V_ASN1_NEG_INTEGER,
       {0x01, 0x00, 0x00, 0x00, 0x01},
       "-0x100000001"},
      // -2^32
      {{0x02, 0x05, 0xff, 0x00, 0x00, 0x00, 0x00},
       V_ASN1_NEG_INTEGER,
       {0x01, 0x00, 0x00, 0x00, 0x00},
       "-0x100000000"},
      // -2^32 + 1
      {{0x02, 0x05, 0xff, 0x00, 0x00, 0x00, 0x01},
       V_ASN1_NEG_INTEGER,
       {0xff, 0xff, 0xff, 0xff},
       "-0xffffffff"},
      // -2^31 - 1
      {{0x02, 0x05, 0xff, 0x7f, 0xff, 0xff, 0xff},
       V_ASN1_NEG_INTEGER,
       {0x80, 0x00, 0x00, 0x01},
       "-0x80000001"},
      // -2^31 (INT32_MIN)
      {{0x02, 0x04, 0x80, 0x00, 0x00, 0x00},
       V_ASN1_NEG_INTEGER,
       {0x80, 0x00, 0x00, 0x00},
       "-0x80000000"},
      // -2^31 + 1
      {{0x02, 0x04, 0x80, 0x00, 0x00, 0x01},
       V_ASN1_NEG_INTEGER,
       {0x7f, 0xff, 0xff, 0xff},
       "-0x7fffffff"},
      // -257
      {{0x02, 0x02, 0xfe, 0xff}, V_ASN1_NEG_INTEGER, {0x01, 0x01}, "-257"},
      // -256
      {{0x02, 0x02, 0xff, 0x00}, V_ASN1_NEG_INTEGER, {0x01, 0x00}, "-256"},
      // -255
      {{0x02, 0x02, 0xff, 0x01}, V_ASN1_NEG_INTEGER, {0xff}, "-255"},
      // -129
      {{0x02, 0x02, 0xff, 0x7f}, V_ASN1_NEG_INTEGER, {0x81}, "-129"},
      // -128
      {{0x02, 0x01, 0x80}, V_ASN1_NEG_INTEGER, {0x80}, "-128"},
      // -127
      {{0x02, 0x01, 0x81}, V_ASN1_NEG_INTEGER, {0x7f}, "-127"},
      // -1
      {{0x02, 0x01, 0xff}, V_ASN1_NEG_INTEGER, {0x01}, "-1"},
      // 0
      {{0x02, 0x01, 0x00}, V_ASN1_INTEGER, {}, "0"},
      // 1
      {{0x02, 0x01, 0x01}, V_ASN1_INTEGER, {0x01}, "1"},
      // 127
      {{0x02, 0x01, 0x7f}, V_ASN1_INTEGER, {0x7f}, "127"},
      // 128
      {{0x02, 0x02, 0x00, 0x80}, V_ASN1_INTEGER, {0x80}, "128"},
      // 129
      {{0x02, 0x02, 0x00, 0x81}, V_ASN1_INTEGER, {0x81}, "129"},
      // 255
      {{0x02, 0x02, 0x00, 0xff}, V_ASN1_INTEGER, {0xff}, "255"},
      // 256
      {{0x02, 0x02, 0x01, 0x00}, V_ASN1_INTEGER, {0x01, 0x00}, "256"},
      // 257
      {{0x02, 0x02, 0x01, 0x01}, V_ASN1_INTEGER, {0x01, 0x01}, "257"},
      // 2^31 - 2
      {{0x02, 0x04, 0x7f, 0xff, 0xff, 0xfe},
       V_ASN1_INTEGER,
       {0x7f, 0xff, 0xff, 0xfe},
       "0x7ffffffe"},
      // 2^31 - 1 (INT32_MAX)
      {{0x02, 0x04, 0x7f, 0xff, 0xff, 0xff},
       V_ASN1_INTEGER,
       {0x7f, 0xff, 0xff, 0xff},
       "0x7fffffff"},
      // 2^31
      {{0x02, 0x05, 0x00, 0x80, 0x00, 0x00, 0x00},
       V_ASN1_INTEGER,
       {0x80, 0x00, 0x00, 0x00},
       "0x80000000"},
      // 2^32 - 2
      {{0x02, 0x05, 0x00, 0xff, 0xff, 0xff, 0xfe},
       V_ASN1_INTEGER,
       {0xff, 0xff, 0xff, 0xfe},
       "0xfffffffe"},
      // 2^32 - 1 (UINT32_MAX)
      {{0x02, 0x05, 0x00, 0xff, 0xff, 0xff, 0xff},
       V_ASN1_INTEGER,
       {0xff, 0xff, 0xff, 0xff},
       "0xffffffff"},
      // 2^32
      {{0x02, 0x05, 0x01, 0x00, 0x00, 0x00, 0x00},
       V_ASN1_INTEGER,
       {0x01, 0x00, 0x00, 0x00, 0x00},
       "0x100000000"},
      // 2^63 - 2
      {{0x02, 0x08, 0x7f, 0xff, 0xff, 0xff, 0xff, 0xff, 0xff, 0xfe},
       V_ASN1_INTEGER,
       {0x7f, 0xff, 0xff, 0xff, 0xff, 0xff, 0xff, 0xfe},
       "0x7ffffffffffffffe"},
      // 2^63 - 1 (INT64_MAX)
      {{0x02, 0x08, 0x7f, 0xff, 0xff, 0xff, 0xff, 0xff, 0xff, 0xff},
       V_ASN1_INTEGER,
       {0x7f, 0xff, 0xff, 0xff, 0xff, 0xff, 0xff, 0xff},
       "0x7fffffffffffffff"},
      // 2^63
      {{0x02, 0x09, 0x00, 0x80, 0x00, 0x00, 0x00, 0x00, 0x00, 0x00, 0x00},
       V_ASN1_INTEGER,
       {0x80, 0x00, 0x00, 0x00, 0x00, 0x00, 0x00, 0x00},
       "0x8000000000000000"},
      // 2^64 - 2
      {{0x02, 0x09, 0x00, 0xff, 0xff, 0xff, 0xff, 0xff, 0xff, 0xff, 0xfe},
       V_ASN1_INTEGER,
       {0xff, 0xff, 0xff, 0xff, 0xff, 0xff, 0xff, 0xfe},
       "0xfffffffffffffffe"},
      // 2^64 - 1 (UINT64_MAX)
      {{0x02, 0x09, 0x00, 0xff, 0xff, 0xff, 0xff, 0xff, 0xff, 0xff, 0xff},
       V_ASN1_INTEGER,
       {0xff, 0xff, 0xff, 0xff, 0xff, 0xff, 0xff, 0xff},
       "0xffffffffffffffff"},
      // 2^64
      {{0x02, 0x09, 0x01, 0x00, 0x00, 0x00, 0x00, 0x00, 0x00, 0x00, 0x00},
       V_ASN1_INTEGER,
       {0x01, 0x00, 0x00, 0x00, 0x00, 0x00, 0x00, 0x00, 0x00},
       "0x10000000000000000"},
      // 2^64 + 1
      {{0x02, 0x09, 0x01, 0x00, 0x00, 0x00, 0x00, 0x00, 0x00, 0x00, 0x01},
       V_ASN1_INTEGER,
       {0x01, 0x00, 0x00, 0x00, 0x00, 0x00, 0x00, 0x00, 0x01},
       "0x10000000000000001"},
  };

  for (const auto &t : kTests) {
    SCOPED_TRACE(t.bn_asc);
    // Collect a map of different ways to construct the integer. The key is the
    // method used and is only retained to aid debugging.
    std::map<std::string, bssl::UniquePtr<ASN1_INTEGER>> objs;

    // Construct |ASN1_INTEGER| by setting the type and data manually.
    bssl::UniquePtr<ASN1_INTEGER> by_data(ASN1_STRING_type_new(t.type));
    ASSERT_TRUE(by_data);
    ASSERT_TRUE(ASN1_STRING_set(by_data.get(), t.data.data(), t.data.size()));
    objs["data"] = std::move(by_data);

    // Construct |ASN1_INTEGER| from a |BIGNUM|.
    BIGNUM *bn_raw = nullptr;
    ASSERT_TRUE(BN_asc2bn(&bn_raw, t.bn_asc));
    bssl::UniquePtr<BIGNUM> bn(bn_raw);
    bssl::UniquePtr<ASN1_INTEGER> by_bn(BN_to_ASN1_INTEGER(bn.get(), nullptr));
    ASSERT_TRUE(by_bn);
    objs["bn"] = std::move(by_bn);

    // Construct |ASN1_INTEGER| from decoding.
    const uint8_t *ptr = t.der.data();
    bssl::UniquePtr<ASN1_INTEGER> by_der(
        d2i_ASN1_INTEGER(nullptr, &ptr, t.der.size()));
    ASSERT_TRUE(by_der);
    EXPECT_EQ(ptr, t.der.data() + t.der.size());
    objs["der"] = std::move(by_der);

    // Construct |ASN1_INTEGER| from various C types, if it fits.
    bool fits_in_long = false, fits_in_i64 = false, fits_in_u64 = false;
    uint64_t u64 = 0;
    int64_t i64 = 0;
    long l = 0;
    uint64_t abs_u64;
    if (BN_get_u64(bn.get(), &abs_u64)) {
      fits_in_u64 = !BN_is_negative(bn.get());
      if (fits_in_u64) {
        u64 = abs_u64;
        bssl::UniquePtr<ASN1_INTEGER> by_u64(ASN1_INTEGER_new());
        ASSERT_TRUE(by_u64);
        ASSERT_TRUE(ASN1_INTEGER_set_uint64(by_u64.get(), u64));
        objs["u64"] = std::move(by_u64);
      }

      fits_in_i64 = BN_cmp(int64_min.get(), bn.get()) <= 0 &&
                    BN_cmp(bn.get(), int64_max.get()) <= 0;
      if (fits_in_i64) {
        if (BN_is_negative(bn.get())) {
          i64 = static_cast<int64_t>(0u - abs_u64);
        } else {
          i64 = static_cast<int64_t>(abs_u64);
        }
        bssl::UniquePtr<ASN1_INTEGER> by_i64(ASN1_INTEGER_new());
        ASSERT_TRUE(by_i64);
        ASSERT_TRUE(ASN1_INTEGER_set_int64(by_i64.get(), i64));
        objs["i64"] = std::move(by_i64);
      }

      if (sizeof(long) == 8) {
        fits_in_long = fits_in_i64;
      } else {
        ASSERT_EQ(4u, sizeof(long));
        fits_in_long = BN_cmp(int32_min.get(), bn.get()) <= 0 &&
                       BN_cmp(bn.get(), int32_max.get()) <= 0;
      }
      if (fits_in_long) {
        l = static_cast<long>(i64);
        bssl::UniquePtr<ASN1_INTEGER> by_long(ASN1_INTEGER_new());
        ASSERT_TRUE(by_long);
        ASSERT_TRUE(ASN1_INTEGER_set(by_long.get(), l));
        objs["long"] = std::move(by_long);
      }
    }

    // Default construction should return the zero |ASN1_INTEGER|.
    if (BN_is_zero(bn.get())) {
      bssl::UniquePtr<ASN1_INTEGER> by_default(ASN1_INTEGER_new());
      ASSERT_TRUE(by_default);
      objs["default"] = std::move(by_default);
    }

    // Test that every |ASN1_INTEGER| constructed behaves as expected.
    for (const auto &pair : objs) {
      // The fields should be as expected.
      SCOPED_TRACE(pair.first);
      const ASN1_INTEGER *obj = pair.second.get();
      EXPECT_EQ(t.type, ASN1_STRING_type(obj));
      EXPECT_EQ(Bytes(t.data), Bytes(ASN1_STRING_get0_data(obj),
                                     ASN1_STRING_length(obj)));

      // The object should encode correctly.
      TestSerialize(obj, i2d_ASN1_INTEGER, t.der);

      bssl::UniquePtr<BIGNUM> bn2(ASN1_INTEGER_to_BN(obj, nullptr));
      ASSERT_TRUE(bn2);
      EXPECT_EQ(0, BN_cmp(bn.get(), bn2.get()));

      if (fits_in_u64) {
        uint64_t v;
        ASSERT_TRUE(ASN1_INTEGER_get_uint64(&v, obj));
        EXPECT_EQ(v, u64);
      } else {
        uint64_t v;
        EXPECT_FALSE(ASN1_INTEGER_get_uint64(&v, obj));
      }

      if (fits_in_i64) {
        int64_t v;
        ASSERT_TRUE(ASN1_INTEGER_get_int64(&v, obj));
        EXPECT_EQ(v, i64);
      } else {
        int64_t v;
        EXPECT_FALSE(ASN1_INTEGER_get_int64(&v, obj));
      }

      if (fits_in_long) {
        EXPECT_EQ(l, ASN1_INTEGER_get(obj));
      } else {
        EXPECT_EQ(-1, ASN1_INTEGER_get(obj));
      }

      // All variations of integers should compare as equal to each other, as
      // strings or integers. (Functions like |ASN1_TYPE_cmp| rely on
      // string-based comparison.)
      for (const auto &pair2 : objs) {
        SCOPED_TRACE(pair2.first);
        EXPECT_EQ(0, ASN1_INTEGER_cmp(obj, pair2.second.get()));
        EXPECT_EQ(0, ASN1_STRING_cmp(obj, pair2.second.get()));
      }
    }

    // Although our parsers will never output non-minimal |ASN1_INTEGER|s, it is
    // possible to construct them manually. They should encode correctly.
    std::vector<uint8_t> data = t.data;
    const int kMaxExtraBytes = 5;
    for (int i = 0; i < kMaxExtraBytes; i++) {
      data.insert(data.begin(), 0x00);
      SCOPED_TRACE(Bytes(data));

      bssl::UniquePtr<ASN1_INTEGER> non_minimal(ASN1_STRING_type_new(t.type));
      ASSERT_TRUE(non_minimal);
      ASSERT_TRUE(ASN1_STRING_set(non_minimal.get(), data.data(), data.size()));

      TestSerialize(non_minimal.get(), i2d_ASN1_INTEGER, t.der);
    }
  }

  for (size_t i = 0; i < OPENSSL_ARRAY_SIZE(kTests); i++) {
    SCOPED_TRACE(Bytes(kTests[i].der));
    const uint8_t *ptr = kTests[i].der.data();
    bssl::UniquePtr<ASN1_INTEGER> a(
        d2i_ASN1_INTEGER(nullptr, &ptr, kTests[i].der.size()));
    ASSERT_TRUE(a);
    for (size_t j = 0; j < OPENSSL_ARRAY_SIZE(kTests); j++) {
      SCOPED_TRACE(Bytes(kTests[j].der));
      ptr = kTests[j].der.data();
      bssl::UniquePtr<ASN1_INTEGER> b(
          d2i_ASN1_INTEGER(nullptr, &ptr, kTests[j].der.size()));
      ASSERT_TRUE(b);

      // |ASN1_INTEGER_cmp| should compare numerically. |ASN1_STRING_cmp| does
      // not but should preserve equality.
      if (i < j) {
        EXPECT_LT(ASN1_INTEGER_cmp(a.get(), b.get()), 0);
        EXPECT_NE(ASN1_STRING_cmp(a.get(), b.get()), 0);
      } else if (i > j) {
        EXPECT_GT(ASN1_INTEGER_cmp(a.get(), b.get()), 0);
        EXPECT_NE(ASN1_STRING_cmp(a.get(), b.get()), 0);
      } else {
        EXPECT_EQ(ASN1_INTEGER_cmp(a.get(), b.get()), 0);
        EXPECT_EQ(ASN1_STRING_cmp(a.get(), b.get()), 0);
      }
    }
  }

  std::vector<uint8_t> kInvalidTests[] = {
      // The empty string is not an integer.
      {0x02, 0x00},
      // Integers must be minimally-encoded.
      {0x02, 0x02, 0x00, 0x00},
      {0x02, 0x02, 0x00, 0x7f},
      {0x02, 0x02, 0xff, 0xff},
      {0x02, 0x02, 0xff, 0x80},
  };
  for (const auto &invalid : kInvalidTests) {
    SCOPED_TRACE(Bytes(invalid));

    const uint8_t *ptr = invalid.data();
    bssl::UniquePtr<ASN1_INTEGER> integer(
        d2i_ASN1_INTEGER(nullptr, &ptr, invalid.size()));
    EXPECT_FALSE(integer);
  }

  // Callers expect |ASN1_INTEGER_get| and |ASN1_ENUMERATED_get| to return zero
  // given NULL.
  EXPECT_EQ(0, ASN1_INTEGER_get(nullptr));
  EXPECT_EQ(0, ASN1_ENUMERATED_get(nullptr));
}

// Although invalid, a negative zero should encode correctly.
TEST(ASN1Test, NegativeZero) {
  bssl::UniquePtr<ASN1_INTEGER> neg_zero(
      ASN1_STRING_type_new(V_ASN1_NEG_INTEGER));
  ASSERT_TRUE(neg_zero);
  EXPECT_EQ(0, ASN1_INTEGER_get(neg_zero.get()));

  static const uint8_t kDER[] = {0x02, 0x01, 0x00};
  TestSerialize(neg_zero.get(), i2d_ASN1_INTEGER, kDER);
}

TEST(ASN1Test, SerializeObject) {
  static const uint8_t kDER[] = {0x06, 0x09, 0x2a, 0x86, 0x48, 0x86,
                                 0xf7, 0x0d, 0x01, 0x01, 0x01};
  const ASN1_OBJECT *obj = OBJ_nid2obj(NID_rsaEncryption);
  TestSerialize(obj, i2d_ASN1_OBJECT, kDER);
}

TEST(ASN1Test, Boolean) {
  static const uint8_t kTrue[] = {0x01, 0x01, 0xff};
  TestSerialize(0xff, i2d_ASN1_BOOLEAN, kTrue);
  // Other constants are also correctly encoded as TRUE.
  TestSerialize(1, i2d_ASN1_BOOLEAN, kTrue);
  TestSerialize(0x100, i2d_ASN1_BOOLEAN, kTrue);

  const uint8_t *ptr = kTrue;
  EXPECT_EQ(0xff, d2i_ASN1_BOOLEAN(nullptr, &ptr, sizeof(kTrue)));
  EXPECT_EQ(ptr, kTrue + sizeof(kTrue));

  static const uint8_t kFalse[] = {0x01, 0x01, 0x00};
  TestSerialize(0x00, i2d_ASN1_BOOLEAN, kFalse);

  ptr = kFalse;
  EXPECT_EQ(0, d2i_ASN1_BOOLEAN(nullptr, &ptr, sizeof(kFalse)));
  EXPECT_EQ(ptr, kFalse + sizeof(kFalse));

  const std::vector<uint8_t> kInvalidBooleans[] = {
      // No tag header.
      {},
      // No length.
      {0x01},
      // Truncated contents.
      {0x01, 0x01},
      // Contents too short or too long.
      {0x01, 0x00},
      {0x01, 0x02, 0x00, 0x00},
      // Wrong tag number.
      {0x02, 0x01, 0x00},
      // Wrong tag class.
      {0x81, 0x01, 0x00},
      // Element is constructed.
      {0x21, 0x01, 0x00},
      // TODO(https://crbug.com/boringssl/354): Reject non-DER encodings of TRUE
      // and test this.
  };
  for (const auto &invalid : kInvalidBooleans) {
    SCOPED_TRACE(Bytes(invalid));
    ptr = invalid.data();
    EXPECT_EQ(-1, d2i_ASN1_BOOLEAN(nullptr, &ptr, invalid.size()));
    ERR_clear_error();
  }
}

// The templates go through a different codepath, so test them separately.
TEST(ASN1Test, SerializeEmbeddedBoolean) {
  bssl::UniquePtr<BASIC_CONSTRAINTS> val(BASIC_CONSTRAINTS_new());
  ASSERT_TRUE(val);

  // BasicConstraints defaults to FALSE, so the encoding should be empty.
  static const uint8_t kLeaf[] = {0x30, 0x00};
  val->ca = 0;
  TestSerialize(val.get(), i2d_BASIC_CONSTRAINTS, kLeaf);

  // TRUE should always be encoded as 0xff, independent of what value the caller
  // placed in the |ASN1_BOOLEAN|.
  static const uint8_t kCA[] = {0x30, 0x03, 0x01, 0x01, 0xff};
  val->ca = 0xff;
  TestSerialize(val.get(), i2d_BASIC_CONSTRAINTS, kCA);
  val->ca = 1;
  TestSerialize(val.get(), i2d_BASIC_CONSTRAINTS, kCA);
  val->ca = 0x100;
  TestSerialize(val.get(), i2d_BASIC_CONSTRAINTS, kCA);
}

TEST(ASN1Test, ASN1Type) {
  const struct {
    int type;
    std::vector<uint8_t> der;
  } kTests[] = {
      // BOOLEAN { TRUE }
      {V_ASN1_BOOLEAN, {0x01, 0x01, 0xff}},
      // BOOLEAN { FALSE }
      {V_ASN1_BOOLEAN, {0x01, 0x01, 0x00}},
      // OCTET_STRING { "a" }
      {V_ASN1_OCTET_STRING, {0x04, 0x01, 0x61}},
      // OCTET_STRING { }
      {V_ASN1_OCTET_STRING, {0x04, 0x00}},
      // BIT_STRING { `01` `00` }
      {V_ASN1_BIT_STRING, {0x03, 0x02, 0x01, 0x00}},
      // INTEGER { -1 }
      {V_ASN1_INTEGER, {0x02, 0x01, 0xff}},
      // OBJECT_IDENTIFIER { 1.2.840.113554.4.1.72585.2 }
      {V_ASN1_OBJECT,
       {0x06, 0x0c, 0x2a, 0x86, 0x48, 0x86, 0xf7, 0x12, 0x04, 0x01, 0x84, 0xb7,
        0x09, 0x02}},
      // NULL {}
      {V_ASN1_NULL, {0x05, 0x00}},
      // SEQUENCE {}
      {V_ASN1_SEQUENCE, {0x30, 0x00}},
      // SET {}
      {V_ASN1_SET, {0x31, 0x00}},
      // [0] { UTF8String { "a" } }
      {V_ASN1_OTHER, {0xa0, 0x03, 0x0c, 0x01, 0x61}},
  };
  for (const auto &t : kTests) {
    SCOPED_TRACE(Bytes(t.der));

    // The input should successfully parse.
    const uint8_t *ptr = t.der.data();
    bssl::UniquePtr<ASN1_TYPE> val(d2i_ASN1_TYPE(nullptr, &ptr, t.der.size()));
    ASSERT_TRUE(val);

    EXPECT_EQ(ASN1_TYPE_get(val.get()), t.type);
    EXPECT_EQ(val->type, t.type);
    TestSerialize(val.get(), i2d_ASN1_TYPE, t.der);
  }
}

// Test that reading |value.ptr| from a FALSE |ASN1_TYPE| behaves correctly. The
// type historically supported this, so maintain the invariant in case external
// code relies on it.
TEST(ASN1Test, UnusedBooleanBits) {
  // OCTET_STRING { "a" }
  static const uint8_t kDER[] = {0x04, 0x01, 0x61};
  const uint8_t *ptr = kDER;
  bssl::UniquePtr<ASN1_TYPE> val(d2i_ASN1_TYPE(nullptr, &ptr, sizeof(kDER)));
  ASSERT_TRUE(val);
  EXPECT_EQ(V_ASN1_OCTET_STRING, val->type);
  EXPECT_TRUE(val->value.ptr);

  // Set |val| to a BOOLEAN containing FALSE.
  ASN1_TYPE_set(val.get(), V_ASN1_BOOLEAN, NULL);
  EXPECT_EQ(V_ASN1_BOOLEAN, val->type);
  EXPECT_FALSE(val->value.ptr);
}

TEST(ASN1Test, ParseASN1Object) {
  // 1.2.840.113554.4.1.72585.2, an arbitrary unknown OID.
  static const uint8_t kOID[] = {0x2a, 0x86, 0x48, 0x86, 0xf7, 0x12,
                                 0x04, 0x01, 0x84, 0xb7, 0x09, 0x02};
  ASN1_OBJECT *obj = ASN1_OBJECT_create(NID_undef, kOID, sizeof(kOID),
                                        "short name", "long name");
  ASSERT_TRUE(obj);

  // OBJECT_IDENTIFIER { 1.3.101.112 }
  static const uint8_t kDER[] = {0x06, 0x03, 0x2b, 0x65, 0x70};
  const uint8_t *ptr = kDER;
  // Parse an |ASN1_OBJECT| with object reuse.
  EXPECT_TRUE(d2i_ASN1_OBJECT(&obj, &ptr, sizeof(kDER)));
  EXPECT_EQ(NID_ED25519, OBJ_obj2nid(obj));
  ASN1_OBJECT_free(obj);

  // Repeat the test, this time overriding a static |ASN1_OBJECT|. It should
  // detect this and construct a new one.
  obj = OBJ_nid2obj(NID_rsaEncryption);
  ptr = kDER;
  EXPECT_TRUE(d2i_ASN1_OBJECT(&obj, &ptr, sizeof(kDER)));
  EXPECT_EQ(NID_ED25519, OBJ_obj2nid(obj));
  ASN1_OBJECT_free(obj);

  const std::vector<uint8_t> kInvalidObjects[] = {
      // No tag header.
      {},
      // No length.
      {0x06},
      // Truncated contents.
      {0x06, 0x01},
      // An OID may not be empty.
      {0x06, 0x00},
      // The last byte may not be a continuation byte (high bit set).
      {0x06, 0x03, 0x2b, 0x65, 0xf0},
      // Each component must be minimally-encoded.
      {0x06, 0x03, 0x2b, 0x65, 0x80, 0x70},
      {0x06, 0x03, 0x80, 0x2b, 0x65, 0x70},
      // Wrong tag number.
      {0x01, 0x03, 0x2b, 0x65, 0x70},
      // Wrong tag class.
      {0x86, 0x03, 0x2b, 0x65, 0x70},
      // Element is constructed.
      {0x26, 0x03, 0x2b, 0x65, 0x70},
  };
  for (const auto &invalid : kInvalidObjects) {
    SCOPED_TRACE(Bytes(invalid));
    ptr = invalid.data();
    obj = d2i_ASN1_OBJECT(nullptr, &ptr, invalid.size());
    EXPECT_FALSE(obj);
    ASN1_OBJECT_free(obj);
    ERR_clear_error();
  }
}

TEST(ASN1Test, BitString) {
  const size_t kNotWholeBytes = static_cast<size_t>(-1);
  const struct {
    std::vector<uint8_t> in;
    size_t num_bytes;
  } kValidInputs[] = {
      // Empty bit string
      {{0x03, 0x01, 0x00}, 0},
      // 0b1
      {{0x03, 0x02, 0x07, 0x80}, kNotWholeBytes},
      // 0b1010
      {{0x03, 0x02, 0x04, 0xa0}, kNotWholeBytes},
      // 0b1010101
      {{0x03, 0x02, 0x01, 0xaa}, kNotWholeBytes},
      // 0b10101010
      {{0x03, 0x02, 0x00, 0xaa}, 1},
      // Bits 0 and 63 are set
      {{0x03, 0x09, 0x00, 0x80, 0x00, 0x00, 0x00, 0x00, 0x00, 0x00, 0x01}, 8},
      // 64 zero bits
      {{0x03, 0x09, 0x00, 0x00, 0x00, 0x00, 0x00, 0x00, 0x00, 0x00, 0x00}, 8},
  };
  for (const auto &test : kValidInputs) {
    SCOPED_TRACE(Bytes(test.in));
    // The input should parse and round-trip correctly.
    const uint8_t *ptr = test.in.data();
    bssl::UniquePtr<ASN1_BIT_STRING> val(
        d2i_ASN1_BIT_STRING(nullptr, &ptr, test.in.size()));
    ASSERT_TRUE(val);
    TestSerialize(val.get(), i2d_ASN1_BIT_STRING, test.in);

    // Check the byte count.
    size_t num_bytes;
    if (test.num_bytes == kNotWholeBytes) {
      EXPECT_FALSE(ASN1_BIT_STRING_num_bytes(val.get(), &num_bytes));
    } else {
      ASSERT_TRUE(ASN1_BIT_STRING_num_bytes(val.get(), &num_bytes));
      EXPECT_EQ(num_bytes, test.num_bytes);
    }
  }

  const std::vector<uint8_t> kInvalidInputs[] = {
      // Wrong tag
      {0x04, 0x01, 0x00},
      // Missing leading byte
      {0x03, 0x00},
      // Leading byte too high
      {0x03, 0x02, 0x08, 0x00},
      {0x03, 0x02, 0xff, 0x00},
      // Empty bit strings must have a zero leading byte.
      {0x03, 0x01, 0x01},
      // Unused bits must all be zero.
      {0x03, 0x02, 0x06, 0xc1 /* 0b11000001 */},
  };
  for (const auto &test : kInvalidInputs) {
    SCOPED_TRACE(Bytes(test));
    const uint8_t *ptr = test.data();
    bssl::UniquePtr<ASN1_BIT_STRING> val(
        d2i_ASN1_BIT_STRING(nullptr, &ptr, test.size()));
    EXPECT_FALSE(val);
  }
}

TEST(ASN1Test, SetBit) {
  bssl::UniquePtr<ASN1_BIT_STRING> val(ASN1_BIT_STRING_new());
  ASSERT_TRUE(val);
  static const uint8_t kBitStringEmpty[] = {0x03, 0x01, 0x00};
  TestSerialize(val.get(), i2d_ASN1_BIT_STRING, kBitStringEmpty);
  EXPECT_EQ(0, ASN1_BIT_STRING_get_bit(val.get(), 0));
  EXPECT_EQ(0, ASN1_BIT_STRING_get_bit(val.get(), 100));

  // Set a few bits via |ASN1_BIT_STRING_set_bit|.
  ASSERT_TRUE(ASN1_BIT_STRING_set_bit(val.get(), 0, 1));
  ASSERT_TRUE(ASN1_BIT_STRING_set_bit(val.get(), 1, 1));
  ASSERT_TRUE(ASN1_BIT_STRING_set_bit(val.get(), 2, 0));
  ASSERT_TRUE(ASN1_BIT_STRING_set_bit(val.get(), 3, 1));
  static const uint8_t kBitString1101[] = {0x03, 0x02, 0x04, 0xd0};
  TestSerialize(val.get(), i2d_ASN1_BIT_STRING, kBitString1101);
  EXPECT_EQ(1, ASN1_BIT_STRING_get_bit(val.get(), 0));
  EXPECT_EQ(1, ASN1_BIT_STRING_get_bit(val.get(), 1));
  EXPECT_EQ(0, ASN1_BIT_STRING_get_bit(val.get(), 2));
  EXPECT_EQ(1, ASN1_BIT_STRING_get_bit(val.get(), 3));
  EXPECT_EQ(0, ASN1_BIT_STRING_get_bit(val.get(), 4));

  // Bits that were set may be cleared.
  ASSERT_TRUE(ASN1_BIT_STRING_set_bit(val.get(), 1, 0));
  static const uint8_t kBitString1001[] = {0x03, 0x02, 0x04, 0x90};
  TestSerialize(val.get(), i2d_ASN1_BIT_STRING, kBitString1001);
  EXPECT_EQ(1, ASN1_BIT_STRING_get_bit(val.get(), 0));
  EXPECT_EQ(0, ASN1_BIT_STRING_get_bit(val.get(), 1));
  EXPECT_EQ(0, ASN1_BIT_STRING_get_bit(val.get(), 2));
  EXPECT_EQ(1, ASN1_BIT_STRING_get_bit(val.get(), 3));
  EXPECT_EQ(0, ASN1_BIT_STRING_get_bit(val.get(), 4));

  // Clearing trailing bits truncates the string.
  ASSERT_TRUE(ASN1_BIT_STRING_set_bit(val.get(), 3, 0));
  static const uint8_t kBitString1[] = {0x03, 0x02, 0x07, 0x80};
  TestSerialize(val.get(), i2d_ASN1_BIT_STRING, kBitString1);
  EXPECT_EQ(1, ASN1_BIT_STRING_get_bit(val.get(), 0));
  EXPECT_EQ(0, ASN1_BIT_STRING_get_bit(val.get(), 1));
  EXPECT_EQ(0, ASN1_BIT_STRING_get_bit(val.get(), 2));
  EXPECT_EQ(0, ASN1_BIT_STRING_get_bit(val.get(), 3));
  EXPECT_EQ(0, ASN1_BIT_STRING_get_bit(val.get(), 4));

  // Bits may be set beyond the end of the string.
  ASSERT_TRUE(ASN1_BIT_STRING_set_bit(val.get(), 63, 1));
  static const uint8_t kBitStringLong[] = {0x03, 0x09, 0x00, 0x80, 0x00, 0x00,
                                           0x00, 0x00, 0x00, 0x00, 0x01};
  TestSerialize(val.get(), i2d_ASN1_BIT_STRING, kBitStringLong);
  EXPECT_EQ(1, ASN1_BIT_STRING_get_bit(val.get(), 0));
  EXPECT_EQ(0, ASN1_BIT_STRING_get_bit(val.get(), 62));
  EXPECT_EQ(1, ASN1_BIT_STRING_get_bit(val.get(), 63));
  EXPECT_EQ(0, ASN1_BIT_STRING_get_bit(val.get(), 64));

  // The string can be truncated back down again.
  ASSERT_TRUE(ASN1_BIT_STRING_set_bit(val.get(), 63, 0));
  TestSerialize(val.get(), i2d_ASN1_BIT_STRING, kBitString1);
  EXPECT_EQ(1, ASN1_BIT_STRING_get_bit(val.get(), 0));
  EXPECT_EQ(0, ASN1_BIT_STRING_get_bit(val.get(), 62));
  EXPECT_EQ(0, ASN1_BIT_STRING_get_bit(val.get(), 63));
  EXPECT_EQ(0, ASN1_BIT_STRING_get_bit(val.get(), 64));

  // |ASN1_BIT_STRING_set_bit| also truncates when starting from a parsed
  // string.
  const uint8_t *ptr = kBitStringLong;
  val.reset(d2i_ASN1_BIT_STRING(nullptr, &ptr, sizeof(kBitStringLong)));
  ASSERT_TRUE(val);
  TestSerialize(val.get(), i2d_ASN1_BIT_STRING, kBitStringLong);
  ASSERT_TRUE(ASN1_BIT_STRING_set_bit(val.get(), 63, 0));
  TestSerialize(val.get(), i2d_ASN1_BIT_STRING, kBitString1);
  EXPECT_EQ(1, ASN1_BIT_STRING_get_bit(val.get(), 0));
  EXPECT_EQ(0, ASN1_BIT_STRING_get_bit(val.get(), 62));
  EXPECT_EQ(0, ASN1_BIT_STRING_get_bit(val.get(), 63));
  EXPECT_EQ(0, ASN1_BIT_STRING_get_bit(val.get(), 64));

  // A parsed bit string preserves trailing zero bits.
  static const uint8_t kBitString10010[] = {0x03, 0x02, 0x03, 0x90};
  ptr = kBitString10010;
  val.reset(d2i_ASN1_BIT_STRING(nullptr, &ptr, sizeof(kBitString10010)));
  ASSERT_TRUE(val);
  TestSerialize(val.get(), i2d_ASN1_BIT_STRING, kBitString10010);
  // But |ASN1_BIT_STRING_set_bit| will truncate it even if otherwise a no-op.
  ASSERT_TRUE(ASN1_BIT_STRING_set_bit(val.get(), 0, 1));
  TestSerialize(val.get(), i2d_ASN1_BIT_STRING, kBitString1001);
  EXPECT_EQ(1, ASN1_BIT_STRING_get_bit(val.get(), 0));
  EXPECT_EQ(0, ASN1_BIT_STRING_get_bit(val.get(), 62));
  EXPECT_EQ(0, ASN1_BIT_STRING_get_bit(val.get(), 63));
  EXPECT_EQ(0, ASN1_BIT_STRING_get_bit(val.get(), 64));

  // By default, a BIT STRING implicitly truncates trailing zeros.
  val.reset(ASN1_BIT_STRING_new());
  ASSERT_TRUE(val);
  static const uint8_t kZeros[64] = {0};
  ASSERT_TRUE(ASN1_STRING_set(val.get(), kZeros, sizeof(kZeros)));
  TestSerialize(val.get(), i2d_ASN1_BIT_STRING, kBitStringEmpty);
}

TEST(ASN1Test, StringToUTF8) {
  static const struct {
    std::vector<uint8_t> in;
    int type;
    const char *expected;
  } kTests[] = {
      // Non-minimal, two-byte UTF-8.
      {{0xc0, 0x81}, V_ASN1_UTF8STRING, nullptr},
      // Non-minimal, three-byte UTF-8.
      {{0xe0, 0x80, 0x81}, V_ASN1_UTF8STRING, nullptr},
      // Non-minimal, four-byte UTF-8.
      {{0xf0, 0x80, 0x80, 0x81}, V_ASN1_UTF8STRING, nullptr},
      // Truncated, four-byte UTF-8.
      {{0xf0, 0x80, 0x80}, V_ASN1_UTF8STRING, nullptr},
      // Low-surrogate value.
      {{0xed, 0xa0, 0x80}, V_ASN1_UTF8STRING, nullptr},
      // High-surrogate value.
      {{0xed, 0xb0, 0x81}, V_ASN1_UTF8STRING, nullptr},
      // Initial BOMs should be rejected from UCS-2 and UCS-4.
      {{0xfe, 0xff, 0, 88}, V_ASN1_BMPSTRING, nullptr},
      {{0, 0, 0xfe, 0xff, 0, 0, 0, 88}, V_ASN1_UNIVERSALSTRING, nullptr},
      // Otherwise, BOMs should pass through.
      {{0, 88, 0xfe, 0xff}, V_ASN1_BMPSTRING, "X\xef\xbb\xbf"},
      {{0, 0, 0, 88, 0, 0, 0xfe, 0xff}, V_ASN1_UNIVERSALSTRING,
       "X\xef\xbb\xbf"},
      // The maximum code-point should pass though.
      {{0, 16, 0xff, 0xfd}, V_ASN1_UNIVERSALSTRING, "\xf4\x8f\xbf\xbd"},
      // Values outside the Unicode space should not.
      {{0, 17, 0, 0}, V_ASN1_UNIVERSALSTRING, nullptr},
      // Non-characters should be rejected.
      {{0, 1, 0xff, 0xff}, V_ASN1_UNIVERSALSTRING, nullptr},
      {{0, 1, 0xff, 0xfe}, V_ASN1_UNIVERSALSTRING, nullptr},
      {{0, 0, 0xfd, 0xd5}, V_ASN1_UNIVERSALSTRING, nullptr},
      // BMPString is UCS-2, not UTF-16, so surrogate pairs are invalid.
      {{0xd8, 0, 0xdc, 1}, V_ASN1_BMPSTRING, nullptr},
      // INTEGERs are stored as strings, but cannot be converted to UTF-8.
      {{0x01}, V_ASN1_INTEGER, nullptr},
  };

  for (const auto &test : kTests) {
    SCOPED_TRACE(Bytes(test.in));
    SCOPED_TRACE(test.type);
    bssl::UniquePtr<ASN1_STRING> s(ASN1_STRING_type_new(test.type));
    ASSERT_TRUE(s);
    ASSERT_TRUE(ASN1_STRING_set(s.get(), test.in.data(), test.in.size()));

    uint8_t *utf8;
    const int utf8_len = ASN1_STRING_to_UTF8(&utf8, s.get());
    EXPECT_EQ(utf8_len < 0, test.expected == nullptr);
    if (utf8_len >= 0) {
      if (test.expected != nullptr) {
        EXPECT_EQ(Bytes(test.expected), Bytes(utf8, utf8_len));
      }
      OPENSSL_free(utf8);
    } else {
      ERR_clear_error();
    }
  }
}

static std::string ASN1StringToStdString(const ASN1_STRING *str) {
  return std::string(ASN1_STRING_get0_data(str),
                     ASN1_STRING_get0_data(str) + ASN1_STRING_length(str));
}

static bool ASN1Time_check_posix(const ASN1_TIME *s, int64_t t) {
  struct tm stm, ttm;
  int day, sec;

  switch (ASN1_STRING_type(s)) {
    case V_ASN1_GENERALIZEDTIME:
      if (!asn1_generalizedtime_to_tm(&stm, s)) {
        return false;
      }
      break;
    case V_ASN1_UTCTIME:
      if (!asn1_utctime_to_tm(&stm, s, /*allow_timezone_offset=*/1)) {
        return false;
      }
      break;
    default:
      return false;
  }
  if (!OPENSSL_posix_to_tm(t, &ttm) ||
      !OPENSSL_gmtime_diff(&day, &sec, &ttm, &stm)) {
    return false;
  }
  return day == 0 && sec ==0;
}

static std::string PrintStringToBIO(const ASN1_STRING *str,
                                    int (*print_func)(BIO *,
                                                      const ASN1_STRING *)) {
  const uint8_t *data;
  size_t len;
  bssl::UniquePtr<BIO> bio(BIO_new(BIO_s_mem()));
  if (!bio ||  //
      !print_func(bio.get(), str) ||
      !BIO_mem_contents(bio.get(), &data, &len)) {
    ADD_FAILURE() << "Could not print to BIO";
    return "";
  }
  return std::string(data, data + len);
}

TEST(ASN1Test, SetTime) {
  static const struct {
    int64_t time;
    const char *generalized;
    const char *utc;
    const char *printed;
  } kTests[] = {
      {-631152001, "19491231235959Z", nullptr, "Dec 31 23:59:59 1949 GMT"},
      {-631152000, "19500101000000Z", "500101000000Z",
       "Jan  1 00:00:00 1950 GMT"},
      {0, "19700101000000Z", "700101000000Z", "Jan  1 00:00:00 1970 GMT"},
      {981173106, "20010203040506Z", "010203040506Z",
       "Feb  3 04:05:06 2001 GMT"},
      {951804000, "20000229060000Z", "000229060000Z",
       "Feb 29 06:00:00 2000 GMT"},
      // NASA says this is the correct time for posterity.
      {-16751025, "19690621025615Z", "690621025615Z",
       "Jun 21 02:56:15 1969 GMT"},
      // -1 is sometimes used as an error value. Ensure we correctly handle it.
      {-1, "19691231235959Z", "691231235959Z", "Dec 31 23:59:59 1969 GMT"},
      {2524607999, "20491231235959Z", "491231235959Z",
       "Dec 31 23:59:59 2049 GMT"},
      {2524608000, "20500101000000Z", nullptr, "Jan  1 00:00:00 2050 GMT"},
      // Test boundary conditions.
      {-62167219200, "00000101000000Z", nullptr, "Jan  1 00:00:00 0 GMT"},
      {-62167219201, nullptr, nullptr, nullptr},
      {253402300799, "99991231235959Z", nullptr, "Dec 31 23:59:59 9999 GMT"},
      {253402300800, nullptr, nullptr, nullptr},
  };
  for (const auto &t : kTests) {
    int64_t tt;
    SCOPED_TRACE(t.time);

    bssl::UniquePtr<ASN1_UTCTIME> utc(ASN1_UTCTIME_set(nullptr, t.time));
    if (t.utc) {
      ASSERT_TRUE(utc);
      EXPECT_EQ(V_ASN1_UTCTIME, ASN1_STRING_type(utc.get()));
      EXPECT_EQ(t.utc, ASN1StringToStdString(utc.get()));
      EXPECT_TRUE(ASN1Time_check_posix(utc.get(), t.time));
      EXPECT_EQ(ASN1_TIME_to_posix(utc.get(), &tt), 1);
      EXPECT_EQ(tt, t.time);
      EXPECT_EQ(PrintStringToBIO(utc.get(), &ASN1_UTCTIME_print), t.printed);
      EXPECT_EQ(PrintStringToBIO(utc.get(), &ASN1_TIME_print), t.printed);
    } else {
      EXPECT_FALSE(utc);
    }

    bssl::UniquePtr<ASN1_GENERALIZEDTIME> generalized(
        ASN1_GENERALIZEDTIME_set(nullptr, t.time));
    if (t.generalized) {
      ASSERT_TRUE(generalized);
      EXPECT_EQ(V_ASN1_GENERALIZEDTIME, ASN1_STRING_type(generalized.get()));
      EXPECT_EQ(t.generalized, ASN1StringToStdString(generalized.get()));
      EXPECT_TRUE(ASN1Time_check_posix(generalized.get(), t.time));
      EXPECT_EQ(ASN1_TIME_to_posix(generalized.get(), &tt), 1);
      EXPECT_EQ(tt, t.time);
      EXPECT_EQ(
          PrintStringToBIO(generalized.get(), &ASN1_GENERALIZEDTIME_print),
          t.printed);
      EXPECT_EQ(PrintStringToBIO(generalized.get(), &ASN1_TIME_print),
                t.printed);
    } else {
      EXPECT_FALSE(generalized);
    }

    bssl::UniquePtr<ASN1_TIME> choice(ASN1_TIME_set_posix(nullptr, t.time));
    if (t.generalized) {
      ASSERT_TRUE(choice);
      if (t.utc) {
        EXPECT_EQ(V_ASN1_UTCTIME, ASN1_STRING_type(choice.get()));
        EXPECT_EQ(t.utc, ASN1StringToStdString(choice.get()));
      } else {
        EXPECT_EQ(V_ASN1_GENERALIZEDTIME, ASN1_STRING_type(choice.get()));
        EXPECT_EQ(t.generalized, ASN1StringToStdString(choice.get()));
      }
      EXPECT_TRUE(ASN1Time_check_posix(choice.get(), t.time));
      EXPECT_EQ(ASN1_TIME_to_posix(choice.get(), &tt), 1);
      EXPECT_EQ(tt, t.time);
    } else {
      EXPECT_FALSE(choice);
    }
  }
}

TEST(ASN1Test, TimeSetString) {
  bssl::UniquePtr<ASN1_STRING> s(ASN1_STRING_new());
  ASSERT_TRUE(s);

  ASSERT_TRUE(ASN1_UTCTIME_set_string(s.get(), "700101000000Z"));
  EXPECT_EQ(V_ASN1_UTCTIME, ASN1_STRING_type(s.get()));
  EXPECT_EQ("700101000000Z", ASN1StringToStdString(s.get()));

  ASSERT_TRUE(ASN1_GENERALIZEDTIME_set_string(s.get(), "19700101000000Z"));
  EXPECT_EQ(V_ASN1_GENERALIZEDTIME, ASN1_STRING_type(s.get()));
  EXPECT_EQ("19700101000000Z", ASN1StringToStdString(s.get()));

  // |ASN1_TIME_set_string| accepts either format. It relies on there being no
  // overlap between the two.
  ASSERT_TRUE(ASN1_TIME_set_string(s.get(), "700101000000Z"));
  EXPECT_EQ(V_ASN1_UTCTIME, ASN1_STRING_type(s.get()));
  EXPECT_EQ("700101000000Z", ASN1StringToStdString(s.get()));

  ASSERT_TRUE(ASN1_TIME_set_string(s.get(), "19700101000000Z"));
  EXPECT_EQ(V_ASN1_GENERALIZEDTIME, ASN1_STRING_type(s.get()));
  EXPECT_EQ("19700101000000Z", ASN1StringToStdString(s.get()));

  // Invalid inputs are rejected.
  EXPECT_FALSE(ASN1_UTCTIME_set_string(s.get(), "nope"));
  EXPECT_FALSE(ASN1_UTCTIME_set_string(s.get(), "19700101000000Z"));
  EXPECT_FALSE(ASN1_GENERALIZEDTIME_set_string(s.get(), "nope"));
  EXPECT_FALSE(ASN1_GENERALIZEDTIME_set_string(s.get(), "700101000000Z"));
  EXPECT_FALSE(ASN1_TIME_set_string(s.get(), "nope"));

  // If passed a null object, the functions validate the input without writing
  // to anything.
  EXPECT_TRUE(ASN1_UTCTIME_set_string(nullptr, "700101000000Z"));
  EXPECT_TRUE(ASN1_TIME_set_string(nullptr, "700101000000Z"));
  EXPECT_TRUE(ASN1_GENERALIZEDTIME_set_string(nullptr, "19700101000000Z"));
  EXPECT_TRUE(ASN1_TIME_set_string(nullptr, "19700101000000Z"));
  EXPECT_FALSE(ASN1_UTCTIME_set_string(nullptr, "nope"));
  EXPECT_FALSE(ASN1_GENERALIZEDTIME_set_string(nullptr, "nope"));
  EXPECT_FALSE(ASN1_TIME_set_string(nullptr, "nope"));
}

TEST(ASN1Test, AdjTime) {
  struct tm tm1, tm2;
  int days, secs;

  OPENSSL_posix_to_tm(0, &tm1);
  OPENSSL_posix_to_tm(0, &tm2);
  // Test values that are too large and should be rejected.
  EXPECT_FALSE(OPENSSL_gmtime_adj(&tm1, INT_MIN, INT_MIN));
  EXPECT_FALSE(OPENSSL_gmtime_adj(&tm1, INT_MAX, INT_MAX));
  // Basic functionality.
  EXPECT_TRUE(OPENSSL_gmtime_adj(&tm2, 1, 1));
  EXPECT_TRUE(OPENSSL_gmtime_diff(&days, &secs, &tm1, &tm2));
  EXPECT_EQ(days, 1);
  EXPECT_EQ(secs, 1);
  EXPECT_TRUE(OPENSSL_gmtime_diff(&days, &secs, &tm2, &tm1));
  EXPECT_EQ(days, -1);
  EXPECT_EQ(secs, -1);
  // Test a value of days that is very large, but valid.
  EXPECT_TRUE(OPENSSL_gmtime_adj(&tm2, 2932800, 0));
  EXPECT_TRUE(OPENSSL_gmtime_diff(&days, &secs, &tm1, &tm2));
  EXPECT_EQ(days, 2932801);
  EXPECT_EQ(secs, 1);
  EXPECT_TRUE(OPENSSL_gmtime_diff(&days, &secs, &tm2, &tm1));
  EXPECT_EQ(days, -2932801);
  EXPECT_EQ(secs, -1);
}
static std::vector<uint8_t> StringToVector(const std::string &str) {
  return std::vector<uint8_t>(str.begin(), str.end());
}

TEST(ASN1Test, StringPrintEx) {
  const struct {
    int type;
    std::vector<uint8_t> data;
    int str_flags;
    unsigned long flags;
    std::string expected;
  } kTests[] = {
      // A string like "hello" is never escaped or quoted.
      // |ASN1_STRFLGS_ESC_QUOTE| only introduces quotes when needed. Note
      // OpenSSL interprets T61String as Latin-1.
      {V_ASN1_T61STRING, StringToVector("hello"), 0, 0, "hello"},
      {V_ASN1_T61STRING, StringToVector("hello"), 0,
       ASN1_STRFLGS_ESC_2253 | ASN1_STRFLGS_ESC_CTRL | ASN1_STRFLGS_ESC_MSB,
       "hello"},
      {V_ASN1_T61STRING, StringToVector("hello"), 0,
       ASN1_STRFLGS_ESC_2253 | ASN1_STRFLGS_ESC_CTRL | ASN1_STRFLGS_ESC_MSB |
           ASN1_STRFLGS_ESC_QUOTE,
       "hello"},

      // By default, 8-bit characters are printed without escaping.
      {V_ASN1_T61STRING,
       {0, '\n', 0x80, 0xff, ',', '+', '"', '\\', '<', '>', ';'},
       0,
       0,
       std::string(1, '\0') + "\n\x80\xff,+\"\\<>;"},

      // Flags control different escapes. Note that any escape flag will cause
      // blackslashes to be escaped.
      {V_ASN1_T61STRING,
       {0, '\n', 0x80, 0xff, ',', '+', '"', '\\', '<', '>', ';'},
       0,
       ASN1_STRFLGS_ESC_2253,
       std::string(1, '\0') + "\n\x80\xff\\,\\+\\\"\\\\\\<\\>\\;"},
      {V_ASN1_T61STRING,
       {0, '\n', 0x80, 0xff, ',', '+', '"', '\\', '<', '>', ';'},
       0,
       ASN1_STRFLGS_ESC_CTRL,
       "\\00\\0A\x80\xff,+\"\\\\<>;"},
      {V_ASN1_T61STRING,
       {0, '\n', 0x80, 0xff, ',', '+', '"', '\\', '<', '>', ';'},
       0,
       ASN1_STRFLGS_ESC_MSB,
       std::string(1, '\0') + "\n\\80\\FF,+\"\\\\<>;"},
      {V_ASN1_T61STRING,
       {0, '\n', 0x80, 0xff, ',', '+', '"', '\\', '<', '>', ';'},
       0,
       ASN1_STRFLGS_ESC_2253 | ASN1_STRFLGS_ESC_CTRL | ASN1_STRFLGS_ESC_MSB,
       "\\00\\0A\\80\\FF\\,\\+\\\"\\\\\\<\\>\\;"},

      // When quoted, fewer characters need to be escaped in RFC 2253.
      {V_ASN1_T61STRING,
       {0, '\n', 0x80, 0xff, ',', '+', '"', '\\', '<', '>', ';'},
       0,
       ASN1_STRFLGS_ESC_2253 | ASN1_STRFLGS_ESC_CTRL | ASN1_STRFLGS_ESC_MSB |
           ASN1_STRFLGS_ESC_QUOTE,
       "\"\\00\\0A\\80\\FF,+\\\"\\\\<>;\""},

      // If no characters benefit from quotes, no quotes are added.
      {V_ASN1_T61STRING,
       {0, '\n', 0x80, 0xff, '"', '\\'},
       0,
       ASN1_STRFLGS_ESC_2253 | ASN1_STRFLGS_ESC_CTRL | ASN1_STRFLGS_ESC_MSB |
           ASN1_STRFLGS_ESC_QUOTE,
       "\\00\\0A\\80\\FF\\\"\\\\"},

      // RFC 2253 only escapes spaces at the start and end of a string.
      {V_ASN1_T61STRING, StringToVector("   "), 0, ASN1_STRFLGS_ESC_2253,
       "\\  \\ "},
      {V_ASN1_T61STRING, StringToVector("   "), 0,
       ASN1_STRFLGS_ESC_2253 | ASN1_STRFLGS_UTF8_CONVERT, "\\  \\ "},
      {V_ASN1_T61STRING, StringToVector("   "), 0,
       ASN1_STRFLGS_ESC_2253 | ASN1_STRFLGS_ESC_QUOTE, "\"   \""},

      // RFC 2253 only escapes # at the start of a string.
      {V_ASN1_T61STRING, StringToVector("###"), 0, ASN1_STRFLGS_ESC_2253,
       "\\###"},
      {V_ASN1_T61STRING, StringToVector("###"), 0,
       ASN1_STRFLGS_ESC_2253 | ASN1_STRFLGS_ESC_QUOTE, "\"###\""},

      // By default, strings are decoded and Unicode code points are
      // individually escaped.
      {V_ASN1_UTF8STRING, StringToVector("a\xc2\x80\xc4\x80\xf0\x90\x80\x80"),
       0, ASN1_STRFLGS_ESC_MSB, "a\\80\\U0100\\W00010000"},
      {V_ASN1_BMPSTRING,
       {0x00, 'a', 0x00, 0x80, 0x01, 0x00},
       0,
       ASN1_STRFLGS_ESC_MSB,
       "a\\80\\U0100"},
      {V_ASN1_UNIVERSALSTRING,
       {0x00, 0x00, 0x00, 'a',   //
        0x00, 0x00, 0x00, 0x80,  //
        0x00, 0x00, 0x01, 0x00,  //
        0x00, 0x01, 0x00, 0x00},
       0,
       ASN1_STRFLGS_ESC_MSB,
       "a\\80\\U0100\\W00010000"},

      // |ASN1_STRFLGS_UTF8_CONVERT| normalizes everything to UTF-8 and then
      // escapes individual bytes.
      {V_ASN1_IA5STRING, StringToVector("a\x80"), 0,
       ASN1_STRFLGS_ESC_MSB | ASN1_STRFLGS_UTF8_CONVERT, "a\\C2\\80"},
      {V_ASN1_T61STRING, StringToVector("a\x80"), 0,
       ASN1_STRFLGS_ESC_MSB | ASN1_STRFLGS_UTF8_CONVERT, "a\\C2\\80"},
      {V_ASN1_UTF8STRING, StringToVector("a\xc2\x80\xc4\x80\xf0\x90\x80\x80"),
       0, ASN1_STRFLGS_ESC_MSB | ASN1_STRFLGS_UTF8_CONVERT,
       "a\\C2\\80\\C4\\80\\F0\\90\\80\\80"},
      {V_ASN1_BMPSTRING,
       {0x00, 'a', 0x00, 0x80, 0x01, 0x00},
       0,
       ASN1_STRFLGS_ESC_MSB | ASN1_STRFLGS_UTF8_CONVERT,
       "a\\C2\\80\\C4\\80"},
      {V_ASN1_UNIVERSALSTRING,
       {0x00, 0x00, 0x00, 'a',   //
        0x00, 0x00, 0x00, 0x80,  //
        0x00, 0x00, 0x01, 0x00,  //
        0x00, 0x01, 0x00, 0x00},
       0,
       ASN1_STRFLGS_ESC_MSB | ASN1_STRFLGS_UTF8_CONVERT,
       "a\\C2\\80\\C4\\80\\F0\\90\\80\\80"},

      // The same as above, but without escaping the UTF-8 encoding.
      {V_ASN1_IA5STRING, StringToVector("a\x80"), 0, ASN1_STRFLGS_UTF8_CONVERT,
       "a\xc2\x80"},
      {V_ASN1_T61STRING, StringToVector("a\x80"), 0, ASN1_STRFLGS_UTF8_CONVERT,
       "a\xc2\x80"},
      {V_ASN1_UTF8STRING, StringToVector("a\xc2\x80\xc4\x80\xf0\x90\x80\x80"),
       0, ASN1_STRFLGS_UTF8_CONVERT, "a\xc2\x80\xc4\x80\xf0\x90\x80\x80"},
      {V_ASN1_BMPSTRING,
       {0x00, 'a', 0x00, 0x80, 0x01, 0x00},
       0,
       ASN1_STRFLGS_UTF8_CONVERT,
       "a\xc2\x80\xc4\x80"},
      {V_ASN1_UNIVERSALSTRING,
       {0x00, 0x00, 0x00, 'a',   //
        0x00, 0x00, 0x00, 0x80,  //
        0x00, 0x00, 0x01, 0x00,  //
        0x00, 0x01, 0x00, 0x00},
       0,
       ASN1_STRFLGS_UTF8_CONVERT,
       "a\xc2\x80\xc4\x80\xf0\x90\x80\x80"},

      // Types that cannot be decoded are, by default, treated as a byte string.
      {V_ASN1_OCTET_STRING, {0xff}, 0, 0, "\xff"},
      {-1, {0xff}, 0, 0, "\xff"},
      {100, {0xff}, 0, 0, "\xff"},

      // |ASN1_STRFLGS_UTF8_CONVERT| still converts these bytes to UTF-8.
      //
      // TODO(davidben): This seems like a bug. Although it's unclear because
      // the non-RFC-2253 options aren't especially sound. Can we just remove
      // them?
      {V_ASN1_OCTET_STRING, {0xff}, 0, ASN1_STRFLGS_UTF8_CONVERT, "\xc3\xbf"},
      {-1, {0xff}, 0, ASN1_STRFLGS_UTF8_CONVERT, "\xc3\xbf"},
      {100, {0xff}, 0, ASN1_STRFLGS_UTF8_CONVERT, "\xc3\xbf"},

      // |ASN1_STRFLGS_IGNORE_TYPE| causes the string type to be ignored, so it
      // is always treated as a byte string, even if it is not a valid encoding.
      {V_ASN1_UTF8STRING, {0xff}, 0, ASN1_STRFLGS_IGNORE_TYPE, "\xff"},
      {V_ASN1_BMPSTRING, {0xff}, 0, ASN1_STRFLGS_IGNORE_TYPE, "\xff"},
      {V_ASN1_UNIVERSALSTRING, {0xff}, 0, ASN1_STRFLGS_IGNORE_TYPE, "\xff"},

      // |ASN1_STRFLGS_SHOW_TYPE| prepends the type name.
      {V_ASN1_UTF8STRING, {'a'}, 0, ASN1_STRFLGS_SHOW_TYPE, "UTF8STRING:a"},
      {-1, {'a'}, 0, ASN1_STRFLGS_SHOW_TYPE, "(unknown):a"},
      {100, {'a'}, 0, ASN1_STRFLGS_SHOW_TYPE, "(unknown):a"},

      // |ASN1_STRFLGS_DUMP_ALL| and |ASN1_STRFLGS_DUMP_UNKNOWN| cause
      // non-string types to be printed in hex, though without the DER wrapper
      // by default.
      {V_ASN1_UTF8STRING, StringToVector("\xe2\x98\x83"), 0,
       ASN1_STRFLGS_DUMP_UNKNOWN, "\\U2603"},
      {V_ASN1_UTF8STRING, StringToVector("\xe2\x98\x83"), 0,
       ASN1_STRFLGS_DUMP_ALL, "#E29883"},
      {V_ASN1_OCTET_STRING, StringToVector("\xe2\x98\x83"), 0,
       ASN1_STRFLGS_DUMP_UNKNOWN, "#E29883"},
      {V_ASN1_OCTET_STRING, StringToVector("\xe2\x98\x83"), 0,
       ASN1_STRFLGS_DUMP_ALL, "#E29883"},

      // |ASN1_STRFLGS_DUMP_DER| includes the entire element.
      {V_ASN1_UTF8STRING, StringToVector("\xe2\x98\x83"), 0,
       ASN1_STRFLGS_DUMP_ALL | ASN1_STRFLGS_DUMP_DER, "#0C03E29883"},
      {V_ASN1_OCTET_STRING, StringToVector("\xe2\x98\x83"), 0,
       ASN1_STRFLGS_DUMP_ALL | ASN1_STRFLGS_DUMP_DER, "#0403E29883"},
      {V_ASN1_BIT_STRING,
       {0x80},
       ASN1_STRING_FLAG_BITS_LEFT | 4,
       ASN1_STRFLGS_DUMP_ALL | ASN1_STRFLGS_DUMP_DER,
       "#03020480"},
      // INTEGER { 1 }
      {V_ASN1_INTEGER,
       {0x01},
       0,
       ASN1_STRFLGS_DUMP_ALL | ASN1_STRFLGS_DUMP_DER,
       "#020101"},
      // INTEGER { -1 }
      {V_ASN1_NEG_INTEGER,
       {0x01},
       0,
       ASN1_STRFLGS_DUMP_ALL | ASN1_STRFLGS_DUMP_DER,
       "#0201FF"},
      // ENUMERATED { 1 }
      {V_ASN1_ENUMERATED,
       {0x01},
       0,
       ASN1_STRFLGS_DUMP_ALL | ASN1_STRFLGS_DUMP_DER,
       "#0A0101"},
      // ENUMERATED { -1 }
      {V_ASN1_NEG_ENUMERATED,
       {0x01},
       0,
       ASN1_STRFLGS_DUMP_ALL | ASN1_STRFLGS_DUMP_DER,
       "#0A01FF"},
  };
  for (const auto &t : kTests) {
    SCOPED_TRACE(t.type);
    SCOPED_TRACE(Bytes(t.data));
    SCOPED_TRACE(t.str_flags);
    SCOPED_TRACE(t.flags);

    bssl::UniquePtr<ASN1_STRING> str(ASN1_STRING_type_new(t.type));
    ASSERT_TRUE(ASN1_STRING_set(str.get(), t.data.data(), t.data.size()));
    str->flags = t.str_flags;

    // If the |BIO| is null, it should measure the size.
    int len = ASN1_STRING_print_ex(nullptr, str.get(), t.flags);
    EXPECT_EQ(len, static_cast<int>(t.expected.size()));

    // Measuring the size should also work for the |FILE| version
    len = ASN1_STRING_print_ex_fp(nullptr, str.get(), t.flags);
    EXPECT_EQ(len, static_cast<int>(t.expected.size()));

    // Actually print the string.
    bssl::UniquePtr<BIO> bio(BIO_new(BIO_s_mem()));
    ASSERT_TRUE(bio);
    len = ASN1_STRING_print_ex(bio.get(), str.get(), t.flags);
    EXPECT_EQ(len, static_cast<int>(t.expected.size()));

    const uint8_t *bio_contents;
    size_t bio_len;
    ASSERT_TRUE(BIO_mem_contents(bio.get(), &bio_contents, &bio_len));
    EXPECT_EQ(t.expected, std::string(bio_contents, bio_contents + bio_len));
  }

  const struct {
    int type;
    std::vector<uint8_t> data;
    int str_flags;
    unsigned long flags;
  } kUnprintableTests[] = {
      // When decoding strings, invalid codepoints are errors.
      {V_ASN1_UTF8STRING, {0xff}, 0, ASN1_STRFLGS_ESC_MSB},
      {V_ASN1_BMPSTRING, {0xff}, 0, ASN1_STRFLGS_ESC_MSB},
      {V_ASN1_BMPSTRING, {0xff}, 0, ASN1_STRFLGS_ESC_MSB},
      {V_ASN1_UNIVERSALSTRING, {0xff}, 0, ASN1_STRFLGS_ESC_MSB},
  };
  for (const auto &t : kUnprintableTests) {
    SCOPED_TRACE(t.type);
    SCOPED_TRACE(Bytes(t.data));
    SCOPED_TRACE(t.str_flags);
    SCOPED_TRACE(t.flags);

    bssl::UniquePtr<ASN1_STRING> str(ASN1_STRING_type_new(t.type));
    ASSERT_TRUE(ASN1_STRING_set(str.get(), t.data.data(), t.data.size()));
    str->flags = t.str_flags;

    // If the |BIO| is null, it should measure the size.
    int len = ASN1_STRING_print_ex(nullptr, str.get(), t.flags);
    EXPECT_EQ(len, -1);
    ERR_clear_error();

    // Measuring the size should also work for the |FILE| version
    len = ASN1_STRING_print_ex_fp(nullptr, str.get(), t.flags);
    EXPECT_EQ(len, -1);
    ERR_clear_error();

    // Actually print the string.
    bssl::UniquePtr<BIO> bio(BIO_new(BIO_s_mem()));
    ASSERT_TRUE(bio);
    len = ASN1_STRING_print_ex(bio.get(), str.get(), t.flags);
    EXPECT_EQ(len, -1);
    ERR_clear_error();
  }
}

TEST(ASN1Test, MBString) {
  const unsigned long kAll = B_ASN1_PRINTABLESTRING | B_ASN1_IA5STRING |
                             B_ASN1_T61STRING | B_ASN1_BMPSTRING |
                             B_ASN1_UNIVERSALSTRING | B_ASN1_UTF8STRING;

  const struct {
    int format;
    std::vector<uint8_t> in;
    unsigned long mask;
    int expected_type;
    std::vector<uint8_t> expected_data;
    int num_codepoints;
  } kTests[] = {
      // Given a choice of formats, we pick the smallest that fits.
      {MBSTRING_UTF8, {}, kAll, V_ASN1_PRINTABLESTRING, {}, 0},
      {MBSTRING_UTF8, {'a'}, kAll, V_ASN1_PRINTABLESTRING, {'a'}, 1},
      {MBSTRING_UTF8,
       {'a', 'A', '0', '\'', '(', ')', '+', ',', '-', '.', '/', ':', '=', '?'},
       kAll,
       V_ASN1_PRINTABLESTRING,
       {'a', 'A', '0', '\'', '(', ')', '+', ',', '-', '.', '/', ':', '=', '?'},
       14},
      {MBSTRING_UTF8, {'*'}, kAll, V_ASN1_IA5STRING, {'*'}, 1},
      {MBSTRING_UTF8, {'\n'}, kAll, V_ASN1_IA5STRING, {'\n'}, 1},
      {MBSTRING_UTF8,
       {0xc2, 0x80 /* U+0080 */},
       kAll,
       V_ASN1_T61STRING,
       {0x80},
       1},
      {MBSTRING_UTF8,
       {0xc4, 0x80 /* U+0100 */},
       kAll,
       V_ASN1_BMPSTRING,
       {0x01, 0x00},
       1},
      {MBSTRING_UTF8,
       {0xf0, 0x90, 0x80, 0x80 /* U+10000 */},
       kAll,
       V_ASN1_UNIVERSALSTRING,
       {0x00, 0x01, 0x00, 0x00},
       1},
      {MBSTRING_UTF8,
       {0xf0, 0x90, 0x80, 0x80 /* U+10000 */},
       kAll & ~B_ASN1_UNIVERSALSTRING,
       V_ASN1_UTF8STRING,
       {0xf0, 0x90, 0x80, 0x80},
       1},

      // NUL is not printable. It should also not terminate iteration.
      {MBSTRING_UTF8, {0}, kAll, V_ASN1_IA5STRING, {0}, 1},
      {MBSTRING_UTF8, {0, 'a'}, kAll, V_ASN1_IA5STRING, {0, 'a'}, 2},

      // When a particular format is specified, we use it.
      {MBSTRING_UTF8,
       {'a'},
       B_ASN1_PRINTABLESTRING,
       V_ASN1_PRINTABLESTRING,
       {'a'},
       1},
      {MBSTRING_UTF8, {'a'}, B_ASN1_IA5STRING, V_ASN1_IA5STRING, {'a'}, 1},
      {MBSTRING_UTF8, {'a'}, B_ASN1_T61STRING, V_ASN1_T61STRING, {'a'}, 1},
      {MBSTRING_UTF8, {'a'}, B_ASN1_UTF8STRING, V_ASN1_UTF8STRING, {'a'}, 1},
      {MBSTRING_UTF8,
       {'a'},
       B_ASN1_BMPSTRING,
       V_ASN1_BMPSTRING,
       {0x00, 'a'},
       1},
      {MBSTRING_UTF8,
       {'a'},
       B_ASN1_UNIVERSALSTRING,
       V_ASN1_UNIVERSALSTRING,
       {0x00, 0x00, 0x00, 'a'},
       1},

      // A long string with characters of many widths, to test sizes are
      // measured in code points.
      {MBSTRING_UTF8,
       {
           'a',                     //
           0xc2, 0x80,              // U+0080
           0xc4, 0x80,              // U+0100
           0xf0, 0x90, 0x80, 0x80,  // U+10000
       },
       B_ASN1_UNIVERSALSTRING,
       V_ASN1_UNIVERSALSTRING,
       {
           0x00, 0x00, 0x00, 'a',   //
           0x00, 0x00, 0x00, 0x80,  //
           0x00, 0x00, 0x01, 0x00,  //
           0x00, 0x01, 0x00, 0x00,  //
       },
       4},
  };
  for (const auto &t : kTests) {
    SCOPED_TRACE(t.format);
    SCOPED_TRACE(Bytes(t.in));
    SCOPED_TRACE(t.mask);

    // Passing in nullptr should do a dry run.
    EXPECT_EQ(t.expected_type,
              ASN1_mbstring_copy(nullptr, t.in.data(), t.in.size(), t.format,
                                 t.mask));

    // Test allocating a new object.
    ASN1_STRING *str = nullptr;
    EXPECT_EQ(
        t.expected_type,
        ASN1_mbstring_copy(&str, t.in.data(), t.in.size(), t.format, t.mask));
    ASSERT_TRUE(str);
    EXPECT_EQ(t.expected_type, ASN1_STRING_type(str));
    EXPECT_EQ(Bytes(t.expected_data),
              Bytes(ASN1_STRING_get0_data(str), ASN1_STRING_length(str)));

    // Test writing into an existing object.
    ASN1_STRING_free(str);
    str = ASN1_STRING_new();
    ASSERT_TRUE(str);
    ASN1_STRING *old_str = str;
    EXPECT_EQ(
        t.expected_type,
        ASN1_mbstring_copy(&str, t.in.data(), t.in.size(), t.format, t.mask));
    ASSERT_EQ(old_str, str);
    EXPECT_EQ(t.expected_type, ASN1_STRING_type(str));
    EXPECT_EQ(Bytes(t.expected_data),
              Bytes(ASN1_STRING_get0_data(str), ASN1_STRING_length(str)));
    ASN1_STRING_free(str);
    str = nullptr;

    // minsize and maxsize should be enforced, even in a dry run.
    EXPECT_EQ(t.expected_type,
              ASN1_mbstring_ncopy(nullptr, t.in.data(), t.in.size(), t.format,
                                  t.mask, /*minsize=*/t.num_codepoints,
                                  /*maxsize=*/t.num_codepoints));

    EXPECT_EQ(t.expected_type,
              ASN1_mbstring_ncopy(&str, t.in.data(), t.in.size(), t.format,
                                  t.mask, /*minsize=*/t.num_codepoints,
                                  /*maxsize=*/t.num_codepoints));
    ASSERT_TRUE(str);
    EXPECT_EQ(t.expected_type, ASN1_STRING_type(str));
    EXPECT_EQ(Bytes(t.expected_data),
              Bytes(ASN1_STRING_get0_data(str), ASN1_STRING_length(str)));
    ASN1_STRING_free(str);
    str = nullptr;

    EXPECT_EQ(-1, ASN1_mbstring_ncopy(
                      nullptr, t.in.data(), t.in.size(), t.format, t.mask,
                      /*minsize=*/t.num_codepoints + 1, /*maxsize=*/0));
    ERR_clear_error();
    EXPECT_EQ(-1, ASN1_mbstring_ncopy(
                      &str, t.in.data(), t.in.size(), t.format, t.mask,
                      /*minsize=*/t.num_codepoints + 1, /*maxsize=*/0));
    EXPECT_FALSE(str);
    ERR_clear_error();
    if (t.num_codepoints > 1) {
      EXPECT_EQ(-1, ASN1_mbstring_ncopy(
                        nullptr, t.in.data(), t.in.size(), t.format, t.mask,
                        /*minsize=*/0, /*maxsize=*/t.num_codepoints - 1));
      ERR_clear_error();
      EXPECT_EQ(-1, ASN1_mbstring_ncopy(
                        &str, t.in.data(), t.in.size(), t.format, t.mask,
                        /*minsize=*/0, /*maxsize=*/t.num_codepoints - 1));
      EXPECT_FALSE(str);
      ERR_clear_error();
    }
  }

  const struct {
    int format;
    std::vector<uint8_t> in;
    unsigned long mask;
  } kInvalidTests[] = {
      // Invalid encodings are rejected.
      {MBSTRING_UTF8, {0xff}, B_ASN1_UTF8STRING},
      {MBSTRING_BMP, {0xff}, B_ASN1_UTF8STRING},
      {MBSTRING_UNIV, {0xff}, B_ASN1_UTF8STRING},

      // Lone surrogates are not code points.
      {MBSTRING_UTF8, {0xed, 0xa0, 0x80}, B_ASN1_UTF8STRING},
      {MBSTRING_BMP, {0xd8, 0x00}, B_ASN1_UTF8STRING},
      {MBSTRING_UNIV, {0x00, 0x00, 0xd8, 0x00}, B_ASN1_UTF8STRING},

      // The input does not fit in the allowed output types.
      {MBSTRING_UTF8, {'\n'}, B_ASN1_PRINTABLESTRING},
      {MBSTRING_UTF8,
       {0xc2, 0x80 /* U+0080 */},
       B_ASN1_PRINTABLESTRING | B_ASN1_IA5STRING},
      {MBSTRING_UTF8,
       {0xc4, 0x80 /* U+0100 */},
       B_ASN1_PRINTABLESTRING | B_ASN1_IA5STRING | B_ASN1_T61STRING},
      {MBSTRING_UTF8,
       {0xf0, 0x90, 0x80, 0x80 /* U+10000 */},
       B_ASN1_PRINTABLESTRING | B_ASN1_IA5STRING | B_ASN1_T61STRING |
           B_ASN1_BMPSTRING},

      // Unrecognized bits are ignored.
      {MBSTRING_UTF8, {'\n'}, B_ASN1_PRINTABLESTRING | B_ASN1_SEQUENCE},
  };
  for (const auto &t : kInvalidTests) {
    SCOPED_TRACE(t.format);
    SCOPED_TRACE(Bytes(t.in));
    SCOPED_TRACE(t.mask);

    EXPECT_EQ(-1, ASN1_mbstring_copy(nullptr, t.in.data(), t.in.size(),
                                     t.format, t.mask));
    ERR_clear_error();

    ASN1_STRING *str = nullptr;
    EXPECT_EQ(-1, ASN1_mbstring_copy(&str, t.in.data(), t.in.size(),
                                     t.format, t.mask));
    ERR_clear_error();
    EXPECT_EQ(nullptr, str);
  }
}

TEST(ASN1Test, StringByNID) {
  // |ASN1_mbstring_*| tests above test most of the interactions with |inform|,
  // so all tests below use UTF-8.
  const struct {
    int nid;
    std::string in;
    int expected_type;
    std::string expected;
  } kTests[] = {
      // Although DirectoryString and PKCS9String allow many types of strings,
      // we prefer UTF8String.
      {NID_commonName, "abc", V_ASN1_UTF8STRING, "abc"},
      {NID_commonName, "\xe2\x98\x83", V_ASN1_UTF8STRING, "\xe2\x98\x83"},
      {NID_localityName, "abc", V_ASN1_UTF8STRING, "abc"},
      {NID_stateOrProvinceName, "abc", V_ASN1_UTF8STRING, "abc"},
      {NID_organizationName, "abc", V_ASN1_UTF8STRING, "abc"},
      {NID_organizationalUnitName, "abc", V_ASN1_UTF8STRING, "abc"},
      {NID_pkcs9_unstructuredName, "abc", V_ASN1_UTF8STRING, "abc"},
      {NID_pkcs9_challengePassword, "abc", V_ASN1_UTF8STRING, "abc"},
      {NID_pkcs9_unstructuredAddress, "abc", V_ASN1_UTF8STRING, "abc"},
      {NID_givenName, "abc", V_ASN1_UTF8STRING, "abc"},
      {NID_givenName, "abc", V_ASN1_UTF8STRING, "abc"},
      {NID_givenName, "abc", V_ASN1_UTF8STRING, "abc"},
      {NID_surname, "abc", V_ASN1_UTF8STRING, "abc"},
      {NID_initials, "abc", V_ASN1_UTF8STRING, "abc"},
      {NID_name, "abc", V_ASN1_UTF8STRING, "abc"},

      // Some attribute types use a particular string type.
      {NID_countryName, "US", V_ASN1_PRINTABLESTRING, "US"},
      {NID_pkcs9_emailAddress, "example@example.com", V_ASN1_IA5STRING,
       "example@example.com"},
      {NID_serialNumber, "1234", V_ASN1_PRINTABLESTRING, "1234"},
      {NID_friendlyName, "abc", V_ASN1_BMPSTRING,
       std::string({'\0', 'a', '\0', 'b', '\0', 'c'})},
      {NID_dnQualifier, "US", V_ASN1_PRINTABLESTRING, "US"},
      {NID_domainComponent, "com", V_ASN1_IA5STRING, "com"},
      {NID_ms_csp_name, "abc", V_ASN1_BMPSTRING,
       std::string({'\0', 'a', '\0', 'b', '\0', 'c'})},

      // Unknown NIDs default to UTF8String.
      {NID_rsaEncryption, "abc", V_ASN1_UTF8STRING, "abc"},
  };
  for (const auto &t : kTests) {
    SCOPED_TRACE(t.nid);
    SCOPED_TRACE(t.in);

    // Test allocating a new object.
    bssl::UniquePtr<ASN1_STRING> str(ASN1_STRING_set_by_NID(
        nullptr, reinterpret_cast<const uint8_t *>(t.in.data()), t.in.size(),
        MBSTRING_UTF8, t.nid));
    ASSERT_TRUE(str);
    EXPECT_EQ(t.expected_type, ASN1_STRING_type(str.get()));
    EXPECT_EQ(Bytes(t.expected), Bytes(ASN1_STRING_get0_data(str.get()),
                                       ASN1_STRING_length(str.get())));

    // Test writing into an existing object.
    str.reset(ASN1_STRING_new());
    ASSERT_TRUE(str);
    ASN1_STRING *old_str = str.get();
    ASSERT_TRUE(ASN1_STRING_set_by_NID(
        &old_str, reinterpret_cast<const uint8_t *>(t.in.data()), t.in.size(),
        MBSTRING_UTF8, t.nid));
    ASSERT_EQ(old_str, str.get());
    EXPECT_EQ(t.expected_type, ASN1_STRING_type(str.get()));
    EXPECT_EQ(Bytes(t.expected), Bytes(ASN1_STRING_get0_data(str.get()),
                                       ASN1_STRING_length(str.get())));
  }

  const struct {
    int nid;
    std::string in;
  } kInvalidTests[] = {
      // DirectoryString forbids empty inputs.
      {NID_commonName, ""},
      {NID_localityName, ""},
      {NID_stateOrProvinceName, ""},
      {NID_organizationName, ""},
      {NID_organizationalUnitName, ""},
      {NID_pkcs9_unstructuredName, ""},
      {NID_pkcs9_challengePassword, ""},
      {NID_pkcs9_unstructuredAddress, ""},
      {NID_givenName, ""},
      {NID_givenName, ""},
      {NID_givenName, ""},
      {NID_surname, ""},
      {NID_initials, ""},
      {NID_name, ""},

      // Test upper bounds from RFC 5280.
      {NID_name, std::string(32769, 'a')},
      {NID_commonName, std::string(65, 'a')},
      {NID_localityName, std::string(129, 'a')},
      {NID_stateOrProvinceName, std::string(129, 'a')},
      {NID_organizationName, std::string(65, 'a')},
      {NID_organizationalUnitName, std::string(65, 'a')},
      {NID_pkcs9_emailAddress, std::string(256, 'a')},
      {NID_serialNumber, std::string(65, 'a')},

      // X520countryName must be exactly two characters.
      {NID_countryName, "A"},
      {NID_countryName, "AAA"},

      // Some string types cannot represent all codepoints.
      {NID_countryName, "\xe2\x98\x83"},
      {NID_pkcs9_emailAddress, "\xe2\x98\x83"},
      {NID_serialNumber, "\xe2\x98\x83"},
      {NID_dnQualifier, "\xe2\x98\x83"},
      {NID_domainComponent, "\xe2\x98\x83"},
  };
  for (const auto &t : kInvalidTests) {
    SCOPED_TRACE(t.nid);
    SCOPED_TRACE(t.in);
    bssl::UniquePtr<ASN1_STRING> str(ASN1_STRING_set_by_NID(
        nullptr, reinterpret_cast<const uint8_t *>(t.in.data()), t.in.size(),
        MBSTRING_UTF8, t.nid));
    EXPECT_FALSE(str);
    ERR_clear_error();
  }
}

TEST(ASN1Test, StringByCustomNID) {
  // This test affects library-global state. We rely on nothing else in the test
  // suite using these OIDs.
  int nid1 = OBJ_create("1.2.840.113554.4.1.72585.1000", "custom OID 1000",
                        "custom OID 1000");
  ASSERT_NE(NID_undef, nid1);
  int nid2 = OBJ_create("1.2.840.113554.4.1.72585.1001", "custom OID 1001",
                        "custom OID 1001");
  ASSERT_NE(NID_undef, nid2);

  // Values registered in the string table should be picked up.
  ASSERT_TRUE(ASN1_STRING_TABLE_add(nid1, 5, 10, V_ASN1_PRINTABLESTRING,
                                    STABLE_NO_MASK));
  bssl::UniquePtr<ASN1_STRING> str(ASN1_STRING_set_by_NID(
      nullptr, reinterpret_cast<const uint8_t *>("12345"), 5, MBSTRING_UTF8,
      nid1));
  ASSERT_TRUE(str);
  EXPECT_EQ(V_ASN1_PRINTABLESTRING, ASN1_STRING_type(str.get()));
  EXPECT_EQ(Bytes("12345"), Bytes(ASN1_STRING_get0_data(str.get()),
                                  ASN1_STRING_length(str.get())));

  // Minimum and maximum lengths are enforced.
  str.reset(ASN1_STRING_set_by_NID(
      nullptr, reinterpret_cast<const uint8_t *>("1234"), 4, MBSTRING_UTF8,
      nid1));
  EXPECT_FALSE(str);
  ERR_clear_error();
  str.reset(ASN1_STRING_set_by_NID(
      nullptr, reinterpret_cast<const uint8_t *>("12345678901"), 11,
      MBSTRING_UTF8, nid1));
  EXPECT_FALSE(str);
  ERR_clear_error();

  // Without |STABLE_NO_MASK|, we always pick UTF8String. -1 means there is no
  // length limit.
  ASSERT_TRUE(ASN1_STRING_TABLE_add(nid2, -1, -1, DIRSTRING_TYPE, 0));
  str.reset(ASN1_STRING_set_by_NID(nullptr,
                                   reinterpret_cast<const uint8_t *>("12345"),
                                   5, MBSTRING_UTF8, nid2));
  ASSERT_TRUE(str);
  EXPECT_EQ(V_ASN1_UTF8STRING, ASN1_STRING_type(str.get()));
  EXPECT_EQ(Bytes("12345"), Bytes(ASN1_STRING_get0_data(str.get()),
                                  ASN1_STRING_length(str.get())));

  // Overriding existing entries, built-in or custom, is an error.
  EXPECT_FALSE(
      ASN1_STRING_TABLE_add(NID_countryName, -1, -1, DIRSTRING_TYPE, 0));
  EXPECT_FALSE(ASN1_STRING_TABLE_add(nid1, -1, -1, DIRSTRING_TYPE, 0));
}

#if defined(OPENSSL_THREADS)
TEST(ASN1Test, StringByCustomNIDThreads) {
  // This test affects library-global state. We rely on nothing else in the test
  // suite using these OIDs.
  int nid1 = OBJ_create("1.2.840.113554.4.1.72585.1002", "custom OID 1002",
                        "custom OID 1002");
  ASSERT_NE(NID_undef, nid1);
  int nid2 = OBJ_create("1.2.840.113554.4.1.72585.1003", "custom OID 1003",
                        "custom OID 1003");
  ASSERT_NE(NID_undef, nid2);

  std::vector<std::thread> threads;
  threads.emplace_back([&] {
    ASSERT_TRUE(ASN1_STRING_TABLE_add(nid1, 5, 10, V_ASN1_PRINTABLESTRING,
                                      STABLE_NO_MASK));
    bssl::UniquePtr<ASN1_STRING> str(ASN1_STRING_set_by_NID(
        nullptr, reinterpret_cast<const uint8_t *>("12345"), 5, MBSTRING_UTF8,
        nid1));
    ASSERT_TRUE(str);
    EXPECT_EQ(V_ASN1_PRINTABLESTRING, ASN1_STRING_type(str.get()));
    EXPECT_EQ(Bytes("12345"), Bytes(ASN1_STRING_get0_data(str.get()),
                                    ASN1_STRING_length(str.get())));
  });
  threads.emplace_back([&] {
    ASSERT_TRUE(ASN1_STRING_TABLE_add(nid2, 5, 10, V_ASN1_PRINTABLESTRING,
                                      STABLE_NO_MASK));
    bssl::UniquePtr<ASN1_STRING> str(ASN1_STRING_set_by_NID(
        nullptr, reinterpret_cast<const uint8_t *>("12345"), 5, MBSTRING_UTF8,
        nid2));
    ASSERT_TRUE(str);
    EXPECT_EQ(V_ASN1_PRINTABLESTRING, ASN1_STRING_type(str.get()));
    EXPECT_EQ(Bytes("12345"), Bytes(ASN1_STRING_get0_data(str.get()),
                                    ASN1_STRING_length(str.get())));
  });
  for (auto &thread : threads) {
    thread.join();
  }
}
#endif  // OPENSSL_THREADS

// Test that multi-string types correctly encode negative ENUMERATED.
// Multi-string types cannot contain INTEGER, so we only test ENUMERATED.
TEST(ASN1Test, NegativeEnumeratedMultistring) {
  static const uint8_t kMinusOne[] = {0x0a, 0x01, 0xff};  // ENUMERATED { -1 }
  // |ASN1_PRINTABLE| is a multi-string type that allows ENUMERATED.
  const uint8_t *p = kMinusOne;
  bssl::UniquePtr<ASN1_STRING> str(
      d2i_ASN1_PRINTABLE(nullptr, &p, sizeof(kMinusOne)));
  ASSERT_TRUE(str);
  TestSerialize(str.get(), i2d_ASN1_PRINTABLE, kMinusOne);
}

// Encoding a CHOICE type with an invalid selector should fail.
TEST(ASN1Test, InvalidChoice) {
  bssl::UniquePtr<GENERAL_NAME> name(GENERAL_NAME_new());
  ASSERT_TRUE(name);
  // CHOICE types are initialized with an invalid selector.
  EXPECT_EQ(-1, name->type);
  // |name| should fail to encode.
  EXPECT_EQ(-1, i2d_GENERAL_NAME(name.get(), nullptr));

  // The error should be propagated through types containing |name|.
  bssl::UniquePtr<GENERAL_NAMES> names(GENERAL_NAMES_new());
  ASSERT_TRUE(names);
  EXPECT_TRUE(bssl::PushToStack(names.get(), std::move(name)));
  EXPECT_EQ(-1, i2d_GENERAL_NAMES(names.get(), nullptr));
}

// Encoding NID-only |ASN1_OBJECT|s should fail.
TEST(ASN1Test, InvalidObject) {
  EXPECT_EQ(-1, i2d_ASN1_OBJECT(OBJ_nid2obj(NID_kx_ecdhe), nullptr));

  bssl::UniquePtr<X509_ALGOR> alg(X509_ALGOR_new());
  ASSERT_TRUE(alg);
  ASSERT_TRUE(X509_ALGOR_set0(alg.get(), OBJ_nid2obj(NID_kx_ecdhe),
                              V_ASN1_UNDEF, nullptr));
  EXPECT_EQ(-1, i2d_X509_ALGOR(alg.get(), nullptr));
}

// Encoding invalid |ASN1_TYPE|s should fail. |ASN1_TYPE|s are
// default-initialized to an invalid type.
TEST(ASN1Test, InvalidASN1Type) {
  bssl::UniquePtr<ASN1_TYPE> obj(ASN1_TYPE_new());
  ASSERT_TRUE(obj);
  EXPECT_EQ(-1, obj->type);
  EXPECT_EQ(-1, i2d_ASN1_TYPE(obj.get(), nullptr));
}

// Encoding invalid MSTRING types should fail. An MSTRING is a CHOICE of
// string-like types. They are initialized to an invalid type.
TEST(ASN1Test, InvalidMSTRING) {
  bssl::UniquePtr<ASN1_STRING> obj(ASN1_TIME_new());
  ASSERT_TRUE(obj);
  EXPECT_EQ(-1, obj->type);
  EXPECT_EQ(-1, i2d_ASN1_TIME(obj.get(), nullptr));

  obj.reset(DIRECTORYSTRING_new());
  ASSERT_TRUE(obj);
  EXPECT_EQ(-1, obj->type);
  EXPECT_EQ(-1, i2d_DIRECTORYSTRING(obj.get(), nullptr));
}

TEST(ASN1Test, StringTableSorted) {
  const ASN1_STRING_TABLE *table;
  size_t table_len;
  asn1_get_string_table_for_testing(&table, &table_len);
  for (size_t i = 1; i < table_len; i++) {
    EXPECT_LT(table[i-1].nid, table[i].nid);
  }
}

TEST(ASN1Test, Null) {
  // An |ASN1_NULL| is an opaque, non-null pointer. It is an arbitrary signaling
  // value and does not need to be freed. (If the pointer is null, this is an
  // omitted OPTIONAL NULL.)
  EXPECT_NE(nullptr, ASN1_NULL_new());

  // It is safe to free either the non-null pointer or the null one.
  ASN1_NULL_free(ASN1_NULL_new());
  ASN1_NULL_free(nullptr);

  // A NULL may be decoded.
  static const uint8_t kNull[] = {0x05, 0x00};
  const uint8_t *ptr = kNull;
  EXPECT_NE(nullptr, d2i_ASN1_NULL(nullptr, &ptr, sizeof(kNull)));
  EXPECT_EQ(ptr, kNull + sizeof(kNull));

  // It may also be re-encoded.
  uint8_t *enc = nullptr;
  int enc_len = i2d_ASN1_NULL(ASN1_NULL_new(), &enc);
  ASSERT_GE(enc_len, 0);
  EXPECT_EQ(Bytes(kNull), Bytes(enc, enc_len));
  OPENSSL_free(enc);
  enc = nullptr;

  // Although the standalone representation of NULL is a non-null pointer, the
  // |ASN1_TYPE| representation is a null pointer.
  ptr = kNull;
  bssl::UniquePtr<ASN1_TYPE> null_type(
      d2i_ASN1_TYPE(nullptr, &ptr, sizeof(kNull)));
  ASSERT_TRUE(null_type);
  EXPECT_EQ(ptr, kNull + sizeof(kNull));
  EXPECT_EQ(V_ASN1_NULL, ASN1_TYPE_get(null_type.get()));
  EXPECT_EQ(nullptr, null_type->value.ptr);
}

TEST(ASN1Test, Pack) {
  bssl::UniquePtr<BASIC_CONSTRAINTS> val(BASIC_CONSTRAINTS_new());
  ASSERT_TRUE(val);
  val->ca = 0;

  // Test all three calling conventions.
  static const uint8_t kExpected[] = {0x30, 0x00};
  bssl::UniquePtr<ASN1_STRING> str(
      ASN1_item_pack(val.get(), ASN1_ITEM_rptr(BASIC_CONSTRAINTS), nullptr));
  ASSERT_TRUE(str);
  EXPECT_EQ(
      Bytes(ASN1_STRING_get0_data(str.get()), ASN1_STRING_length(str.get())),
      Bytes(kExpected));

  ASN1_STRING *raw = nullptr;
  str.reset(ASN1_item_pack(val.get(), ASN1_ITEM_rptr(BASIC_CONSTRAINTS), &raw));
  ASSERT_TRUE(str);
  EXPECT_EQ(raw, str.get());
  EXPECT_EQ(
      Bytes(ASN1_STRING_get0_data(str.get()), ASN1_STRING_length(str.get())),
      Bytes(kExpected));

  str.reset(ASN1_STRING_new());
  ASSERT_TRUE(str);
  raw = str.get();
  EXPECT_TRUE(
      ASN1_item_pack(val.get(), ASN1_ITEM_rptr(BASIC_CONSTRAINTS), &raw));
  EXPECT_EQ(raw, str.get());
  EXPECT_EQ(
      Bytes(ASN1_STRING_get0_data(str.get()), ASN1_STRING_length(str.get())),
      Bytes(kExpected));
}

TEST(ASN1Test, Unpack) {
  bssl::UniquePtr<ASN1_STRING> str(ASN1_STRING_new());
  ASSERT_TRUE(str);

  static const uint8_t kValid[] = {0x30, 0x00};
  ASSERT_TRUE(
      ASN1_STRING_set(str.get(), kValid, sizeof(kValid)));
  bssl::UniquePtr<BASIC_CONSTRAINTS> val(static_cast<BASIC_CONSTRAINTS *>(
      ASN1_item_unpack(str.get(), ASN1_ITEM_rptr(BASIC_CONSTRAINTS))));
  ASSERT_TRUE(val);
  EXPECT_EQ(val->ca, 0);
  EXPECT_EQ(val->pathlen, nullptr);

  static const uint8_t kInvalid[] = {0x31, 0x00};
  ASSERT_TRUE(ASN1_STRING_set(str.get(), kInvalid, sizeof(kInvalid)));
  val.reset(static_cast<BASIC_CONSTRAINTS *>(
      ASN1_item_unpack(str.get(), ASN1_ITEM_rptr(BASIC_CONSTRAINTS))));
  EXPECT_FALSE(val);

  static const uint8_t kTraiilingData[] = {0x30, 0x00, 0x00};
  ASSERT_TRUE(
      ASN1_STRING_set(str.get(), kTraiilingData, sizeof(kTraiilingData)));
  val.reset(static_cast<BASIC_CONSTRAINTS *>(
      ASN1_item_unpack(str.get(), ASN1_ITEM_rptr(BASIC_CONSTRAINTS))));
  EXPECT_FALSE(val);
}

TEST(ASN1Test, StringCmp) {
  struct Input {
    int type;
    std::vector<uint8_t> data;
    int flags;
    bool equals_previous;
  };
  // kInputs is a list of |ASN1_STRING| parameters, in sorted order. The input
  // should be sorted by bit length, then data, then type.
  const Input kInputs[] = {
      {V_ASN1_BIT_STRING, {}, ASN1_STRING_FLAG_BITS_LEFT | 0, false},
      {V_ASN1_BIT_STRING, {}, 0, true},
      // When |ASN1_STRING_FLAG_BITS_LEFT| is unset, BIT STRINGs implicitly
      // drop trailing zeros.
      {V_ASN1_BIT_STRING, {0x00, 0x00, 0x00, 0x00}, 0, true},

      {V_ASN1_OCTET_STRING, {}, 0, false},
      {V_ASN1_UTF8STRING, {}, 0, false},

      // BIT STRINGs with padding bits (i.e. not part of the actual value) are
      // shorter and thus sort earlier:
      // 1-bit inputs.
      {V_ASN1_BIT_STRING, {0x00}, ASN1_STRING_FLAG_BITS_LEFT | 7, false},
      {V_ASN1_BIT_STRING, {0x80}, ASN1_STRING_FLAG_BITS_LEFT | 7, false},
      // 2-bit inputs.
      {V_ASN1_BIT_STRING, {0x00}, ASN1_STRING_FLAG_BITS_LEFT | 6, false},
      {V_ASN1_BIT_STRING, {0xc0}, ASN1_STRING_FLAG_BITS_LEFT | 6, false},
      // 3-bit inputs.
      {V_ASN1_BIT_STRING, {0x00}, ASN1_STRING_FLAG_BITS_LEFT | 5, false},
      {V_ASN1_BIT_STRING, {0xe0}, ASN1_STRING_FLAG_BITS_LEFT | 5, false},
      // 4-bit inputs.
      {V_ASN1_BIT_STRING, {0xf0}, ASN1_STRING_FLAG_BITS_LEFT | 4, false},
      {V_ASN1_BIT_STRING, {0xf0}, 0, true},        // 4 trailing zeros dropped.
      {V_ASN1_BIT_STRING, {0xf0, 0x00}, 0, true},  // 12 trailing zeros dropped.
      // 5-bit inputs.
      {V_ASN1_BIT_STRING, {0x00}, ASN1_STRING_FLAG_BITS_LEFT | 3, false},
      {V_ASN1_BIT_STRING, {0xf0}, ASN1_STRING_FLAG_BITS_LEFT | 3, false},
      {V_ASN1_BIT_STRING, {0xf8}, ASN1_STRING_FLAG_BITS_LEFT | 3, false},
      // 6-bit inputs.
      {V_ASN1_BIT_STRING, {0x00}, ASN1_STRING_FLAG_BITS_LEFT | 2, false},
      {V_ASN1_BIT_STRING, {0xf0}, ASN1_STRING_FLAG_BITS_LEFT | 2, false},
      {V_ASN1_BIT_STRING, {0xfc}, ASN1_STRING_FLAG_BITS_LEFT | 2, false},
      // 7-bit inputs.
      {V_ASN1_BIT_STRING, {0x00}, ASN1_STRING_FLAG_BITS_LEFT | 1, false},
      {V_ASN1_BIT_STRING, {0xf0}, ASN1_STRING_FLAG_BITS_LEFT | 1, false},
      {V_ASN1_BIT_STRING, {0xfe}, ASN1_STRING_FLAG_BITS_LEFT | 1, false},

      // 8-bit inputs.
      {V_ASN1_BIT_STRING, {0x00}, ASN1_STRING_FLAG_BITS_LEFT | 0, false},
      {V_ASN1_OCTET_STRING, {0x00}, 0, false},
      {V_ASN1_UTF8STRING, {0x00}, 0, false},

      {V_ASN1_BIT_STRING, {0x80}, ASN1_STRING_FLAG_BITS_LEFT | 0, false},
      {V_ASN1_OCTET_STRING, {0x80}, 0, false},
      {V_ASN1_UTF8STRING, {0x80}, 0, false},

      {V_ASN1_BIT_STRING, {0xff}, ASN1_STRING_FLAG_BITS_LEFT | 0, false},
      {V_ASN1_BIT_STRING, {0xff}, 0, true},  // No trailing zeros to drop.
      {V_ASN1_OCTET_STRING, {0xff}, 0, false},
      {V_ASN1_UTF8STRING, {0xff}, 0, false},

      // Bytes are compared lexicographically.
      {V_ASN1_BIT_STRING, {0x00, 0x00}, ASN1_STRING_FLAG_BITS_LEFT | 0, false},
      {V_ASN1_OCTET_STRING, {0x00, 0x00}, 0, false},
      {V_ASN1_UTF8STRING, {0x00, 0x00}, 0, false},

      {V_ASN1_BIT_STRING, {0x00, 0xff}, ASN1_STRING_FLAG_BITS_LEFT | 0, false},
      {V_ASN1_OCTET_STRING, {0x00, 0xff}, 0, false},
      {V_ASN1_UTF8STRING, {0x00, 0xff}, 0, false},

      {V_ASN1_BIT_STRING, {0xff, 0x00}, ASN1_STRING_FLAG_BITS_LEFT | 0, false},
      {V_ASN1_OCTET_STRING, {0xff, 0x00}, 0, false},
      {V_ASN1_UTF8STRING, {0xff, 0x00}, 0, false},
  };
  std::vector<bssl::UniquePtr<ASN1_STRING>> strs;
  strs.reserve(OPENSSL_ARRAY_SIZE(kInputs));
  for (const auto &input : kInputs) {
    strs.emplace_back(ASN1_STRING_type_new(input.type));
    ASSERT_TRUE(strs.back());
    ASSERT_TRUE(ASN1_STRING_set(strs.back().get(), input.data.data(),
                                input.data.size()));
    strs.back()->flags = input.flags;
  }

  for (size_t i = 0; i < strs.size(); i++) {
    SCOPED_TRACE(i);
    bool expect_equal = true;
    for (size_t j = i; j < strs.size(); j++) {
      SCOPED_TRACE(j);
      if (j > i && !kInputs[j].equals_previous) {
        expect_equal = false;
      }

      const int cmp_i_j = ASN1_STRING_cmp(strs[i].get(), strs[j].get());
      const int cmp_j_i = ASN1_STRING_cmp(strs[j].get(), strs[i].get());
      if (expect_equal) {
        EXPECT_EQ(cmp_i_j, 0);
        EXPECT_EQ(cmp_j_i, 0);
      } else if (i < j) {
        EXPECT_LT(cmp_i_j, 0);
        EXPECT_GT(cmp_j_i, 0);
      } else {
        EXPECT_GT(cmp_i_j, 0);
        EXPECT_LT(cmp_j_i, 0);
      }
    }
  }
}

TEST(ASN1Test, PrintASN1Object) {
  const struct {
    std::vector<uint8_t> in;
    const char *expected;
  } kDataTests[] = {
      // Known OIDs print as the name.
      {{0x2a, 0x86, 0x48, 0x86, 0xf7, 0x0d, 0x01, 0x01, 0x01}, "rsaEncryption"},

      // Unknown OIDs print in decimal.
      {{0x2a, 0x86, 0x48, 0x86, 0xf7, 0x12, 0x04, 0x01, 0x84, 0xb7, 0x09, 0x00},
       "1.2.840.113554.4.1.72585.0"},

      // Inputs which cannot be parsed as OIDs print as "<INVALID>".
      {{0xff}, "<INVALID>"},

      // The function has an internal 80-byte buffer. Test inputs at that
      // boundary. First, 78 characters.
      {{0x2a, 0x86, 0x48, 0x86, 0xf7, 0x12, 0x04, 0x01, 0x84, 0xb7,
        0x09, 0x00, 0x00, 0x00, 0x00, 0x00, 0x00, 0x00, 0x00, 0x00,
        0x00, 0x00, 0x00, 0x00, 0x00, 0x00, 0x00, 0x00, 0x00, 0x00,
        0x00, 0x00, 0x00, 0x00, 0x00, 0x00, 0x00, 0x01},
       "1.2.840.113554.4.1.72585.0.0.0.0.0.0.0.0.0.0.0.0.0.0.0.0.0.0.0.0.0.0.0."
       "0.0.0.1"},
      // 79 characters.
      {{0x2a, 0x86, 0x48, 0x86, 0xf7, 0x12, 0x04, 0x01, 0x84, 0xb7,
        0x09, 0x00, 0x00, 0x00, 0x00, 0x00, 0x00, 0x00, 0x00, 0x00,
        0x00, 0x00, 0x00, 0x00, 0x00, 0x00, 0x00, 0x00, 0x00, 0x00,
        0x00, 0x00, 0x00, 0x00, 0x00, 0x00, 0x00, 0x0a},
       "1.2.840.113554.4.1.72585.0.0.0.0.0.0.0.0.0.0.0.0.0.0.0.0.0.0.0.0.0.0.0."
       "0.0.0.10"},
      // 80 characters.
      {{0x2a, 0x86, 0x48, 0x86, 0xf7, 0x12, 0x04, 0x01, 0x84, 0xb7,
        0x09, 0x00, 0x00, 0x00, 0x00, 0x00, 0x00, 0x00, 0x00, 0x00,
        0x00, 0x00, 0x00, 0x00, 0x00, 0x00, 0x00, 0x00, 0x00, 0x00,
        0x00, 0x00, 0x00, 0x00, 0x00, 0x00, 0x00, 0x64},
       "1.2.840.113554.4.1.72585.0.0.0.0.0.0.0.0.0.0.0.0.0.0.0.0.0.0.0.0.0.0.0."
       "0.0.0.100"},
      // 81 characters.
      {{0x2a, 0x86, 0x48, 0x86, 0xf7, 0x12, 0x04, 0x01, 0x84, 0xb7,
        0x09, 0x00, 0x00, 0x00, 0x00, 0x00, 0x00, 0x00, 0x00, 0x00,
        0x00, 0x00, 0x00, 0x00, 0x00, 0x00, 0x00, 0x00, 0x00, 0x00,
        0x00, 0x00, 0x00, 0x00, 0x00, 0x00, 0x00, 0x87, 0x68},
       "1.2.840.113554.4.1.72585.0.0.0.0.0.0.0.0.0.0.0.0.0.0.0.0.0.0.0.0.0.0.0."
       "0.0.0.1000"},
      // 82 characters.
      {{0x2a, 0x86, 0x48, 0x86, 0xf7, 0x12, 0x04, 0x01, 0x84, 0xb7,
        0x09, 0x00, 0x00, 0x00, 0x00, 0x00, 0x00, 0x00, 0x00, 0x00,
        0x00, 0x00, 0x00, 0x00, 0x00, 0x00, 0x00, 0x00, 0x00, 0x00,
        0x00, 0x00, 0x00, 0x00, 0x00, 0x00, 0x00, 0xce, 0x10},
       "1.2.840.113554.4.1.72585.0.0.0.0.0.0.0.0.0.0.0.0.0.0.0.0.0.0.0.0.0.0.0."
       "0.0.0.10000"},
  };
  for (const auto &t : kDataTests) {
    SCOPED_TRACE(Bytes(t.in));
    bssl::UniquePtr<ASN1_OBJECT> obj(ASN1_OBJECT_create(
        NID_undef, t.in.data(), t.in.size(), /*sn=*/nullptr, /*ln=*/nullptr));
    ASSERT_TRUE(obj);
    bssl::UniquePtr<BIO> bio(BIO_new(BIO_s_mem()));
    ASSERT_TRUE(bio);

    int len = i2a_ASN1_OBJECT(bio.get(), obj.get());
    EXPECT_EQ(len, static_cast<int>(strlen(t.expected)));

    const uint8_t *bio_data;
    size_t bio_len;
    BIO_mem_contents(bio.get(), &bio_data, &bio_len);
    EXPECT_EQ(t.expected,
              std::string(reinterpret_cast<const char *>(bio_data), bio_len));
  }

  // Test writing NULL.
  bssl::UniquePtr<BIO> bio(BIO_new(BIO_s_mem()));
  ASSERT_TRUE(bio);
  int len = i2a_ASN1_OBJECT(bio.get(), nullptr);
  EXPECT_EQ(len, 4);
  const uint8_t *bio_data;
  size_t bio_len;
  BIO_mem_contents(bio.get(), &bio_data, &bio_len);
  EXPECT_EQ("NULL",
            std::string(reinterpret_cast<const char *>(bio_data), bio_len));
}

TEST(ASN1Test, GetObject) {
  // The header is valid, but there are not enough bytes for the length.
  static const uint8_t kTruncated[] = {0x30, 0x01};
  const uint8_t *ptr = kTruncated;
  long length;
  int tag;
  int tag_class;
  EXPECT_EQ(0x80, ASN1_get_object(&ptr, &length, &tag, &tag_class,
                                  sizeof(kTruncated)));

  static const uint8_t kIndefinite[] = {0x30, 0x80, 0x00, 0x00};
  ptr = kIndefinite;
  EXPECT_EQ(0x80, ASN1_get_object(&ptr, &length, &tag, &tag_class,
                                  sizeof(kIndefinite)));
}

template <typename T>
void ExpectNoParse(T *(*d2i)(T **, const uint8_t **, long),
                   const std::vector<uint8_t> &in) {
  SCOPED_TRACE(Bytes(in));
  const uint8_t *ptr = in.data();
  bssl::UniquePtr<T> obj(d2i(nullptr, &ptr, in.size()));
  EXPECT_FALSE(obj);
}

// The zero tag, constructed or primitive, is reserved and should rejected by
// the parser.
TEST(ASN1Test, ZeroTag) {
  ExpectNoParse(d2i_ASN1_TYPE, {0x00, 0x00});
  ExpectNoParse(d2i_ASN1_TYPE, {0x00, 0x10, 0x00});
  ExpectNoParse(d2i_ASN1_TYPE, {0x20, 0x00});
  ExpectNoParse(d2i_ASN1_TYPE, {0x20, 0x00});
  ExpectNoParse(d2i_ASN1_SEQUENCE_ANY, {0x30, 0x02, 0x00, 0x00});
  ExpectNoParse(d2i_ASN1_SET_ANY, {0x31, 0x02, 0x00, 0x00});
  // SEQUENCE {
  //   OBJECT_IDENTIFIER { 1.2.840.113554.4.1.72585.1 }
  //   [UNIVERSAL 0 PRIMITIVE] {}
  // }
  ExpectNoParse(d2i_X509_ALGOR,
                {0x30, 0x10, 0x06, 0x0c, 0x2a, 0x86, 0x48, 0x86, 0xf7, 0x12,
                 0x04, 0x01, 0x84, 0xb7, 0x09, 0x01, 0x00, 0x00});
  // SEQUENCE {
  //   OBJECT_IDENTIFIER { 1.2.840.113554.4.1.72585.1 }
  //   [UNIVERSAL 0 CONSTRUCTED] {}
  // }
  ExpectNoParse(d2i_X509_ALGOR,
                {0x30, 0x10, 0x06, 0x0c, 0x2a, 0x86, 0x48, 0x86, 0xf7, 0x12,
                 0x04, 0x01, 0x84, 0xb7, 0x09, 0x01, 0x20, 0x00});
  // SEQUENCE {
  //   OBJECT_IDENTIFIER { 1.2.840.113554.4.1.72585.1 }
  //   [UNIVERSAL 0 PRIMITIVE] { "a" }
  // }
  ExpectNoParse(d2i_X509_ALGOR,
                {0x30, 0x11, 0x06, 0x0c, 0x2a, 0x86, 0x48, 0x86, 0xf7, 0x12,
                 0x04, 0x01, 0x84, 0xb7, 0x09, 0x01, 0x00, 0x01, 0x61});
}

// Exhaustively test POSIX time conversions for every day across the millenium.
TEST(ASN1Test, POSIXTime) {
  const int kDaysInMonth[] = {31, 28, 31, 30, 31, 30, 31, 31, 30, 31, 30, 31};

  // Test the epoch explicitly, to confirm our baseline is correct.
  struct tm civil_time;
  ASSERT_TRUE(OPENSSL_posix_to_tm(0, &civil_time));
  ASSERT_EQ(civil_time.tm_year + 1900, 1970);
  ASSERT_EQ(civil_time.tm_mon + 1, 1);
  ASSERT_EQ(civil_time.tm_mday, 1);
  ASSERT_EQ(civil_time.tm_hour, 0);
  ASSERT_EQ(civil_time.tm_min, 0);
  ASSERT_EQ(civil_time.tm_sec, 0);

  int64_t posix_time = -11676096000;  // Sat, 01 Jan 1600 00:00:00 +0000
  for (int year = 1600; year < 3000; year++) {
    SCOPED_TRACE(year);
    bool is_leap_year = (year % 4 == 0 && year % 100 != 0) || year % 400 == 0;
    for (int month = 1; month <= 12; month++) {
      SCOPED_TRACE(month);
      int days = kDaysInMonth[month - 1];
      if (month == 2 && is_leap_year) {
        days++;
      }
      for (int day = 1; day <= days; day++) {
        SCOPED_TRACE(day);
        SCOPED_TRACE(posix_time);

        ASSERT_TRUE(OPENSSL_posix_to_tm(posix_time, &civil_time));
        ASSERT_EQ(civil_time.tm_year + 1900, year);
        ASSERT_EQ(civil_time.tm_mon + 1, month);
        ASSERT_EQ(civil_time.tm_mday, day);
        ASSERT_EQ(civil_time.tm_hour, 0);
        ASSERT_EQ(civil_time.tm_min, 0);
        ASSERT_EQ(civil_time.tm_sec, 0);

        int64_t posix_time_computed;
        ASSERT_TRUE(OPENSSL_tm_to_posix(&civil_time, &posix_time_computed));
        ASSERT_EQ(posix_time_computed, posix_time);

        // Advance to the next day.
        posix_time += 24 * 60 * 60;
      }
    }
  }
}

// The ASN.1 macros do not work on Windows shared library builds, where usage of
// |OPENSSL_EXPORT| is a bit stricter.
#if !defined(OPENSSL_WINDOWS) || !defined(BORINGSSL_SHARED_LIBRARY)

typedef struct asn1_linked_list_st {
  struct asn1_linked_list_st *next;
} ASN1_LINKED_LIST;

DECLARE_ASN1_ITEM(ASN1_LINKED_LIST)
DECLARE_ASN1_FUNCTIONS(ASN1_LINKED_LIST)

ASN1_SEQUENCE(ASN1_LINKED_LIST) = {
    ASN1_OPT(ASN1_LINKED_LIST, next, ASN1_LINKED_LIST),
} ASN1_SEQUENCE_END(ASN1_LINKED_LIST)

IMPLEMENT_ASN1_FUNCTIONS(ASN1_LINKED_LIST)

static bool MakeLinkedList(bssl::UniquePtr<uint8_t> *out, size_t *out_len,
                           size_t count) {
  bssl::ScopedCBB cbb;
  std::vector<CBB> cbbs(count);
  if (!CBB_init(cbb.get(), 2 * count) ||
      !CBB_add_asn1(cbb.get(), &cbbs[0], CBS_ASN1_SEQUENCE)) {
    return false;
  }
  for (size_t i = 1; i < count; i++) {
    if (!CBB_add_asn1(&cbbs[i - 1], &cbbs[i], CBS_ASN1_SEQUENCE)) {
      return false;
    }
  }
  uint8_t *ptr;
  if (!CBB_finish(cbb.get(), &ptr, out_len)) {
    return false;
  }
  out->reset(ptr);
  return true;
}

TEST(ASN1Test, Recursive) {
  bssl::UniquePtr<uint8_t> data;
  size_t len;

  // Sanity-check that MakeLinkedList can be parsed.
  ASSERT_TRUE(MakeLinkedList(&data, &len, 5));
  const uint8_t *ptr = data.get();
  ASN1_LINKED_LIST *list = d2i_ASN1_LINKED_LIST(nullptr, &ptr, len);
  EXPECT_TRUE(list);
  ASN1_LINKED_LIST_free(list);

  // Excessively deep structures are rejected.
  ASSERT_TRUE(MakeLinkedList(&data, &len, 100));
  ptr = data.get();
  list = d2i_ASN1_LINKED_LIST(nullptr, &ptr, len);
  EXPECT_FALSE(list);
  // Note checking the error queue here does not work. The error "stack trace"
  // is too deep, so the |ASN1_R_NESTED_TOO_DEEP| entry drops off the queue.
  ASN1_LINKED_LIST_free(list);
}

struct IMPLICIT_CHOICE {
  ASN1_STRING *string;
};

DECLARE_ASN1_FUNCTIONS(IMPLICIT_CHOICE)

ASN1_SEQUENCE(IMPLICIT_CHOICE) = {
    ASN1_IMP(IMPLICIT_CHOICE, string, DIRECTORYSTRING, 0),
} ASN1_SEQUENCE_END(IMPLICIT_CHOICE)

IMPLEMENT_ASN1_FUNCTIONS(IMPLICIT_CHOICE)

// Test that the ASN.1 templates reject types with implicitly-tagged CHOICE
// types.
TEST(ASN1Test, ImplicitChoice) {
  // Serializing a type with an implicitly tagged CHOICE should fail.
  std::unique_ptr<IMPLICIT_CHOICE, decltype(&IMPLICIT_CHOICE_free)> obj(
      IMPLICIT_CHOICE_new(), IMPLICIT_CHOICE_free);
  EXPECT_EQ(-1, i2d_IMPLICIT_CHOICE(obj.get(), nullptr));

  // An implicitly-tagged CHOICE is an error. Depending on the implementation,
  // it may be misinterpreted as without the tag, or as clobbering the CHOICE
  // tag. Test both inputs and ensure they fail.

  // SEQUENCE { UTF8String {} }
  static const uint8_t kInput1[] = {0x30, 0x02, 0x0c, 0x00};
  const uint8_t *ptr = kInput1;
  EXPECT_EQ(nullptr, d2i_IMPLICIT_CHOICE(nullptr, &ptr, sizeof(kInput1)));

  // SEQUENCE { [0 PRIMITIVE] {} }
  static const uint8_t kInput2[] = {0x30, 0x02, 0x80, 0x00};
  ptr = kInput2;
  EXPECT_EQ(nullptr, d2i_IMPLICIT_CHOICE(nullptr, &ptr, sizeof(kInput2)));
}

struct REQUIRED_FIELD {
  ASN1_INTEGER *value;
  ASN1_INTEGER *value_imp;
  ASN1_INTEGER *value_exp;
  STACK_OF(ASN1_INTEGER) *seq;
  STACK_OF(ASN1_INTEGER) *seq_imp;
  STACK_OF(ASN1_INTEGER) *seq_exp;
  ASN1_NULL *null;
  ASN1_NULL *null_imp;
  ASN1_NULL *null_exp;
};

DECLARE_ASN1_FUNCTIONS(REQUIRED_FIELD)
ASN1_SEQUENCE(REQUIRED_FIELD) = {
    ASN1_SIMPLE(REQUIRED_FIELD, value, ASN1_INTEGER),
    ASN1_IMP(REQUIRED_FIELD, value_imp, ASN1_INTEGER, 0),
    ASN1_EXP(REQUIRED_FIELD, value_exp, ASN1_INTEGER, 1),
    ASN1_SEQUENCE_OF(REQUIRED_FIELD, seq, ASN1_INTEGER),
    ASN1_IMP_SEQUENCE_OF(REQUIRED_FIELD, seq_imp, ASN1_INTEGER, 2),
    ASN1_EXP_SEQUENCE_OF(REQUIRED_FIELD, seq_exp, ASN1_INTEGER, 3),
    ASN1_SIMPLE(REQUIRED_FIELD, null, ASN1_NULL),
    ASN1_IMP(REQUIRED_FIELD, null_imp, ASN1_NULL, 4),
    ASN1_EXP(REQUIRED_FIELD, null_exp, ASN1_NULL, 5),
} ASN1_SEQUENCE_END(REQUIRED_FIELD)
IMPLEMENT_ASN1_FUNCTIONS(REQUIRED_FIELD)

// Test that structures with missing required fields cannot be serialized. Test
// the full combination of tagging and SEQUENCE OF.
TEST(ASN1Test, MissingRequiredField) {
  EXPECT_EQ(-1, i2d_REQUIRED_FIELD(nullptr, nullptr));

  std::unique_ptr<REQUIRED_FIELD, decltype(&REQUIRED_FIELD_free)> obj(
      nullptr, REQUIRED_FIELD_free);
  for (auto field : {&REQUIRED_FIELD::value, &REQUIRED_FIELD::value_imp,
                     &REQUIRED_FIELD::value_exp}) {
    obj.reset(REQUIRED_FIELD_new());
    ASSERT_TRUE(obj);
    ASN1_INTEGER_free((*obj).*field);
    (*obj).*field = nullptr;
    EXPECT_EQ(-1, i2d_REQUIRED_FIELD(obj.get(), nullptr));
  }

  for (auto field : {&REQUIRED_FIELD::seq, &REQUIRED_FIELD::seq_imp,
                     &REQUIRED_FIELD::seq_exp}) {
    obj.reset(REQUIRED_FIELD_new());
    ASSERT_TRUE(obj);
    sk_ASN1_INTEGER_pop_free((*obj).*field, ASN1_INTEGER_free);
    (*obj).*field = nullptr;
    EXPECT_EQ(-1, i2d_REQUIRED_FIELD(obj.get(), nullptr));
  }

  for (auto field : {&REQUIRED_FIELD::null, &REQUIRED_FIELD::null_imp,
                     &REQUIRED_FIELD::null_exp}) {
    obj.reset(REQUIRED_FIELD_new());
    ASSERT_TRUE(obj);
    (*obj).*field = nullptr;
    EXPECT_EQ(-1, i2d_REQUIRED_FIELD(obj.get(), nullptr));
  }
}

struct BOOLEANS {
  ASN1_BOOLEAN required;
  ASN1_BOOLEAN optional;
  ASN1_BOOLEAN default_true;
  ASN1_BOOLEAN default_false;
};

DECLARE_ASN1_FUNCTIONS(BOOLEANS)
ASN1_SEQUENCE(BOOLEANS) = {
    ASN1_SIMPLE(BOOLEANS, required, ASN1_BOOLEAN),
    ASN1_IMP_OPT(BOOLEANS, optional, ASN1_BOOLEAN, 1),
    // Although not actually optional, |ASN1_TBOOLEAN| and |ASN1_FBOOLEAN| need
    // to be marked optional in the template.
    ASN1_IMP_OPT(BOOLEANS, default_true, ASN1_TBOOLEAN, 2),
    ASN1_IMP_OPT(BOOLEANS, default_false, ASN1_FBOOLEAN, 3),
} ASN1_SEQUENCE_END(BOOLEANS)
IMPLEMENT_ASN1_FUNCTIONS(BOOLEANS)

TEST(ASN1Test, OptionalAndDefaultBooleans) {
  std::unique_ptr<BOOLEANS, decltype(&BOOLEANS_free)> obj(nullptr,
                                                          BOOLEANS_free);

  // A default-constructed object should use, respectively, omitted, omitted,
  // TRUE, FALSE.
  //
  // TODO(davidben): Is the first one a bug? It seems more consistent for a
  // required BOOLEAN default to FALSE. |FOO_new| typically default-initializes
  // fields valid states. (Though there are exceptions. CHOICE, ANY, and OBJECT
  // IDENTIFIER are default-initialized to something invalid.)
  obj.reset(BOOLEANS_new());
  ASSERT_TRUE(obj);
  EXPECT_EQ(obj->required, ASN1_BOOLEAN_NONE);
  EXPECT_EQ(obj->optional, ASN1_BOOLEAN_NONE);
  EXPECT_EQ(obj->default_true, ASN1_BOOLEAN_TRUE);
  EXPECT_EQ(obj->default_false, ASN1_BOOLEAN_FALSE);

  // Trying to serialize this should fail, because |obj->required| is omitted.
  EXPECT_EQ(-1, i2d_BOOLEANS(obj.get(), nullptr));

  // Otherwise, this object is serializable. Most fields are omitted, due to
  // them being optional or defaulted.
  static const uint8_t kFieldsOmitted[] = {0x30, 0x03, 0x01, 0x01, 0x00};
  obj->required = 0;
  TestSerialize(obj.get(), i2d_BOOLEANS, kFieldsOmitted);

  const uint8_t *der = kFieldsOmitted;
  obj.reset(d2i_BOOLEANS(nullptr, &der, sizeof(kFieldsOmitted)));
  ASSERT_TRUE(obj);
  EXPECT_EQ(obj->required, ASN1_BOOLEAN_FALSE);
  EXPECT_EQ(obj->optional, ASN1_BOOLEAN_NONE);
  EXPECT_EQ(obj->default_true, ASN1_BOOLEAN_TRUE);
  EXPECT_EQ(obj->default_false, ASN1_BOOLEAN_FALSE);

  // Include the optinonal fields instead.
  static const uint8_t kFieldsIncluded[] = {0x30, 0x0c, 0x01, 0x01, 0xff,
                                            0x81, 0x01, 0x00, 0x82, 0x01,
                                            0x00, 0x83, 0x01, 0xff};
  obj->required = ASN1_BOOLEAN_TRUE;
  obj->optional = ASN1_BOOLEAN_FALSE;
  obj->default_true = ASN1_BOOLEAN_FALSE;
  obj->default_false = ASN1_BOOLEAN_TRUE;
  TestSerialize(obj.get(), i2d_BOOLEANS, kFieldsIncluded);

  der = kFieldsIncluded;
  obj.reset(d2i_BOOLEANS(nullptr, &der, sizeof(kFieldsIncluded)));
  ASSERT_TRUE(obj);
  EXPECT_EQ(obj->required, ASN1_BOOLEAN_TRUE);
  EXPECT_EQ(obj->optional, ASN1_BOOLEAN_FALSE);
  EXPECT_EQ(obj->default_true, ASN1_BOOLEAN_FALSE);
  EXPECT_EQ(obj->default_false, ASN1_BOOLEAN_TRUE);

  // TODO(https://crbug.com/boringssl/354): Reject explicit DEFAULTs.
}

<<<<<<< HEAD
=======
// EXPLICIT_BOOLEAN is a [1] EXPLICIT BOOLEAN.
ASN1_ITEM_TEMPLATE(EXPLICIT_BOOLEAN) = ASN1_EX_TEMPLATE_TYPE(ASN1_TFLG_EXPLICIT,
                                                             1,
                                                             EXPLICIT_BOOLEAN,
                                                             ASN1_BOOLEAN)
ASN1_ITEM_TEMPLATE_END(EXPLICIT_BOOLEAN)

// EXPLICIT_OCTET_STRING is a [2] EXPLICIT OCTET STRING.
ASN1_ITEM_TEMPLATE(EXPLICIT_OCTET_STRING) = ASN1_EX_TEMPLATE_TYPE(
    ASN1_TFLG_EXPLICIT, 2, EXPLICIT_OCTET_STRING, ASN1_OCTET_STRING)
ASN1_ITEM_TEMPLATE_END(EXPLICIT_OCTET_STRING)

// DOUBLY_TAGGED is
//   SEQUENCE {
//     b   [3] EXPLICIT [1] EXPLICIT BOOLEAN OPTIONAL,
//     oct [4] EXPLICIT [2] EXPLICIT OCTET STRING OPTIONAL }
// with explicit tagging.
struct DOUBLY_TAGGED {
  ASN1_BOOLEAN b;
  ASN1_OCTET_STRING *oct;
};

DECLARE_ASN1_FUNCTIONS(DOUBLY_TAGGED)
ASN1_SEQUENCE(DOUBLY_TAGGED) = {
    ASN1_EXP_OPT(DOUBLY_TAGGED, b, EXPLICIT_BOOLEAN, 3),
    ASN1_EXP_OPT(DOUBLY_TAGGED, oct, EXPLICIT_OCTET_STRING, 4),
} ASN1_SEQUENCE_END(DOUBLY_TAGGED)
IMPLEMENT_ASN1_FUNCTIONS(DOUBLY_TAGGED)

// Test that optional fields with two layers of explicit tagging are correctly
// handled.
TEST(ASN1Test, DoublyTagged) {
  std::unique_ptr<DOUBLY_TAGGED, decltype(&DOUBLY_TAGGED_free)> obj(
      nullptr, DOUBLY_TAGGED_free);

  // Both fields missing.
  static const uint8_t kOmitted[] = {0x30, 0x00};
  const uint8_t *inp = kOmitted;
  obj.reset(d2i_DOUBLY_TAGGED(nullptr, &inp, sizeof(kOmitted)));
  ASSERT_TRUE(obj);
  EXPECT_EQ(obj->b, -1);
  EXPECT_FALSE(obj->oct);
  TestSerialize(obj.get(), i2d_DOUBLY_TAGGED, kOmitted);

  // Both fields present, true and the empty string.
  static const uint8_t kTrueEmpty[] = {0x30, 0x0d, 0xa3, 0x05, 0xa1,
                                       0x03, 0x01, 0x01, 0xff, 0xa4,
                                       0x04, 0xa2, 0x02, 0x04, 0x00};
  inp = kTrueEmpty;
  obj.reset(d2i_DOUBLY_TAGGED(nullptr, &inp, sizeof(kTrueEmpty)));
  ASSERT_TRUE(obj);
  EXPECT_EQ(obj->b, 0xff);
  ASSERT_TRUE(obj->oct);
  EXPECT_EQ(ASN1_STRING_length(obj->oct), 0);
  TestSerialize(obj.get(), i2d_DOUBLY_TAGGED, kTrueEmpty);
}

>>>>>>> da92fdba
#endif  // !WINDOWS || !SHARED_LIBRARY<|MERGE_RESOLUTION|>--- conflicted
+++ resolved
@@ -2516,8 +2516,6 @@
   // TODO(https://crbug.com/boringssl/354): Reject explicit DEFAULTs.
 }
 
-<<<<<<< HEAD
-=======
 // EXPLICIT_BOOLEAN is a [1] EXPLICIT BOOLEAN.
 ASN1_ITEM_TEMPLATE(EXPLICIT_BOOLEAN) = ASN1_EX_TEMPLATE_TYPE(ASN1_TFLG_EXPLICIT,
                                                              1,
@@ -2575,5 +2573,4 @@
   TestSerialize(obj.get(), i2d_DOUBLY_TAGGED, kTrueEmpty);
 }
 
->>>>>>> da92fdba
 #endif  // !WINDOWS || !SHARED_LIBRARY