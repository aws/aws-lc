--- conflicted
+++ resolved
@@ -157,13 +157,8 @@
 
     case ASN1_ITYPE_CHOICE:
         /*
-<<<<<<< HEAD
-         * It never makes sense for CHOICE types to have implicit tagging, so
-         * if tag != -1, then this looks like an error in the template.
-=======
          * It never makes sense for CHOICE types to have implicit tagging, so if
          * tag != -1, then this looks like an error in the template.
->>>>>>> bbd1742f
          */
         if (tag != -1) {
             OPENSSL_PUT_ERROR(ASN1, ASN1_R_BAD_TEMPLATE);
