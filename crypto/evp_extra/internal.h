--- conflicted
+++ resolved
@@ -22,21 +22,12 @@
   char has_private;
 } X25519_KEY;
 
-<<<<<<< HEAD
-typedef struct {
-  uint8_t pub[800];
-  uint8_t priv[1632];
-  uint8_t has_private;
-} KYBER512_KEY;
-
 typedef struct {
   uint8_t pub[1952];
   uint8_t priv[4000];
   char has_private;
 } DILITHIUM3_KEY;
 
-=======
->>>>>>> 33741f13
 extern const EVP_PKEY_ASN1_METHOD dsa_asn1_meth;
 extern const EVP_PKEY_ASN1_METHOD ec_asn1_meth;
 extern const EVP_PKEY_ASN1_METHOD rsa_asn1_meth;
