// Copyright Amazon.com, Inc. or its affiliates. All Rights Reserved.
// SPDX-License-Identifier: Apache-2.0

#include <openssl/base.h>

typedef struct {
  union {
    uint8_t priv[64];
    struct {
      // Shift the location of the public key to align with where it is in the
      // private key representation.
      uint8_t pad[32];
      uint8_t value[32];
    } pub;
  } key;
  char has_private;
} ED25519_KEY;

typedef struct {
  uint8_t pub[32];
  uint8_t priv[32];
  char has_private;
} X25519_KEY;

typedef struct {
  uint8_t pub[800];
  uint8_t priv[1632];
  uint8_t has_private;
} KYBER512_KEY;

extern const EVP_PKEY_ASN1_METHOD dsa_asn1_meth;
extern const EVP_PKEY_ASN1_METHOD ec_asn1_meth;
extern const EVP_PKEY_ASN1_METHOD rsa_asn1_meth;
extern const EVP_PKEY_ASN1_METHOD rsa_pss_asn1_meth;
extern const EVP_PKEY_ASN1_METHOD ed25519_asn1_meth;
extern const EVP_PKEY_ASN1_METHOD x25519_asn1_meth;
extern const EVP_PKEY_ASN1_METHOD kyber512_asn1_meth;

extern const EVP_PKEY_METHOD ed25519_pkey_meth;
extern const EVP_PKEY_METHOD x25519_pkey_meth;
<<<<<<< HEAD
extern const EVP_PKEY_METHOD kyber512_pkey_meth;
=======
extern const EVP_PKEY_METHOD hkdf_pkey_meth;
>>>>>>> aad4e7c6

// Returns a reference to the list |non_fips_pkey_evp_methods|. The list has
// size |NON_FIPS_EVP_PKEY_METHODS|.
const EVP_PKEY_METHOD *const *AWSLC_non_fips_pkey_evp_methods(void);

// Returns a reference to the list |asn1_evp_pkey_methods|. The list has
// size |ASN1_EVP_PKEY_METHODS|.
const EVP_PKEY_ASN1_METHOD *const *AWSLC_non_fips_pkey_evp_asn1_methods(void);<|MERGE_RESOLUTION|>--- conflicted
+++ resolved
@@ -38,11 +38,8 @@
 
 extern const EVP_PKEY_METHOD ed25519_pkey_meth;
 extern const EVP_PKEY_METHOD x25519_pkey_meth;
-<<<<<<< HEAD
 extern const EVP_PKEY_METHOD kyber512_pkey_meth;
-=======
 extern const EVP_PKEY_METHOD hkdf_pkey_meth;
->>>>>>> aad4e7c6
 
 // Returns a reference to the list |non_fips_pkey_evp_methods|. The list has
 // size |NON_FIPS_EVP_PKEY_METHODS|.
