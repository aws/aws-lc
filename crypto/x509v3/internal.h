/*
 * Written by Dr Stephen N Henson (steve@openssl.org) for the OpenSSL project
 * 2004.
 */
/* ====================================================================
 * Copyright (c) 2004 The OpenSSL Project.  All rights reserved.
 *
 * Redistribution and use in source and binary forms, with or without
 * modification, are permitted provided that the following conditions
 * are met:
 *
 * 1. Redistributions of source code must retain the above copyright
 *    notice, this list of conditions and the following disclaimer.
 *
 * 2. Redistributions in binary form must reproduce the above copyright
 *    notice, this list of conditions and the following disclaimer in
 *    the documentation and/or other materials provided with the
 *    distribution.
 *
 * 3. All advertising materials mentioning features or use of this
 *    software must display the following acknowledgment:
 *    "This product includes software developed by the OpenSSL Project
 *    for use in the OpenSSL Toolkit. (http://www.OpenSSL.org/)"
 *
 * 4. The names "OpenSSL Toolkit" and "OpenSSL Project" must not be used to
 *    endorse or promote products derived from this software without
 *    prior written permission. For written permission, please contact
 *    licensing@OpenSSL.org.
 *
 * 5. Products derived from this software may not be called "OpenSSL"
 *    nor may "OpenSSL" appear in their names without prior written
 *    permission of the OpenSSL Project.
 *
 * 6. Redistributions of any form whatsoever must retain the following
 *    acknowledgment:
 *    "This product includes software developed by the OpenSSL Project
 *    for use in the OpenSSL Toolkit (http://www.OpenSSL.org/)"
 *
 * THIS SOFTWARE IS PROVIDED BY THE OpenSSL PROJECT ``AS IS'' AND ANY
 * EXPRESSED OR IMPLIED WARRANTIES, INCLUDING, BUT NOT LIMITED TO, THE
 * IMPLIED WARRANTIES OF MERCHANTABILITY AND FITNESS FOR A PARTICULAR
 * PURPOSE ARE DISCLAIMED.  IN NO EVENT SHALL THE OpenSSL PROJECT OR
 * ITS CONTRIBUTORS BE LIABLE FOR ANY DIRECT, INDIRECT, INCIDENTAL,
 * SPECIAL, EXEMPLARY, OR CONSEQUENTIAL DAMAGES (INCLUDING, BUT
 * NOT LIMITED TO, PROCUREMENT OF SUBSTITUTE GOODS OR SERVICES;
 * LOSS OF USE, DATA, OR PROFITS; OR BUSINESS INTERRUPTION)
 * HOWEVER CAUSED AND ON ANY THEORY OF LIABILITY, WHETHER IN CONTRACT,
 * STRICT LIABILITY, OR TORT (INCLUDING NEGLIGENCE OR OTHERWISE)
 * ARISING IN ANY WAY OUT OF THE USE OF THIS SOFTWARE, EVEN IF ADVISED
 * OF THE POSSIBILITY OF SUCH DAMAGE.
 * ====================================================================
 *
 * This product includes cryptographic software written by Eric Young
 * (eay@cryptsoft.com).  This product includes software written by Tim
 * Hudson (tjh@cryptsoft.com).
 *
 */

#ifndef OPENSSL_HEADER_X509V3_INTERNAL_H
#define OPENSSL_HEADER_X509V3_INTERNAL_H

#include <openssl/base.h>

#include <openssl/conf.h>
#include <openssl/stack.h>
#include <openssl/x509v3.h>

// TODO(davidben): Merge x509 and x509v3. This include is needed because some
// internal typedefs are shared between the two, but the two modules depend on
// each other circularly.
#include "../x509/internal.h"

#if defined(__cplusplus)
extern "C" {
#endif


// x509v3_bytes_to_hex encodes |len| bytes from |in| to hex and returns a
// newly-allocated NUL-terminated string containing the result, or NULL on
// allocation error.
//
// This function was historically named |hex_to_string| in OpenSSL. Despite the
// name, |hex_to_string| converted to hex.
OPENSSL_EXPORT char *x509v3_bytes_to_hex(const uint8_t *in, size_t len);

// x509v3_hex_string_to_bytes decodes |str| in hex and returns a newly-allocated
// array containing the result, or NULL on error. On success, it sets |*len| to
// the length of the result. Colon separators between bytes in the input are
// allowed and ignored.
//
// This function was historically named |string_to_hex| in OpenSSL. Despite the
// name, |string_to_hex| converted from hex.
unsigned char *x509v3_hex_to_bytes(const char *str, long *len);

// x509v3_conf_name_matches returns one if |name| is equal to |cmp| or begins
// with |cmp| followed by '.', and zero otherwise.
int x509v3_conf_name_matches(const char *name, const char *cmp);

// x509v3_looks_like_dns_name returns one if |in| looks like a DNS name and zero
// otherwise.
OPENSSL_EXPORT int x509v3_looks_like_dns_name(const unsigned char *in,
                                              size_t len);

// x509v3_cache_extensions fills in a number of fields relating to X.509
// extensions in |x|. It returns one on success and zero if some extensions were
// invalid.
OPENSSL_EXPORT int x509v3_cache_extensions(X509 *x);

// x509v3_a2i_ipadd decodes |ipasc| as an IPv4 or IPv6 address. IPv6 addresses
// use colon-separated syntax while IPv4 addresses use dotted decimal syntax. If
// it decodes an IPv4 address, it writes the result to the first four bytes of
// |ipout| and returns four. If it decodes an IPv6 address, it writes the result
// to all 16 bytes of |ipout| and returns 16. Otherwise, it returns zero.
int x509v3_a2i_ipadd(unsigned char ipout[16], const char *ipasc);

// A |BIT_STRING_BITNAME| is used to contain a list of bit names.
typedef struct {
  int bitnum;
  const char *lname;
  const char *sname;
} BIT_STRING_BITNAME;

// x509V3_add_value_asn1_string appends a |CONF_VALUE| with the specified name
// and value to |*extlist|. if |*extlist| is NULL, it sets |*extlist| to a
// newly-allocated |STACK_OF(CONF_VALUE)| first. It returns one on success and
// zero on error.
int x509V3_add_value_asn1_string(const char *name, const ASN1_STRING *value,
                                 STACK_OF(CONF_VALUE) **extlist);

// X509V3_NAME_from_section adds attributes to |nm| by interpreting the
// key/value pairs in |dn_sk|. It returns one on success and zero on error.
// |chtype|, which should be one of |MBSTRING_*| constants, determines the
// character encoding used to interpret values.
int X509V3_NAME_from_section(X509_NAME *nm, const STACK_OF(CONF_VALUE) *dn_sk,
                             int chtype);

// X509V3_bool_from_string decodes |str| as a boolean. On success, it returns
// one and sets |*out_bool| to resulting value. Otherwise, it returns zero.
int X509V3_bool_from_string(const char *str, ASN1_BOOLEAN *out_bool);

<<<<<<< HEAD
int X509V3_get_value_bool(const CONF_VALUE *value, ASN1_BOOLEAN *out_bool);
=======
// X509V3_get_value_bool decodes |value| as a boolean. On success, it returns
// one and sets |*out_bool| to the resulting value. Otherwise, it returns zero.
int X509V3_get_value_bool(const CONF_VALUE *value, ASN1_BOOLEAN *out_bool);

// X509V3_get_value_int decodes |value| as an integer. On success, it returns
// one and sets |*aint| to the resulting value. Otherwise, it returns zero. If
// |*aint| was non-NULL at the start of the function, it frees the previous
// value before writing a new one.
>>>>>>> da92fdba
int X509V3_get_value_int(const CONF_VALUE *value, ASN1_INTEGER **aint);

// X509V3_get_section behaves like |NCONF_get_section| but queries |ctx|'s
// config database.
const STACK_OF(CONF_VALUE) *X509V3_get_section(const X509V3_CTX *ctx,
                                               const char *section);

// X509V3_add_value appends a |CONF_VALUE| containing |name| and |value| to
// |*extlist|. It returns one on success and zero on error. If |*extlist| is
// NULL, it sets |*extlist| to a newly-allocated |STACK_OF(CONF_VALUE)|
// containing the result. Either |name| or |value| may be NULL to omit the
// field.
//
// On failure, if |*extlist| was NULL, |*extlist| will remain NULL when the
// function returns.
int X509V3_add_value(const char *name, const char *value,
                     STACK_OF(CONF_VALUE) **extlist);

// X509V3_add_value_bool behaves like |X509V3_add_value| but stores the value
// "TRUE" if |asn1_bool| is non-zero and "FALSE" otherwise.
int X509V3_add_value_bool(const char *name, int asn1_bool,
                          STACK_OF(CONF_VALUE) **extlist);

// X509V3_add_value_bool behaves like |X509V3_add_value| but stores a string
// representation of |aint|. Note this string representation may be decimal or
// hexadecimal, depending on the size of |aint|.
int X509V3_add_value_int(const char *name, const ASN1_INTEGER *aint,
                         STACK_OF(CONF_VALUE) **extlist);

#define X509V3_conf_err(val)                                               \
  ERR_add_error_data(6, "section:", (val)->section, ",name:", (val)->name, \
                     ",value:", (val)->value);


#if defined(__cplusplus)
}  // extern C
#endif

#endif  // OPENSSL_HEADER_X509V3_INTERNAL_H<|MERGE_RESOLUTION|>--- conflicted
+++ resolved
@@ -138,9 +138,6 @@
 // one and sets |*out_bool| to resulting value. Otherwise, it returns zero.
 int X509V3_bool_from_string(const char *str, ASN1_BOOLEAN *out_bool);
 
-<<<<<<< HEAD
-int X509V3_get_value_bool(const CONF_VALUE *value, ASN1_BOOLEAN *out_bool);
-=======
 // X509V3_get_value_bool decodes |value| as a boolean. On success, it returns
 // one and sets |*out_bool| to the resulting value. Otherwise, it returns zero.
 int X509V3_get_value_bool(const CONF_VALUE *value, ASN1_BOOLEAN *out_bool);
@@ -149,7 +146,6 @@
 // one and sets |*aint| to the resulting value. Otherwise, it returns zero. If
 // |*aint| was non-NULL at the start of the function, it frees the previous
 // value before writing a new one.
->>>>>>> da92fdba
 int X509V3_get_value_int(const CONF_VALUE *value, ASN1_INTEGER **aint);
 
 // X509V3_get_section behaves like |NCONF_get_section| but queries |ctx|'s
